import inspect
import logging
import numpy as np
import re
import copy

from abc import ABCMeta
from collections import namedtuple
from itertools import product
from operator import attrgetter

from analysis.library import (align, is_index_within_slice,
                              is_slice_within_slice, slices_above,
                              slices_below, slices_between, slices_from_to,
                              value_at_time)
from analysis.recordtype import recordtype

# Define named tuples for KPV and KTI and FlightPhase
KeyPointValue = recordtype('KeyPointValue', 'index value name slice datetime', 
                           field_defaults={'slice':slice(None)}, default=None)
KeyTimeInstance = recordtype('KeyTimeInstance', 'index name datetime latitude longitude', 
                             default=None)
Section = namedtuple('Section', 'name slice') #Q: rename mask -> slice/section

# Ref: django/db/models/options.py:20
# Calculate the verbose_name by converting from InitialCaps to "lowercase with spaces".
def get_verbose_name(class_name):
    if re.match('^_\d.*$', class_name):
        # Remove initial underscore to allow class names starting with numbers
        # e.g. '_1000FtInClimb' will become '1000 Ft In Climb'
        class_name = class_name[1:]
    return re.sub('(((?<=[a-z])[A-Z0-9])|([A-Z0-9](?![A-Z0-9]|$)))', ' \\1',
                  class_name).lower().strip()


def powerset(iterable):
    """
    Ref: http://docs.python.org/library/itertools.html#recipes
    powerset([1,2,3]) --> () (1,) (2,) (3,) (1,2) (1,3) (2,3) (1,2,3)
    """
    from itertools import chain, combinations
    s = list(iterable)
    return chain.from_iterable(combinations(s, r) for r in range(len(s)+1))


def get_param_kwarg_names(method):
    """
    Inspects a method's arguments and returns the defaults values of keyword
    arguments defined in the method.
    
    Raises ValueError if there are any args defined other than "self".
    
    :param method: Method to be inspected
    :type method: method
    :returns: Ordered list of default values of keyword arguments
    :rtype: list
    """
    args, varargs, varkw, defaults = inspect.getargspec(method)
    if not defaults or args[:-len(defaults)] != ['self'] or varargs:
        raise ValueError("Node '%s' must have kwargs, cannot accept no kwargs or any args other than 'self'. args:'%s' *args:'%s'" % (
            method.im_class.get_name(), args[1:], varargs))
    if varkw:
        # One day, could insert all available params as kwargs - but cannot
        # guarentee requirements will work
        raise NotImplementedError("Cannot define **kwargs")
    # alternative: return dict(zip(defaults, args[-len(defaults):]))
    return defaults

#------------------------------------------------------------------------------
# Abstract Node Classes
# =====================
class Node(object):
    __metaclass__ = ABCMeta

    name = '' # Optional, default taken from ClassName
    align_to_first_dependency = True
        
    def __init__(self, name='', frequency=1, offset=0):
        """
        Abstract Node. frequency and offset arguments are populated from the
        first available dependency parameter object.
        
        :param name: Name of parameter
        :type params: str
        :param frequency: Sample Rate / Frequency / Hz
        :type frequency: Int
        :param offset: Offset in Frame.
        :type offset: Float
        """
        #NB: removed check for dependencies to allow initialisation in def derive()
        ##if not self.get_dependency_names():
            ##raise ValueError("Every Node must have a dependency. Node '%s'" % self.__class__.__name__)
        if name:
            self.name = name + '' # for ease of testing, checks name is string ;-)
        else:
            self.name = self.get_name() # usual option
        self.frequency = self.sample_rate = self.hz = frequency # Hz
        self.offset = offset # secs
        
    def __repr__(self):
        #TODO: Add __class__.__name__?
        return "%s %sHz %.2fsecs" % (self.get_name(), self.frequency, self.offset)
        
    @classmethod
    def get_name(cls):
        """ class My2BNode -> 'My2B Node'
        """
        if cls.name:
            return cls.name
        else:
            # Create name from Class if name not specified!
            return get_verbose_name(cls.__name__).title()
    
    @classmethod
    def get_dependency_names(cls):
        """ Returns list of dependency names
        """
        # TypeError:'ABCMeta' object is not iterable?
        # this probably means dependencies for this class isn't a list!
        params = get_param_kwarg_names(cls.derive)
        return [d.name or d.get_name() for d in params]
    
    @classmethod
    def can_operate(cls, available):
        """
        Compares the string names of all dependencies against those available.
        
        Returns true if dependencies is a subset of available. For more
        specific operational requirements, override appropriately.
        
        This is a classmethod, so please remember to use the
        @classmethod decorator! (if you forget - it will break)
        
        :param available: Available parameters from the dependency tree
        :type available: list of strings
        
        Sample overrides for "Any deps available":
@classmethod
def can_operate(cls, available):
    # works with any combination of params available
    if any([d in available for d in cls.get_dependency_names()]):
        return True
    else:
        return False

@classmethod
def can_operate(cls, available):
    if set(cls.get_dependency_names()).intersection(available):
        return True  # if ANY are available
    else:
        return False  # we have none available
            
        """
        # ensure all names are strings
        if all([x in available for x in cls.get_dependency_names()]):
            return True
        else:
            return False
        
    @classmethod
    def get_operational_combinations(cls):
        """
        Compute every operational combination of dependencies.
        """
        options = []
        for args in powerset(cls.get_dependency_names()):
            if cls.can_operate(args):
                options.append(args)
        return options
    
    # removed abstract wrapper to allow initialisation within def derive(KTI('a'))
    ##@abstractmethod #TODO: Review removal.
    def get_aligned(self, align_to_param):
        """
        Return a version of self which is aligned to the incoming argument.
        """
        raise NotImplementedError("Abstract Method")
    
    def get_derived(self, args):
        """
        Accessor for derive method which first aligns all parameters to the
        first to ensure parameter data and indices are consistent.
        
        :param args: List of available Parameter objects
        :type args: list
        """
        if self.align_to_first_dependency:
            try:
                i, first_param = next(((n, a) for n, a in enumerate(args) if \
                                       a is not None and a.frequency))
            except StopIteration:
                pass
            else:
                for n, param in enumerate(args):
                    # if param is set and it's after the first dependency
                    if param and n > i:
                         # override argument in list in-place
                        args[n] = param.get_aligned(first_param)
        res = self.derive(*args)
        if res is NotImplemented:
            raise NotImplementedError("Class '%s' derive method is not implemented." % \
                                      self.__class__.__name__)
        elif res:
            raise UserWarning("Class '%s' should not have returned anything. Got: %s" % (
                self.__class__.__name__, res))
        return self
        
    # removed abstract wrapper to allow initialisation within def derive(KTI('a'))
    ##@abstractmethod #TODO: Review removal.
    def derive(self, **kwargs):
        """
        Accepts keyword arguments where the default determines the derive
        dependencies. Each keyword default must be a Parameter like object
        with attribute name or method get_name() returning a string
        representation of the Parameter.
        
        e.g. def derive(self, first_dep=P('not_available'), first_available=P('available'), another=MyDerivedNode:
                 pass
        
        Note: Although keywords are required to determine the derive method's 
        dependencies, Implementation actually provides the keywords using 
        positional arguments, providing None where the dependency is not 
        available.
        
        e.g. deps = [None, param_obj]
             node.derive(*deps)
             
        Results of derive are saved onto the object's attributes. See each
        implementation of Node.
        
        e.g. self.array = []
        
        Note: All params masked arrays can be manipulated as required within
        the scope of this method without affecting any other Node classes.
        This is because we write all results back to the hdf, therefore you
        cannot damage the interim numpy masked arrays.
        
        If an implementation does not adhere to the mask of an array, ensure
        that you document it in the docstring as follows:
        WARNING: Does not adhere to the MASK.
        
        :param kwargs: Keyword arguments where default is a Parameter object or Node class
        :type kwargs: dict
        :returns: No returns! Sets attributes on self to be accessed after calling derive.
        :rtype: None
        """
        raise NotImplementedError("Abstract Method")


class DerivedParameterNode(Node):
    """
    Base class for DerivedParameters which overide def derive() method.
    
    Also used during processing when creating parameters from HDF files as
    dependencies for other Nodes.
    """
    def __init__(self, name='', array=np.ma.array([]), frequency=1, offset=0, *args, **kwargs):
        # create array results placeholder
        self.array = array # np.ma.array derive result goes here!
        super(DerivedParameterNode, self).__init__(name=name, frequency=frequency, 
                                                   offset=offset, 
                                                   *args, **kwargs)
        
    def at(self, secs):
        """
        Interpolates to retrieve the most accurate value.
        
        :param secs: time delta from start of data in seconds
        :type secs: float or timedelta
        """
        try:
            # get seconds from timedelta
            secs = float(secs.total_seconds)
        except AttributeError:
            # secs is a float
            secs = float(secs)
        return value_at_time(self.array, self.frequency, self.offset, secs)
        
    def get_aligned(self, param):
        '''
        :param param: Node to align copy to.
        :type param: Node subclass
        :returns: A copy of self aligned to the input parameter.
        :rtype: DerivedParameterNode
        '''
        aligned_array = align(self, param)
        aligned_param = DerivedParameterNode(name=self.name,
                                             frequency=param.frequency,
                                             offset=param.offset)
        aligned_param.array = aligned_array
        return aligned_param 
    
    def slices_above(self, value):
        return slices_above(self.array, value)[1]
    
    def slices_below(self, value):
        '''
        Repairs the mask to avoid a large number of slices being created.
        
        :param array:
        :type array: np.ma.masked_array
        :param value: Value to create slices below.
        :type value: float or int
        :returns: Slices where the array is above a certain value.
        :rtype: list of slice
        '''
        return slices_below(self.array, value)[1]
    
    def slices_between(self, min_, max_):
        return slices_between(self.array, min_, max_)[1]
    
    def slices_from_to(self, from_, to):
        return slices_from_to(self.array, from_, to)[1]

P = Parameter = DerivedParameterNode # shorthand


class SectionNode(Node, list):
    '''
    Derives from list to implement iteration and list methods.
    
    Is a list of Section namedtuples, each with attributes .name and .slice
    '''
    def __init__(self, *args, **kwargs):
        '''
        List of slices where this phase is active. Has a frequency and offset.
        
        :param items: Optional keyword argument of initial items to be contained within self.
        :type items: list
        '''
        if 'items' in kwargs:
            self.extend(kwargs['items'])
            del kwargs['items']
        super(SectionNode, self).__init__(*args, **kwargs)

    def create_section(self, section_slice, name=''):
        """
        Create a slice of the data.
        
        NOTE: Sections with slice start/ends of None can cause errors later
        when creating KPV/KTIs from a slice. However, they are valid for
        slicing data arrays from.
        """
        if section_slice.start is None or section_slice.stop is None:
            logging.debug("Section %s created %s with None start or stop.", 
                          self.get_name(), section_slice)
        section = Section(name or self.get_name(), section_slice)
        self.append(section)
        ##return section
        
    def create_sections(self, section_slices, name=''):
        for sect in section_slices:
            self.create_section(sect, name=name)
        
    #TODO: Accessor for 1Hz slice, 8Hz slice etc.
    def get_aligned(self, param):
        '''
        Creates a copy with section slices aligned to the frequency and offset
        of param.
        
        :param param: Parameter to align the copy of self to.
        :type param: Parameter object
        :returns: An object of the same type as self containing matching elements.
        :rtype: self.__class__
        '''
        aligned_node = self.__class__(frequency=param.frequency,
                                      offset=param.offset)
        multiplier = param.frequency / self.frequency
        offset = (self.offset - param.offset) * param.frequency
        for section in self:
            if section.slice.start is None:
                converted_start = None
            else:
                converted_start = (section.slice.start * multiplier) + offset
            if section.slice.stop is None:
                converted_stop = None
            else:
                converted_stop = (section.slice.stop * multiplier) + offset
            converted_slice = slice(converted_start, converted_stop)
            aligned_node.create_section(converted_slice, section.name)
        return aligned_node
    
    def _get_condition(self, within_slice=None, name=None):
        '''
        Returns a condition function which checks if the element is within
        a slice or has a specified name if they are provided.
        
        :param within_slice: Only return elements within this slice.
        :type within_slice: slice
        :param name: Only return elements with this name.
        :type name: str
        :returns: Either a condition function or None.
        :rtype: func or None
        '''
        if within_slice and name:
            return lambda e: is_slice_within_slice(e.slice, within_slice) and \
                   e.name == name
        elif within_slice:
            return lambda e: is_slice_within_slice(e.slice, within_slice)
        elif name:
            return lambda e: e.name == name
        else:
            return None
    
    def get(self, within_slice=None, name=None):
        '''
        Gets elements either within_slice or with name. Duplicated from
        FormattedNameNode. TODO: Share implementation with NameFormattedNode,
        slight differences between types make it difficult.
        
        :param within_slice: Only return elements within this slice.
        :type within_slice: slice
        :param name: Only return elements with this name.
        :type name: str
        :returns: An object of the same type as self containing matching elements.
        :rtype: self.__class__
        '''
        condition = self._get_condition(within_slice=within_slice, name=name)
        matching = filter(condition, self) if condition else self
        return self.__class__(name=self.name, frequency=self.frequency,
                              offset=self.offset, items=matching)
    
    def get_first(self, within_slice=None, name=None):
        '''
        :param within_slice: Only return elements within this slice.
        :type within_slice: slice
        :param name: Only return elements with this name.
        :type name: str
        :returns: First Section matching conditions.
        :rtype: Section
        '''
        matching = self.get(within_slice=within_slice, name=name)
        return min(matching, key=attrgetter('slice.start'))
    
    def get_last(self, within_slice=None, name=None):
        '''
        :param within_slice: Only return elements within this slice.
        :type within_slice: slice
        :param name: Only return elements with this name.
        :type name: str
        :returns: Last Section matching conditions.
        :rtype: Section
        '''
        matching = self.get(within_slice=within_slice, name=name)
        return max(matching, key=attrgetter('slice.stop'))
    
    def get_ordered_by_index(self, within_slice=None, name=None):
        '''
        :param within_slice: Only return elements within this slice.
        :type within_slice: slice
        :param name: Only return elements with this name.
        :type name: str
        :returns: An object of the same type as self containing elements ordered by index.
        :rtype: self.__class__
        '''
        matching = self.get(within_slice=within_slice, name=name)
        ordered_by_start = sorted(matching, key=attrgetter('slice.start'))
        return self.__class__(name=self.name, frequency=self.frequency,
                              offset=self.offset, items=ordered_by_start)
    

class FlightPhaseNode(SectionNode):
    """ Is a Section, but called "phase" for user-friendliness!
    """
    # create_phase and create_phases are shortcuts for create_section and 
    # create_sections.
    create_phase = SectionNode.create_section
    create_phases = SectionNode.create_sections


class FormattedNameNode(Node, list):
    """
    NAME_FORMAT example: 
    'Speed in %(phase)s at %(altitude)d ft'

    NAME_VALUES example:
    {'phase'    : ['ascent', 'descent'],
     'altitude' : [1000,1500],}
    """
    NAME_FORMAT = ""
    NAME_VALUES = {}
    
    def __init__(self, *args, **kwargs):
        '''
        :param items: Optional keyword argument of initial items to be contained within self.
        :type items: list
        '''
        if 'items' in kwargs:
            self.extend(kwargs['items'])
            del kwargs['items']
        super(FormattedNameNode, self).__init__(*args, **kwargs)
        
    def __repr__(self):
        return '%s' % list(self)
    
    def names(self):
        """        
        :returns: The product of all NAME_VALUES name combinations
        :rtype: list
        """
        # cache option below disabled until required.
        ##if hasattr(self, 'names'):
            ##return self.names
        if not self.NAME_FORMAT and not self.NAME_VALUES:
            return [self.get_name()]
        names = []
        for a in product(*self.NAME_VALUES.values()): 
            name = self.NAME_FORMAT % dict(zip(self.NAME_VALUES.keys(), a))
            names.append(name)
        ##self.names = names  #cache
        return names
    
    def _validate_name(self, name):
        """
        :raises ValueError: If name is not a combination of self.NAME_FORMAT and self.NAME_VALUES.
        """
        if name in self.names():
            return True
        else:
            raise ValueError("invalid name '%s'" % name)
    
    def format_name(self, replace_values={}, **kwargs):
        """
        Formats NAME_FORMAT with interpolation values and returns a KPV object
        with index and value.
        
        Interpolation values not in FORMAT_NAME are ignored.        
        
        :raises KeyError: if required interpolation/replace value not provided.
        :raises TypeError: if interpolation value is of wrong type.
        """
        if not replace_values and not kwargs and not self.NAME_FORMAT:
            # have not defined name format to use, so create using name of node
            return self.get_name()
        rvals = replace_values.copy()  # avoid re-using static type
        rvals.update(kwargs)
        name = self.NAME_FORMAT % rvals  # common error is to use { inplace of (
        # validate name is allowed
        self._validate_name(name)
        return name # return as a confirmation it was successful
    
    def _get_condition(self, within_slice=None, name=None):
        '''
        Returns a condition function which checks if the element is within
        a slice or has a specified name if they are provided.
        
        :param within_slice: Only return elements within this slice.
        :type within_slice: slice
        :param name: Only return elements with this name.
        :type name: str
        :returns: Either a condition function or None.
        :rtype: func or None
        '''
        if within_slice and name:
            return lambda e: is_index_within_slice(e.index, within_slice) and \
                   e.name == name
        elif within_slice:
            return lambda e: is_index_within_slice(e.index, within_slice)
        elif name:
            return lambda e: e.name == name
        else:
            return None
    
    def get(self, within_slice=None, name=None):
        '''
        Gets elements either within_slice or with name.
        
        :param within_slice: Only return elements within this slice.
        :type within_slice: slice
        :param name: Only return elements with this name.
        :type name: str
        :returns: An object of the same type as self containing elements ordered by index.
        :rtype: self.__class__
        '''
        condition = self._get_condition(within_slice=within_slice, name=name)
        matching = filter(condition, self) if condition else self # Q: Should this return self.__class__?
        return self.__class__(name=self.name, frequency=self.frequency,
                              offset=self.offset, items=matching)
    
    def get_ordered_by_index(self, within_slice=None, name=None):
        '''
        Gets elements ordered by index (ascending) optionally filter 
        within_slice or by name.
        
        :param within_slice: Only return elements within this slice.
        :type within_slice: slice
        :param name: Only return elements with this name.
        :type name: str
        :returns: An object of the same type as self containing elements ordered by index.
        :rtype: self.__class__
        '''
        matching = self.get(within_slice=within_slice, name=name)
        ordered_by_index = sorted(matching, key=attrgetter('index'))
        return self.__class__(name=self.name, frequency=self.frequency,
                              offset=self.offset, items=ordered_by_index)
    
    def get_first(self, within_slice=None, name=None):
        '''
        Gets the element with the lowest index optionally filter within_slice or
        by name.
        
        :param within_slice: Only return elements within this slice.
        :type within_slice: slice
        :param name: Only return elements with this name.
        :type name: str
        :returns: First element matching conditions.
        :rtype: self
        '''
        matching = self.get(within_slice=within_slice, name=name)
        return min(matching, key=attrgetter('index')) if matching else None
    
    def get_last(self, within_slice=None, name=None):
        '''
        Gets the element with the lowest index optionally filter within_slice or
        by name.
        
        :param within_slice: Only return elements within this slice.
        :type within_slice: slice
        :param name: Only return elements with this name.
        :type name: str
        '''
        matching = self.get(within_slice=within_slice, name=name)
        return max(matching, key=attrgetter('index')) if matching else None
    
    def get_named(self, name, within_slice=None):
        '''
        Gets elements with name optionally filtered within_slice.
        
        :param name: Only return elements with this name.
        :type name: str
        :param within_slice: Only return elements within this slice.
        :type within_slice: slice
        :returns: An object of the same type as self containing the filtered elements.
        :rtype: self.__class__
        '''
        matching = self.get(within_slice=within_slice, name=name)
        return self.__class__(name=self.name, frequency=self.frequency,
                              offset=self.offset, items=matching)


class KeyTimeInstanceNode(FormattedNameNode):
    """
    TODO: determine what is required for get_derived to be stored in database
    """
    def __init__(self, *args, **kwargs):
        # place holder
        super(KeyTimeInstanceNode, self).__init__(*args, **kwargs)
        
    def create_kti(self, index, replace_values={}, **kwargs):
<<<<<<< HEAD
        if index is None:
            raise ValueError("Cannot create at index None")
=======
        '''
        Creates a KeyTimeInstance with the supplied index and creates a name
        from applying a combination of replace_values and kwargs as string
        formatting arguments to self.NAME_FORMAT. The KeyTimeInstance is
        appended to self.
        
        :param index: Index of the KeyTimeInstance within the data relative to self.frequency.
        :type index: int or float # Q: is float correct?
        :param replace_values: Dictionary of string formatting arguments to be applied to self.NAME_FORMAT.
        :type replace_values: dict
        :param kwargs: Keyword arguments will be applied as string formatting arguments to self.NAME_FORMAT.
        :type kwargs: dict
        :returns: The created KeyTimeInstance which is now appended to self.
        :rtype: KeyTimeInstance named tuple
        :raises KeyError: If a required string formatting key is not provided.
        :raises TypeError: If a string formatting argument is of the wrong type.
        '''
>>>>>>> 8ba9f790
        name = self.format_name(replace_values, **kwargs)
        kti = KeyTimeInstance(index, name)
        self.append(kti)
        return kti
    
    def get_aligned(self, param):
        '''
        :param param: Node to align this KeyTimeInstanceNode to.
        :type param: Node subclass
        :returns: An copy of the KeyTimeInstanceNode with its contents aligned to the frequency and offset of param.
        :rtype: KeyTimeInstanceNode
        '''
        multiplier = param.frequency / self.frequency
        offset = (self.offset - param.offset) * param.frequency
        aligned_node = self.__class__(self.name, param.frequency,
                                      param.offset) 
        for kti in self:
            aligned_kti = copy.copy(kti)
            index_aligned = (kti.index * multiplier) + offset
            aligned_kti.index = index_aligned
            aligned_node.append(aligned_kti)
        return aligned_node


class KeyPointValueNode(FormattedNameNode):
    
    def __init__(self, *args, **kwargs):
        super(KeyPointValueNode, self).__init__(*args, **kwargs)

    def create_kpv(self, index, value, replace_values={}, **kwargs):
<<<<<<< HEAD
        """
        Formats FORMAT_NAME with interpolation values and returns a KPV object
        with index and value.
        
        Interpolation values not in FORMAT_NAME are ignored.        
        
        :raises KeyError: if required interpolation/replace value not provided.
        :raises TypeError: if interpolation value is of wrong type.
        """
        if index is None:
            raise ValueError("Cannot create at index None")
=======
        '''
        Creates a KeyPointValue with the supplied index and value, and creates
        a name from applying a combination of replace_values and kwargs as 
        string formatting arguments to self.NAME_FORMAT. The KeyPointValue is
        appended to self.
        
        :param index: Index of the KeyTimeInstance within the data relative to self.frequency.
        :type index: int or float # Q: Is float correct?
        :param value: Value sourced at the index.
        :type value: float
        :param replace_values: Dictionary of string formatting arguments to be applied to self.NAME_FORMAT.
        :type replace_values: dict
        :param kwargs: Keyword arguments will be applied as string formatting arguments to self.NAME_FORMAT.
        :type kwargs: dict
        :returns: The created KeyPointValue which is now appended to self.
        :rtype: KeyTimeInstance named tuple
        :raises KeyError: If a required string formatting key is not provided.
        :raises TypeError: If a string formatting argument is of the wrong type.
        '''
>>>>>>> 8ba9f790
        name = self.format_name(replace_values, **kwargs)
        kpv = KeyPointValue(index, value, name)
        self.append(kpv)
        return kpv
    
    def get_aligned(self, param):
        '''
        :param param: Node to align this KeyPointValueNode to.
        :type param: Node subclass
        :returns: An copy of the KeyPointValueNode with its contents aligned to the frequency and offset of param.
        :rtype: KeyPointValueNode
        '''
        multiplier = param.frequency / self.frequency
        offset = (self.offset - param.offset) * param.frequency
        aligned_node = self.__class__(self.name, param.frequency, param.offset)
        for kpv in self:
            aligned_kpv = copy.copy(kpv)
            aligned_kpv.index = (aligned_kpv.index * multiplier) + offset
            aligned_node.append(aligned_kpv)
        return aligned_node
    
    def get_max(self, within_slice=None, name=None):
        '''
        Gets the KeyPointValue with the maximum value optionally filter
        within_slice or by name.
        
        :param within_slice: Only return elements within this slice.
        :type within_slice: slice
        :param name: Only return elements with this name.
        :type name: str
        :rtype: KeyPointValue
        '''
        matching = self.get(within_slice=within_slice, name=name)
        return max(matching, key=attrgetter('value')) if matching else None
    
    def get_min(self, within_slice=None, name=None):
        '''
        Gets the KeyPointValue with the minimum value optionally filter
        within_slice or by name.
        
        :param within_slice: Only return elements within this slice.
        :type within_slice: slice
        :param name: Only return elements with this name.
        :type name: str
        :rtype: KeyPointValue
        '''
        matching = self.get(within_slice=within_slice, name=name)
        return min(matching, key=attrgetter('value')) if matching else None
    
    def get_ordered_by_value(self, within_slice=None, name=None):
        '''
        Gets the element with the maximum value optionally filter within_slice
        or by name.
        
        :param within_slice: Only return elements within this slice.
        :type within_slice: slice
        :param name: Only return elements with this name.
        :type name: str
        :rtype: KeyPointValueNode
        '''
        matching = self.get(within_slice=within_slice, name=name)
        ordered_by_value = sorted(matching, key=attrgetter('value'))
        return KeyPointValueNode(name=self.name, frequency=self.frequency,
                                 offset=self.offset, items=ordered_by_value)
    
    def create_kpvs_at_ktis(self, param, ktis):
        '''
        Creates KPVs by sourcing the array at each KTI index.
        
        :param array: Array to source values from.
        :type array: np.ma.masked_array
        :param ktis: KTIs with indices to source values within the array from.
        :type ktis: KeyTimeInstanceNode
        :returns None:
        :rtype: None
        '''
        for kti in ktis:
            value = value_at_time(param.array, param.hz, param.offset,
                                  kti.index)
            self.create_kpv(kti.index, value)
    create_kpvs_at_kpvs = create_kpvs_at_ktis # both will work the same!


class FlightAttributeNode(Node):
    '''
    Can only store a single value per Node, however the value can be any
    object (dict, list, integer etc). The class name serves as the name of the
    attribute.
    '''
    def __init__(self, *args, **kwargs):
        self._value = None
        super(FlightAttributeNode, self).__init__(*args, **kwargs)
        # FlightAttributeNodes inherit frequency and offset attributes from Node,
        # yet these are not relevant to them. TODO: Change inheritance.
        self.frequency = self.hz = self.sample_rate = None
        self.offset = None
    
    def set_flight_attribute(self, value):
        self.value = value
    set_flight_attr = set_flight_attribute
    
    def get_aligned(self, param):
        """
        Cannot align a flight attribute.
        """
        return self


class NodeManager(object):
    def __repr__(self):
        return 'NodeManager: x%d nodes in total' % (
            len(self.lfl) + len(self.requested) + len(self.derived_nodes) + 
            len(self.aircraft_info) + len(self.achieved_flight_record))
    
    def __init__(self, start_datetime, lfl, requested, derived_nodes,
                 aircraft_info, achieved_flight_record):
        """
        Storage of parameter keys and access to derived nodes.
        
        :param start_datetime: datetime of start of data file
        :type start_datetime: datetime
        :type lfl: list
        :type requested: list
        :type derived_nodes: dict
        :type aircraft_info: dict
        :type achieved_flight_record: dict
        """
        self.start_datetime = start_datetime
        self.lfl = lfl
        self.requested = requested
        self.derived_nodes = derived_nodes
        # Attributes:
        self.aircraft_info = aircraft_info
        self.achieved_flight_record = achieved_flight_record
        
    def keys(self):
        """
        :returns: Ordered list of all Node names stored within the manager.
        :rtype: list of str
        """
        return sorted(list(set(['Start Datetime'] \
                               + self.lfl \
                               + self.derived_nodes.keys() \
                               + self.aircraft_info.keys() \
                               + self.achieved_flight_record.keys())))

    def get_attribute(self, name):
        """
        Get an attribute value from aircraft_info or achieved_flight_record
        dictionaries. If key is None, returns None. If key is present,
        returns an Attribute.
        
        :param name: Attribute name.
        :type name: str
        :returns: Attribute if available.
        :rtype: Attribute object or None
        """
        if name == 'Start Datetime':
            return Attribute(name, value=self.start_datetime)
        if self.aircraft_info.get(name) is not None:
            return Attribute(name, value=self.aircraft_info[name])
        elif self.achieved_flight_record.get(name) is not None:
            return Attribute(name, value=self.achieved_flight_record[name])
        else:
            return None
    
    def operational(self, name, available):
        """
        Looks up the node by name and returns whether it can operate with the
        available dependencies.
        
        :param name: Name of Node.
        :type name: str
        :param available: Available dependencies to be passed into the derive method of the Node instance.
        :type available: list of str
        :returns: Result of Operational test on parameter.
        :rtype: bool
        """
        if name in self.lfl \
             or self.aircraft_info.get(name) is not None \
             or self.achieved_flight_record.get(name) is not None \
             or name == 'root':
            return True
        elif name in self.derived_nodes:
            #NOTE: Raises "Unbound method" here due to can_operate being overridden without wrapping with @classmethod decorator
            res = self.derived_nodes[name].can_operate(available)
            if not res:
                logging.debug("Derived Node %s cannot operate with available nodes: %s",
                              name, available)
            return res
        else:  #elif name in unavailable_deps:
            logging.debug("Node '%s' is unavailable", name)
            return False


# The following acronyms are intended to be used as placeholder values
# for kwargs in Node derive methods. Cannot instantiate Node subclass without 
# implementing derive.
class Attribute(object):
    def __repr__(self):
        return "Attribute '%s' : %s" % (self.name, self.value)
    
    def __init__(self, name, value=None):
        self.name = name
        self.value = value
        self.frequency = self.hz = self.sample_rate = None
        self.offset = None


A = Attribute
P = Parameter
S = SectionNode
KPV = KeyPointValueNode
KTI = KeyTimeInstanceNode<|MERGE_RESOLUTION|>--- conflicted
+++ resolved
@@ -647,10 +647,6 @@
         super(KeyTimeInstanceNode, self).__init__(*args, **kwargs)
         
     def create_kti(self, index, replace_values={}, **kwargs):
-<<<<<<< HEAD
-        if index is None:
-            raise ValueError("Cannot create at index None")
-=======
         '''
         Creates a KeyTimeInstance with the supplied index and creates a name
         from applying a combination of replace_values and kwargs as string
@@ -668,7 +664,8 @@
         :raises KeyError: If a required string formatting key is not provided.
         :raises TypeError: If a string formatting argument is of the wrong type.
         '''
->>>>>>> 8ba9f790
+        if index is None:
+            raise ValueError("Cannot create at index None")
         name = self.format_name(replace_values, **kwargs)
         kti = KeyTimeInstance(index, name)
         self.append(kti)
@@ -699,19 +696,6 @@
         super(KeyPointValueNode, self).__init__(*args, **kwargs)
 
     def create_kpv(self, index, value, replace_values={}, **kwargs):
-<<<<<<< HEAD
-        """
-        Formats FORMAT_NAME with interpolation values and returns a KPV object
-        with index and value.
-        
-        Interpolation values not in FORMAT_NAME are ignored.        
-        
-        :raises KeyError: if required interpolation/replace value not provided.
-        :raises TypeError: if interpolation value is of wrong type.
-        """
-        if index is None:
-            raise ValueError("Cannot create at index None")
-=======
         '''
         Creates a KeyPointValue with the supplied index and value, and creates
         a name from applying a combination of replace_values and kwargs as 
@@ -731,7 +715,8 @@
         :raises KeyError: If a required string formatting key is not provided.
         :raises TypeError: If a string formatting argument is of the wrong type.
         '''
->>>>>>> 8ba9f790
+        if index is None:
+            raise ValueError("Cannot create at index None")
         name = self.format_name(replace_values, **kwargs)
         kpv = KeyPointValue(index, value, name)
         self.append(kpv)
