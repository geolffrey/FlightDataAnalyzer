import numpy as np
import datetime
from collections import namedtuple

from analysis.node import  KeyPointValue, KeyPointValueNode, KTI, P, S
from analysis import settings

"""
TODO:
=====

* Generate kpv using self.create_kpv()

* Move Max to start rather than end?
"""

##########################################
# KPV about the flight

class TakeoffAirport(KeyPointValueNode):
    def derive(self, liftoff=KTI('Liftoff')):
        ##KeyPointValue(n, 'ICAO', 'Takeoff Airport')
        ##KeyPointValue(n, '09L', 'Takeoff Runway')
        return NotImplemented
    
class ApproachAirport(KeyPointValueNode):
    def derive(self, descent=S('Descent')):
        return NotImplemented
    
class LandingAirport(KeyPointValueNode):
    def derive(self, touchdown=KTI('Touchdown')):
        ##KeyPointValue(n, 'ICAO', 'Takeoff Airport')
        ##KeyPointValue(n, '09L', 'Takeoff Runway')
        return NotImplemented
    
class TakeoffAltitude(KeyPointValueNode):
    def derive(self, liftoff=KTI('Liftoff'), takeoff_airport=TakeoffAirport):
        return NotImplemented
    
class LandingAltitude(KeyPointValueNode):
    def derive(self, touchdown=KTI('Touchdown'),
               landing_airport=LandingAirport):
        return NotImplemented


                
                
##########################################
# KPV from A6RKA_KPVvalues.xls


class IndicatedAirspeedAtFt(KeyPointValueNode):
    def derive(self, liftoff=KTI('Liftoff'),
               indicated_airspeed=P('Indicated Airspeed')):
        return NotImplemented
    
class PitchAtFt(KeyPointValueNode):
    def derive(self, liftoff=KTI('Liftoff'), pitch=P('Pitch')):
        return NotImplemented
   
   
class FlapAtFt(KeyPointValueNode):
    def derive(self, liftoff=KTI('Liftoff'), flap=P('Flap')):
        return NotImplemented
    

class IndicatedAirspeedAt35Ft(KeyPointValueNode):
    """ Based on Altitude Radio
    """
    def derive(self, airspeed=P('Indicated Airspeed'),
               alt_rad=P('Altitude Radio')):
        return NotImplemented


class NormalGFtTo35FtMax(KeyPointValueNode): # Q: Name?
    def derive(self, norm_g=P('Normal g'), alt_rad=P('Altitude Radio')):
        return NotImplemented


class NormalGMaxDeviation(KeyPointValueNode):
    """ For discussion - why have Max and Min Normal g when it's just the max 
    distance from 0.98 that's interesting?
    """
    def derive(self, norm_g=P('Normal g'), airborne=S('Airborne')):
        STANDARD_GRAVITY = 9.80665
        for airborne_slice in airborne:
            normg_in_air = norm_g.array.data[airborne_slice]
            gdiff = np.ma.absolute(normg_in_air - STANDARD_GRAVITY)
            max_index = gdiff.argmax()
            self.create_kpv(max_index, gdiff[max_index])    


class Pitch35To400FtMax(KeyPointValueNode):
    def derive(self, pitch=P('Pitch'), alt_rad=P('Altitude Radio')):
        return NotImplemented


class Pitch1000To100FtMax(KeyPointValueNode):
    def derive(self, pitch=P('Pitch'), alt_aal=P('Altitude AAL')):
        return NotImplemented


class Pitch5FtToToFtownMax(KeyPointValueNode):
    def derive(self, pitch=P('Pitch'), alt_rad=P('Altitude Radio'),
               touchdown=KTI('Touchdown')):
        return NotImplemented
    
    
class PitchCycles(KeyPointValueNode):
    """ Count
    """
    def derive(self, pitch=P('Pitch')):
        return NotImplemented


class Pitch35To400FtMin(KeyPointValueNode):
    def derive(self, pitch=P('Pitch'), alt_rad=P('Altitude Radio')):
        return NotImplemented


class Pitch1000To100FtMin(KeyPointValueNode):
    def derive(self, pitch=P('Pitch'), alt_aal=P('Altitude AAL')):
        return NotImplemented


class Pitch20FtToTouchdownMin(KeyPointValueNode):
    """ Q: This is 20 feet, the max uses 5 feet
    """
    def derive(self, pitch=P('Pitch'), alt_rad=P('Altitude Radio'),
               touchdown=KTI('Touchdown')):
        return NotImplemented


class PitchRateFtTo35FtMax(KeyPointValueNode):
    def derive(self, pitch_rate=P('Pitch Rate'), liftoff=KTI('Liftoff'),
               alt_rad=P('Altitude Radio')):
        return NotImplemented


class PitchRate35To1500FtMax(KeyPointValueNode):
    def derive(self, pitch_rate=P('Pitch Rate'), alt_aal=P('Altitude AAL')):
        return NotImplemented

    
class RollBelow20FtMax(KeyPointValueNode): # absolute max?
    def derive(self, roll=P('Roll'), alt_rad=P('Altitude Radio')):
        return NotImplemented


class RollBetween100And500FtMax(KeyPointValueNode): # absolute max?
    def derive(self, roll=P('Roll'), alt_aal=P('Altitude AAL')):
        return NotImplemented


class RollBetween500And1500FtMax(KeyPointValueNode):  # absolue max?
    def derive(self, roll=P('Roll'), alt_aal=P('Altitude AAL')):
        return NotImplemented   


class RollAbove1500FtMax(KeyPointValueNode):
    def derive(self, roll=P('Roll'), alt_aal=P('Altitude AAL')):
        return NotImplemented


class RollCycles1000FtToTouchdown(KeyPointValueNode):
    def derive(self, roll=P('Roll'), alt_aal=P('Altitude AAL'),
               touchdown=KTI('Touchdown')):
        return NotImplemented
    
class AltitudeWithFlapsMax(KeyPointValueNode):
    """ It's max Altitude not Max Flaps
    """
    def derive(self, flap=P('Flap'), alt_std=P('Altitude Std')):
        return NotImplemented


class AltitudeStdMax(KeyPointValueNode):
    def derive(self, alt_std=P('Altitude Std')):
        max_index = alt_std.array.argmax()
        self.create_kpv(max_index, alt_std[max_index])


class IndicatedAirspeedMax(KeyPointValueNode):
    def derive(self, airspeed=P('Indicated Airspeed')):
        # Use Numpy to locate the maximum airspeed, then get the value.
        index = airspeed.array.argmax()
        airspeed_max = airspeed.array[index]
        self.create_kpv(index, airspeed_max)


class MACHMax(KeyPointValueNode):
    name = 'MACH Max'
    def derive(self, mach=P('MACH')):
        return NotImplemented


class IndicatedAirspeedAtTouchdown(KeyPointValueNode):
    def derive(self, airspeed=P('Indicated Airspeed'),
               touchdown=KTI('Touchdown')):
        return NotImplemented


class GroundSpeedOnGroundMax(KeyPointValueNode):
    def derive(self, ground_speed=P('Ground Speed'), on_ground=P('On Ground')):
        return NotImplemented


class FlapAtTouchdown(KeyPointValueNode):
    def derive(self, flap=P('Flap'), touchdown=KTI('Touchdown')):
        return NotImplemented


class GrossWeightAtTouchdown(KeyPointValueNode):
    def derive(self, gross_weight=P('Gross Weight'), 
               touchdown=KTI('Touchdown')):
        return NotImplemented
<<<<<<< HEAD
    
class EngEGTMax(KeyPointValueNode):
    name = 'Eng EGT Max'
    ##NAME_FORMAT = 'Eng EGT Max %(engine)s'
    ##NAME_FORMAT = 'Eng EGT Max'
    ##RETURN_OPTIONS = {'engine': ['Eng (%d) EGT' % n for n in range(1,5)]}
=======


class EngEGTMax(KeyPointValueNode): # which engine? or all engines? # or all and each!?
    name = 'Eng EGT Max'
    ##returns = "EGT Max"  # add which engine?
    NAME_FORMAT = 'EGT Max %(engine)s'
    # FIXME: In the following line, dependencies is not defined when the file
    # is parsed.
    #RETURN_OPTIONS = {'engine': dependencies + ['Eng (*) EGT']}
>>>>>>> dfdf93fe

    @classmethod
    def can_operate(cls, available):
        if set(cls.get_dependency_names()).intersection(available):
            return True  # if ANY are available
        else:
            return False  # we have no EGT recorded on any engines
        
    def derive(self, egt1=P('Eng (1) EGT'), egt2=P('Eng (2) EGT'),
               egt3=P('Eng (3) EGT'), egt4=P('Eng (4) EGT')):
        kmax = vmax = imax = None
        for p in (egt1, egt2, egt3, egt4):
            _imax = p.array.argmax()
            _vmax = p.array[_imax]
            if _vmax > vmax:
                imax = _imax # index of max
                vmax = _vmax # max value
                kmax = p.name # param name of max eng
<<<<<<< HEAD
        self.create_kpv(imax, vmax)
    
    
class MagneticHeadingAtLiftOff(KeyPointValue):
=======
        self.create_kpv(imax, vmax, engine=kmax) # include engine using kmax?


class MagneticHeadingAtFt(KeyPointValue):
>>>>>>> dfdf93fe
    """ Shouldn't this be difference between aircraft heading and runway heading???
    """
    def derive(self, heading=P('Magnetic Heading'), liftoff=KTI('Liftoff')):
        return NotImplemented


class MagneticHeadingAtTouchdown(KeyPointValue):
    """ Shouldn't this be difference between aircraft heading and runway heading???
    """
    def derive(self, heading=P('Magnetic Heading'), touchdown=KTI('Touchdown')):
        return NotImplemented
    
# TODO: Trouble with naming these
#class LatgOnGround??
#class Pitch rate (from 2 degrees of pitch?) to 35 feet minimum

    
'''Shortcut: copy n paste below!
(KeyPointValueNode):
    dependencies = []
    def derive(self, params):
        return NotImplemented
'''

##########################################
# KPV from DJ Code

class AccelerationNormalMax(KeyPointValueNode):
    def derive(self, normal_acceleration=P('Normal Acceleration'),
               airspeed=P('Airspeed')):
        # Use Numpy to locate the maximum g, then go back and get the value.
        n_acceleration_normal_max = np.ma.argmax(normal_acceleration.array.data[block])
        acceleration_normal_max = normal_acceleration.array.data[block][n_acceleration_normal_max]
        # Create a key point value for this. TODO: Change to self.create_kpv()?
        self.create_kpv(block.start+n_acceleration_normal_max,
                        acceleration_normal_max)
    
    
class RateOfDescentHigh(KeyPointValueNode):
    
    def derive(self, rate_of_climb=P('Rate Of Climb'),
               descending=S('Descending')):
        #TODO: Merge with below RateOfDescentMax accepting a flightphase arg
        for descent_slice in descending:
            duration = descent_slice.stop - descent_slice.start
            if duration > settings.DESCENT_MIN_DURATION:
                when = np.ma.argmax(rate_of_climb.array[descent_slice])
                howfast = rate_of_climb.array[descent_slice][when]
                self.create_kpv(descent_slice.start+when, howfast)
                
                
class RateOfDescentMax(KeyPointValueNode):
    # Minimum period of a descent for testing against thresholds (reduces number of KPVs computed in turbulence)
    DESCENT_MIN_DURATION = 10
    
    def derive(self, rate_of_climb=P('Rate Of Climb'), descent=S('Descent')):
        for descent_slice in descent:
            duration = descent_slice.stop - descent_slice.start
            if duration > self.DESCENT_MIN_DURATION:
                when = np.ma.argmax(rate_of_climb.array[descent_slice])
                howfast = rate_of_climb.array[descent_slice][when]
                self.create_kpv(descent_slice.start+when, howfast)
             
                

    
    
class MaxIndicatedAirspeedLevelFlight(KeyPointValueNode):
    def derive(self, airspeed=P('Indicated Airspeed'),
               level_flight=S('Level Flight')):
        for level_slice in level_flight:
            duration = level_slice.stop - level_slice.start
            if duration > settings.LEVEL_FLIGHT_MIN_DURATION:
                # stable for long enough
                when = np.ma.argmax(airspeed.array[level_slice])
                howfast = airspeed.array[level_slice][when]
                self.create_kpv(level_slice.start+when, howfast)
            else:
                logging.debug('Short duration %d of level flight ignored',
                              duration)


class AirspeedMinusVref500FtTo0FtMax(KeyPointValueNode):
    
    def derive(self, airspeed_minus_vref=P('AirspeedMinusVref'), 
               _500ft_to_0ft=S('500 Ft To 0 Ft')):  #Q: Label this as the list of kpv sections?

        for sect in _500ft_to_0ft:
            ##max_spd = airspeed_minus_vref.array[sect].max()
            ##when = np.ma.where(airspeed_minus_vref.array[sect] == max_spd)[0][0] + sect.start
            
            when = np.ma.argmax(airspeed_minus_vref.array[sect]) + sect.start
            max_spd = airspeed_minus_vref.array[when]
            self.create_kpv(when, max_spd)


#TODO:
#toc = altitude_std[kpt['TopOfClimb']] # Indexing n_toc into the reduced array [block]
#kpv['Altitude_TopOfClimb'] = [(kpt['TopOfClimb'], toc, altitude_std)]
#kpv['LandingTurnOffRunway'] = [(block.start+kpt['LandingEndEstimate'],(head_mag[kpt['LandingEndEstimate']] - head_landing), head_mag.param_name)]
#kpv['Head_Landing'] = [(block.start+kpt['LandingEndEstimate'], head_landing%360, head_mag.param_name)]  # Convert to normal compass heading for display
#tod = altitude_std[kpt['TopOfDescent']] # Indexing n_toc into the reduced array [block]
#kpv['Altitude_TopOfDescent'] = [(kpt['TopOfDescent'], tod, altitude_std)]
#kpv['Head_Takeoff'] = [(block.start+kpt['TakeoffStartEstimate'], head_takeoff%360, head_mag.param_name)] # Convert to normal compass heading for display
#kpv['TakeoffTurnOntoRunway'] = [(block.start+turn_onto_runway,head_takeoff - head_mag[turn_onto_runway],head_mag.param_name)]


class NormalGAirborneMax(KeyPointValueNode):
    def derive(self, acceleration_normal=P('Acceleration Normal'),
               airborne=S('Airborne')):
        return NotImplemented


class NormalGDuringTakeoffMax(KeyPointValueNode):
    def derive(self, acceleration_normal=P('Acceleration Normal'),
               liftoff=KTI('Liftoff')):
        return NotImplemented


class AltitudeMax(KeyPointValueNode):
    def derive(self, alt_std=P('Altitude STD'), airborne=S('Airborne')):
        return NotImplemented


class AltitudeWithFlapsMax(KeyPointValueNode):
    def derive(self, alt_std=P('Altitude STD'), flap=P('Flap'),
               airborne=S('Airborne')):
        return NotImplemented


class FlapAtTouchdown(KeyPointValueNode):
    def derive(self, flap=P('Flap'), touchdown=KTI('Touchdown')):
        return NotImplemented


# FIXME: Bounced Landing name duplicated between KPV and Section!
class BouncedLanding(KeyPointValueNode):
    def derive(self, bounced_landing=S('Bounced Landing Section')):
        return NotImplemented


class RateOfDescent500ToTouchdownMax(KeyPointValueNode):
    def derive(self, roc=P('Rate Of Climb'),
               _500_ft_in_final_approach=KTI('500 Ft In Final Approach'),
               touchdown=KTI('Touchdown')):
        return NotImplemented
    

class RateOfDescent1000To500FtMax(KeyPointValueNode):
    def derive(self, roc=P('Rate Of Climb'),
               _1000_ft_in_approach=KTI('1000 Ft In Approach'),
               _500_ft_in_final_approach=KTI('500 Ft In Final Approach')):
        return NotImplemented


class RateOfDescent2000To1000FtMax(KeyPointValueNode):
    def derive(self, roc=P('Rate Of Climb'),
               _2000_ft_in_approach=KTI('2000 Ft In Approach'),
               _1000_ft_in_approach=KTI('1000 Ft In Approach')):
        return NotImplemented


class DontSinkWarning(KeyPointValueNode):
    def derive(self, gpws_dont_sink=P("GPWS Don't Sink")):
        return NotImplemented


class HeightAtConfigChangeFtTo3500FtMin(KeyPointValueNode):
    def derive(self, flap=P('Flap'), alt_aal=P('Altitude AAL'),
               liftoff=KTI('Liftoff'),
               _3500_ft_in_climb=KTI('3500 Ft In Climb')):
        return NotImplemented


class EGTTakeoffMax(KeyPointValueNode):
    name = 'EGT Takeoff Max'
    def derive(self, eng_n_egt=P('Eng EGT'), liftoff=KTI('Liftoff')):
        return NotImplemented


class AirspeedWithFlapXMax(KeyPointValueNode):
    def derive(self, flap=P('Flap'), airspeed=P('Airspeed')):
        return NotImplemented


class GlideslopeWarning(KeyPointValueNode):
    def derive(self, gpws_glideslope=P('GPWS Glideslope')):
        return NotImplemented


class GlideslopeDeviation1000To150FtMax(KeyPointValueNode):
    def derive(self, ils_glideslope=P('ILS Glideslope'),
               _1000_ft_in_approach=KTI('1000 Ft In Approach'),
               _150_ft_in_final_approach=KTI('150 Ft In Final Approach')):
        return NotImplemented


class GlideslopeDeviation1500To1000FtMax(KeyPointValueNode):
    def derive(self, ils_glideslope=P('ILS Glideslope'),
               _1500_ft_in_approach=KTI('1500 Ft In Approach'),
               _1000_ft_in_approach=KTI('1000 Ft In Approach')):
        return NotImplemented


class HeightAtGoAroundMin(KeyPointValueNode):
    def derive(self, go_around=P('Go Around'),
               alt_radio=P('Altitude Radio')): # FIXME: Go Around parameter??
        return NotImplemented


class SinkRateWarning(KeyPointValueNode):
    def derive(self, gpws_sink_rate=P('GPWS Sink Rate')):
        return NotImplemented


class NormalG20FtToGroundMax(KeyPointValueNode):
    name = 'Normal G 20 Ft To Ground Max'
    def derive(self, acceleration_normal=P('Acceleration Normal')):
        return NotImplemented


class HeadingDeviation100KtsToFtMax(KeyPointValueNode):
    def derive(self, head_mag=P('Heading Magnetic'), airspeed=P('Airspeed'),
               liftoff=KTI('Liftoff')):
        return NotImplemented


class Height1MinToTouchdown(KeyPointValueNode):
    def derive(self, altitude_aal=P('Altitude AAL'),
               _1_min_to_touchdown=KTI('1 Min To Touchdown')):
        return NotImplemented


class Height2MinToTouchdown(KeyPointValueNode):
    def derive(self, altitude_aal=P('Altitude AAL'),
               _2_min_to_touchdown=KTI('2 Min To Touchdown')):
        return NotImplemented


class HeightLost1000To2000FtMax(KeyPointValueNode):
    def derive(self, altitude_std=P('Altitude STD'),
               _1000_ft_in_climb=KTI('1000 Ft In Climb'),
               _2000_ft_in_climb=KTI('2000 Ft In Climb')):
        return NotImplemented


class HeightLost50To1000Max(KeyPointValueNode):
    def derive(self, altitude_std=P('Altitude STD'),
               _50_ft_in_initial_climb=KTI('50 Ft In Initial Climb'),
               _1000_ft_in_climb=KTI('1000 Ft In Climb')):
        return NotImplemented


class LateralGOnGround(KeyPointValueNode):
    def derive(self, acc_lat=P('Acceleration Lateral'),
               taxi_out=S('Taxi Out'), taxi_in=S('Taxi In')):
        return NotImplemented


class EngN13000FtToTouchdownMax(KeyPointValueNode):
    name = 'Eng N1 3000 Ft To Touchdown Max'
    def derive(self, eng_n1_avg=P('Eng N1 Average'),
               _3000_ft_in_approach=KTI('3000 Ft In Approach'),
               touchdown=KTI('Touchdown')):
        return NotImplemented


class EngN1TakeoffMax(KeyPointValueNode):
    name = 'Eng N1 Takeoff Max'
    def derive(self, eng_n1_max=P('Eng N1 Max'), liftoff=KTI('Liftoff')):
        return NotImplemented


class FlapAtGearSelectedDown(KeyPointValueNode):
    def derive(self, flap=P('Flap'), gear_sel_down=P('Gear Selected Down')):
        return NotImplemented


class HeightAtConfigChange1500FtToTouchdownMin(KeyPointValueNode):
    def derive(self, flap=P('Flap'),
               _1500_ft_in_approach=KTI('1500 Ft In Approach'),
               touchdown=KTI('Touchdown')):
        return NotImplemented


class HeightAtConfigChange1500FtToTouchdownMin(KeyPointValueNode):
    def derive(self, flap=P('Flap'),
               _1500_ft_in_approach=KTI('1500 Ft In Approach'),
               touchdown=KTI('Touchdown')):
        return NotImplemented


class SuspectedLevelBust(KeyPointValueNode):
    def derive(self, level_bust=S('Level Bust')):
        return NotImplemented


class LocaliserDeviation1000To150FtMax(KeyPointValueNode):
    def derive(self, ils_loc=P('ILS Localizer'),
               _1000_ft_in_approach=KTI('1000 Ft In Approach'),
               _150_ft_in_final_approach=KTI('150 Ft In Final Approach')):
        return NotImplemented


class LocaliserDeviation1500To1000FtMax(KeyPointValueNode):
    def derive(self, ils_loc=P('ILS Localizer'),
               _1500_ft_in_approach=KTI('1500 Ft In Approach'),
               _1000_ft_in_approach=KTI('1000 Ft In Approach')):
        return NotImplemented


class Flare20FtToTouchdown(KeyPointValueNode):
    def derive(self, alt_rad=P('Altitude Radio'),
               _25_ft_to_touchdown=KTI('25 Ft To Touchdown'),
               touchdown=KTI('Touchdown')):
        return NotImplemented


class LowPowerLessThan500Ft10Sec(KeyPointValueNode):
    def derive(self, eng_n1_min=P('Eng N1 Minimum'),
               _500_ft_in_final_approach=KTI('500 Ft In Final Approach')):
        return NotImplemented


class GroundspeedRTOMax(KeyPointValueNode):
    name = 'Groundspeed RTO Max'
    def derive(self, groundspeed=P('Groundspeed'),
               rejected_takeoff=S('Rejected Takeoff')):
        return NotImplemented


class EngN1Max(KeyPointValueNode):
    def derive(self, eng_n1=P('Eng N1')):
        return NotImplemented


class EngN2CyclesMax(KeyPointValueNode):
    def derive(self, eng_n2=P('Eng N2')):
        return NotImplemented


class EngN2Max(KeyPointValueNode):
    def derive(self, eng_n2=P('Eng N2')):
        return NotImplemented


class EngOIPMax(KeyPointValueNode):
    name = 'Eng OIP Max'
    def derive(self, eng_oil_press=P('Eng Oil Press')):
        return NotImplemented


class EngOIPMin(KeyPointValueNode):
    name = 'Eng OIP Min'
    def derive(self, eng_oil_press_low=P('Eng Oil Press Low')):
        return NotImplemented


class EngOITMax(KeyPointValueNode):
    name = 'Eng OIT Max'
    def derive(self, eng_oil_temp=P('Eng (1) Oil Temp')):
        return NotImplemented


class GrossWeightAtTouchdown(KeyPointValueNode):
    def derive(self, gross_weight=P('Gross Weight'),
               touchdown=KTI('Touchdown')):
        return NotImplemented


class GrossWeightAtTouchdown(KeyPointValueNode):
    def derive(self, gross_weight=P('Gross Weight'),
               touchdown=KTI('Touchdown')):
        return NotImplemented


class PitchCyclesMax(KeyPointValueNode):
    def derive(self, pitch=P('Pitch')):
        return NotImplemented


class Pitch35To400FtMax(KeyPointValueNode):
    def derive(self, pitch=P('Pitch'),
               _35_ft_in_takeoff=KTI('35 Ft In Takeoff'),
               _400_ft_in_initial_climb=KTI('400 Ft In Initial Climb')):
        return NotImplemented


class Pitch1000To100FtMax(KeyPointValueNode):
    def derive(self, pitch=P('Pitch'), _1000_ft_in_approach=KTI('1000 Ft In Approach'),
               _100_ft_in_final_approach=KTI('100 Ft In Final Approach')):
        return NotImplemented


class PitchAtFt(KeyPointValueNode):
    def derive(self, pitch=P('Pitch'), liftoff=KTI('Liftoff')):
        return NotImplemented


class Pitch5FtToGroundMax(KeyPointValueNode):
    def derive(self, pitch=P('Pitch'), landing=S('Landing')):
        return NotImplemented


class Pitch35To400FtMin(KeyPointValueNode):
    def derive(self, pitch=P('Pitch'),
               _35_ft_in_takeoff=KTI('35 Ft In Takeoff'),
               _400_ft_in_initial_climb=KTI('400 Ft In Initial Climb')):
        return NotImplemented


class Pitch1000To100FtMin(KeyPointValueNode):
    def derive(self, pitch=P('Pitch'),
               _1000_ft_in_approach=KTI('1000 Ft In Approach'),
               _100_ft_in_final_approach=KTI('100 Ft In Final Approach')):
        return NotImplemented


class Pitch20FtToTouchdownMin(KeyPointValueNode):
    def derive(self, pitch=P('Pitch'),
               _25_ft_to_touchdown=KTI('25 Ft To Touchdown'),
               touchdown=KTI('Touchdown')):
        return NotImplemented


class PitchRateDuringTakeoffMax(KeyPointValueNode):
    def derive(self, pitch_rate=P('Pitch Rate'), liftoff=KTI('Liftoff')):
        return NotImplemented


class PitchRate35To1500FtMax(KeyPointValueNode):
    def derive(self, pitch_rate=P('Pitch Rate'),
               _35_ft_in_takeoff=KTI('35 Ft In Takeoff'),
               _1500_ft_in_climb=KTI('1500 Ft In Climb')):
        return NotImplemented


class PitchRateFrom2DegreesOfPitchTo35FtMin(KeyPointValueNode):
    def derive(self, pitch_rate=P('Pitch Rate'), liftoff=KTI('Liftoff'),
               _35_ft_in_takeoff=KTI('35 Ft In Takeoff')):
        return NotImplemented


class PowerOnWithSpeedbrakesDeployedDurationGreaterThanLimit(KeyPointValueNode):
    def derive(self, eng_n1_average=P('Eng N1 Average'),
               speedbrake=P('Speedbrake')):
        return NotImplemented


class PullUpWarning(KeyPointValueNode):
    def derive(self, gpws_pull_up=P('GPWS Pull Up')):
        return NotImplemented


class RollCycles1000FtToTouchdownMax(KeyPointValueNode):
    def derive(self, roll=P('Roll'),
               _1000_ft_in_approach=KTI('1000 Ft In Approach'),
               touchdown=KTI('Touchdown')):
        return NotImplemented


class RollBetween100And500FtMax(KeyPointValueNode):
    def derive(self, roll=P('Roll'),
               _100_ft_in_initial_climb=KTI('100 Ft In Initial Climb'),
               _500_ft_in_initial_climb=KTI('500 Ft In Initial Climb')):
        return NotImplemented


class RollBetween500And1500FtMax(KeyPointValueNode):
    def derive(self, roll=P('Roll'),
               _500_ft_in_initial_climb=KTI('500 Ft In Initial Climb'),
               _1500_ft_in_climb=KTI('1500 Ft In Climb')):
        return NotImplemented


class RollBelow20FtMax(KeyPointValueNode):
    def derive(self, roll=P('Roll'),
               _25_ft_to_touchdown=KTI('25 Ft To Touchdown'),
               touchdown=KTI('Touchdown')):
        return NotImplemented


class RollAbove1500FtMax(KeyPointValueNode):
    def derive(self, roll=P('Roll'), alt_rad=P('Altitude Radio')):
        return NotImplemented


class RudderReversalAbove50Ft(KeyPointValueNode):
    def derive(self, rudder_reversal=S('Rudder Reversal')):
        return NotImplemented


class AirspeedWithGearSelectedDownMax(KeyPointValueNode):
    def derive(self, airspeed=P('Airspeed'),
               gear_sel_down=P('Gear Selected Down')):
        return NotImplemented


class AirspeedAtGearSelectedDown(KeyPointValueNode):
    def derive(self, airspeed=P('Airspeed'),
               gear_sel_down=P('Gear Selected Down')):
        return NotImplemented


class AirspeedAtGearSelectedUp(KeyPointValueNode):
    def derive(self, airspeed=P('Airspeed'), gear_sel_up=P('Gear Selected Up')):
        return NotImplemented


class TaxiSpeedTurningMax(KeyPointValueNode):
    def derive(self, groundspeed=P('Groundspeed'), on_ground=S('On Ground')):
        return NotImplemented


class MACHMMOMax(KeyPointValueNode):
    name = 'MACH MMO Max'
    def derive(self, mach=P('MACH')):
        return NotImplemented


class AirspeedMax(KeyPointValueNode):
    def derive(self, airspeed=P('Airspeed')):
        return NotImplemented


class AirspeedVref500FtToTouchdownMax(KeyPointValueNode):
    def derive(self, airspeed=P('Airspeed')):
        return NotImplemented


class Airspeed1000To500FtMax(KeyPointValueNode):
    def derive(self, airspeed=P('Airspeed')):
        return NotImplemented


class AirspeedWithFlap1Max(KeyPointValueNode):
    def derive(self, airspeed=P('Airspeed')):
        return NotImplemented


class AirspeedWithFlap2Max(KeyPointValueNode):
    def derive(self, airspeed=P('Airspeed')):
        return NotImplemented


class AirspeedWithFlap5Max(KeyPointValueNode):
    def derive(self, airspeed=P('Airspeed')):
        return NotImplemented


class AirspeedWithFlap15Max(KeyPointValueNode):
    def derive(self, airspeed=P('Airspeed')):
        return NotImplemented


class AirspeedWithFlap25Max(KeyPointValueNode):
    def derive(self, airspeed=P('Airspeed')):
        return NotImplemented


class AirspeedWithFlap40Max(KeyPointValueNode):
    def derive(self, airspeed=P('Airspeed')):
        return NotImplemented


class AirspeedWithFlap30Max(KeyPointValueNode):
    def derive(self, airspeed=P('Airspeed')):
        return NotImplemented


class AirspeedWithFlap10Max(KeyPointValueNode):
    def derive(self, airspeed=P('Airspeed')):
        return NotImplemented


class AirspeedVrefAtTouchdown(KeyPointValueNode):
    def derive(self, airspeed=P('Airspeed')):
        return NotImplemented


class AirspeedBelow3000FtMax(KeyPointValueNode):
    def derive(self, airspeed=P('Airspeed')):
        return NotImplemented


class GroundspeedOnGroundWithRateOfChangeOfHeadingGreaterThanLimitMax(KeyPointValueNode):
    def derive(self, groundspeed=P('Groundspeed')):
        return NotImplemented


class AirspeedV2AtLiftoff(KeyPointValueNode):
    name = 'Airspeed V2 At Liftoff'
    def derive(self, airspeed=P('Airspeed'), liftoff=KTI('Liftoff')):
        return NotImplemented


class AirspeedBetween90SecToTouchdownAndTouchdownMax(KeyPointValueNode):
    def derive(self, airspeed=P('Airspeed'),
               _90_sec_to_touchdown=KTI('90 Sec To Touchdown'),
               touchdown=KTI('Touchdown')):
        return NotImplemented


class AirspeedV235To400FtMin(KeyPointValueNode):
    name = 'Airspeed V2 35 To 400 Ft Min'
    def derive(self, airspeed=P('Airspeed'),
               _35_ft_in_takeoff=KTI('35 Ft In Takeoff'),
               _400_ft_in_initial_climb=KTI('400 Ft In Initial Climb')):
        return NotImplemented


class AirspeedV2400To1500FtMin(KeyPointValueNode):
    name = 'Airspeed V2 400 To 1500 Ft Min'
    def derive(self, airspeed=P('Airspeed'),
               _400_ft_in_initial_climb=KTI('400 Ft In Initial Climb'),
               _1500_ft_in_climb=KTI('1500 Ft In Climb')):
        return NotImplemented


class AirspeedVrefLast2MinutesToTouchdownMin(KeyPointValueNode):
    def derive(self, airspeed=P('Airspeed'),
               _2_min_to_touchdown=KTI('2 Min To Touchdown'),
               touchdown=KTI('Touchdown')):
        return NotImplemented


class SpeedbrakesDeployed1000To25Ft(KeyPointValueNode):
    def derive(self, speedbrake=P('Speedbrake'),
               _1000_ft_in_approach=KTI('1000 Ft In Approach'),
               _25_ft_to_touchdown=KTI('25 Ft To Touchdown')):
        return NotImplemented


class FlapWithSpeedbrakesDeployedMax(KeyPointValueNode):
    def derive(self, flap=P('Flap'), speedbrake=P('Speedbrake')):
        return NotImplemented


class StickShakerActivated(KeyPointValueNode):
    def derive(self, stick_shaker=P('Stick Shaker')):
        return NotImplemented


class GPWSTerrainWarning(KeyPointValueNode):
    name = 'GPWS Terrain Warning'
    def derive(self, gpws_terrain=P('GPWS Terrain')):
        return NotImplemented


class GPWSTerrainPullUpWarning(KeyPointValueNode):
    name = 'GPWS Terrain Pull Up Warning'
    def derive(self, gpws_terrain_pull_up=P('GPWS Terrain Pull Up')):
        return NotImplemented


class ThrottleCycles1000FtToTouchdownMax(KeyPointValueNode):
    def derive(self, thrust_lever_n=P('Thrust Lever')):
        return NotImplemented


class TooLowFlapWarning(KeyPointValueNode):
    def derive(self, gpws_too_low_flap=P('GPWS Too Low Flap')):
        return NotImplemented


class TooLowGearWarning(KeyPointValueNode):
    def derive(self, gpws_too_low_gear=P('GPWS Too Low Gear')):
        return NotImplemented


class GPWSTooLowTerrainWarning(KeyPointValueNode):
    name = 'GPWS Too Low Terrain Warning'
    def derive(self, gpws_too_low_terrain=P('GPWS Too Low Terrain')):
        return NotImplemented


class NormalGAirborneMin(KeyPointValueNode):
    def derive(self, acc_norm=P('Acceleration Normal'), airborne=S('Airborne')):
        return NotImplemented


class VibrationN1GreaterThanLimitDurationGreaterThanLimit(KeyPointValueNode):
    name = 'Vibration N1 Greater Than Limit Duration Greater Than Limit'
    def derive(self, eng_n_vib_n1=P('Eng Vib N1'),
               airborne=S('Airborne')):
        return NotImplemented


class VibrationN2GreaterThanLimitDurationGreaterThanLimit(KeyPointValueNode):
    name = 'Vibration N2 Greater Than Limit Duration Greater Than Limit'
    def derive(self, eng_vib_n2=P('Eng Vib N2'),
               airborne=S('Airborne')):
        return NotImplemented


class WindshearWarningBelow1500Ft(KeyPointValueNode):
    def derive(self, gpws_windshear=P('GPWS Windshear'),
               alt_aal=P('Altitude AAL')):
        return NotImplemented


class TaxiSpeedStraight(KeyPointValueNode):
    def derive(self, groundspeed=P('Groundspeed'), rot=P('Rate Of Turn')):
        return NotImplemented


class TaxiSpeedTurning(KeyPointValueNode):
    def derive(self, groundspeed=P('Groundspeed'), rot=P('Rate Of Turn')):
        return NotImplemented


class LowPowerInFinalApproach10Sec(KeyPointValueNode):
    def derive(self, eng_avg=P('Eng Average'),
               _1000_ft_in_approach=KTI('1000 Ft In Approach'),
               _50_ft_to_touchdown=KTI('50 Ft To Touchdown')):
        return NotImplemented

<|MERGE_RESOLUTION|>--- conflicted
+++ resolved
@@ -214,24 +214,10 @@
     def derive(self, gross_weight=P('Gross Weight'), 
                touchdown=KTI('Touchdown')):
         return NotImplemented
-<<<<<<< HEAD
-    
+
+
 class EngEGTMax(KeyPointValueNode):
     name = 'Eng EGT Max'
-    ##NAME_FORMAT = 'Eng EGT Max %(engine)s'
-    ##NAME_FORMAT = 'Eng EGT Max'
-    ##RETURN_OPTIONS = {'engine': ['Eng (%d) EGT' % n for n in range(1,5)]}
-=======
-
-
-class EngEGTMax(KeyPointValueNode): # which engine? or all engines? # or all and each!?
-    name = 'Eng EGT Max'
-    ##returns = "EGT Max"  # add which engine?
-    NAME_FORMAT = 'EGT Max %(engine)s'
-    # FIXME: In the following line, dependencies is not defined when the file
-    # is parsed.
-    #RETURN_OPTIONS = {'engine': dependencies + ['Eng (*) EGT']}
->>>>>>> dfdf93fe
 
     @classmethod
     def can_operate(cls, available):
@@ -250,17 +236,10 @@
                 imax = _imax # index of max
                 vmax = _vmax # max value
                 kmax = p.name # param name of max eng
-<<<<<<< HEAD
         self.create_kpv(imax, vmax)
     
     
 class MagneticHeadingAtLiftOff(KeyPointValue):
-=======
-        self.create_kpv(imax, vmax, engine=kmax) # include engine using kmax?
-
-
-class MagneticHeadingAtFt(KeyPointValue):
->>>>>>> dfdf93fe
     """ Shouldn't this be difference between aircraft heading and runway heading???
     """
     def derive(self, heading=P('Magnetic Heading'), liftoff=KTI('Liftoff')):
