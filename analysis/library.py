import numpy as np

from collections import OrderedDict, namedtuple
from datetime import datetime, timedelta
from hashlib import sha256
from itertools import izip
from math import floor
from scipy.signal import iirfilter, lfilter, lfilter_zi, filtfilt

from settings import REPAIR_DURATION, TRUCK_OR_TRAILER_INTERVAL, TRUCK_OR_TRAILER_PERIOD

Value = namedtuple('Value', 'index value')

class InvalidDatetime(ValueError):
    pass


def align(slave, master, interval='Subframe', signaltype='Analogue'):
    """
    This function takes two parameters which will have been sampled at different
    rates and with different offsets, and aligns the slave parameter's samples
    to match the master parameter. In this way the master and aligned slave data
    may be processed without timing errors.
    
    The values of the returned array will be those of the slave 
    parameter, aligned to the master and adjusted by linear interpolation. The initial
    or final values will be extended from the first or last values if they lie 
    outside the timebase of the slave parameter (i.e. we do not extrapolate).
    The offset and hz for the returned masked array will be those of the 
    master parameter.    
    
    :param slave: The parameter to be aligned to the master
    :type slave: Parameter objects
    :param master: The master parameter
    :type master: Parameter objects    
    :param interval: Has possible values 'Subframe' or 'Frame'.  #TODO: explain this!
    :type interval: String
    :param mode: Has possible values 'Analogue' or 'Discrete'. TODO: 'Multistate' mode as those parameters should be shifted similar to Discrete (or use Multistate for discrete)
    :signaltype = Analogue results in interpolation of the data across each sample period
    :signaltype = Discrete or Multi-State results in shifting to the closest data sample, without interpolation.
    :Note: Multistate is a type of discrete in this case.
    :type interval: String
    
    :raises AssertionError: If the interval is neither 'Subframe' or 'Frame'
    :raises AssertionError: If the arrays and sample rates do not equate to the same overall data duration.
    
    :returns: Slave array aligned to master.
    :rtype: np.ma.array
    """
    slave_array = slave.array # Optimised access to attribute.
    if len(slave_array) == 0:
        # No elements to align, avoids exception being raised in the loop below.
        return slave_array
    if slave.frequency == master.frequency and slave.offset == master.offset:
        # No alignment is required, return the slave's array unchanged.
        return slave_array
    
    # Check the interval is one of the two forms we recognise
    assert interval in ['Subframe', 'Frame']
    
    # Check the type of signal is one of those we recognise
    assert signaltype in ['Analogue', 'Discrete', 'Multi-State']
    
    ## slave_aligned[:] = 0.0
    ## Clearing the slave_aligned array is unnecessary, but can make testing easier to follow.

    # Get the timing offsets, comprised of word location and possible latency.
    tp = master.offset
    ts = slave.offset

    # Get the sample rates for the two parameters
    wm = master.frequency
    ws = slave.frequency

    # Express the timing disparity in terms of the slave paramter sample interval
    delta = (tp-ts)*slave.frequency

    # If we are working across a complete frame, the number of samples in each case
    # is four times greater.
    if interval == 'Frame':
        wm = int(wm * 4)
        ws = int(ws * 4)
    assert wm in [1,2,4,8,16,32,64]
    assert ws in [1,2,4,8,16,32,64]
    ##assert len(master.array.data) * ws == len(slave_array.data) * wm
           
    # Compute the sample rate ratio (in range 10:1 to 1:10 for sample rates up to 10Hz)
    r = wm/float(ws)
    
    # Here we create a masked array to hold the returned values that will have 
    # the same sample rate and timing offset as the master
    slave_aligned = np.ma.empty(len(slave_array) * r)

    # Each sample in the master parameter may need different combination parameters
    for i in range(int(wm)):
        bracket=(i/r+delta)
        # Interpolate between the hth and (h+1)th samples of the slave array
        h=int(floor(bracket))
        h1 = h+1

        # Compute the linear interpolation coefficients, b & a
        b = bracket-h
        
        # Cunningly, if we are working with discrete or multi-state parameters, 
        # by reverting to 1,0 or 0,1 coefficients we gather the closest value
        # in time to the master parameter.
        if signaltype != 'Analogue':
            b = round(b)
            
        # Either way, a is the residual part.    
        a=1-b
        
        if h<0:
            slave_aligned[i+wm::wm]=a*slave_array[h+ws:-ws:ws]+b*slave_array[h1+ws::ws]
            # We can't interpolate the inital values as we are outside the 
            # range of the slave parameters. Take the first value and extend to 
            # the end of the data.
            slave_aligned[i] = slave_array[0]
        elif h1>=ws:
            slave_aligned[i:-wm:wm]=a*slave_array[h:-ws:ws]+b*slave_array[h1::ws]
            # At the other end, we run out of slave parameter values so need to
            # extend to the end of the array.
            slave_aligned[i-wm] = slave_array[-1]
        else:
            # Sheer bliss. We can compute slave_aligned across the whole
            # range of the data without having to take special care at the
            # ends of the array.
            slave_aligned[i::wm]=a*slave_array[h::ws]+b*slave_array[h1::ws]

    return slave_aligned

def calculate_timebase(years, months, days, hours, mins, secs):
    """
    Calculates the timestamp most common in the array of timestamps. Returns
    timestamp calculated for start of array by applying the offset of the
    most common timestamp.
    
    Accepts arrays and numpy arrays at 1Hz.
    
    Note: if uneven arrays are passed in, they are assumed by izip that the
    start is valid and the uneven ends are invalid and skipped over.
    
    TODO: Support year as a 2 digits - e.g. "11" is "2011"
    
    :param years, months, days, hours, mins, secs: Appropriate 1Hz time elements
    :type years, months, days, hours, mins, secs: iterable of numeric type
    :returns: best calculated datetime at start of array
    :rtype: datetime
    :raises: InvalidDatetime if no valid timestamps provided
    """
    base_dt = None
    clock_variation = OrderedDict() # so if all values are the same, take the first
    for step, (yr, mth, day, hr, mn, sc) in enumerate(izip(years, months, days, hours, mins, secs)):
        try:
            dt = datetime(yr, mth, day, hr, mn, sc)
        except (ValueError, TypeError):
            continue
        if not base_dt:
            base_dt = dt # store reference datetime 
        # calc diff from base
        diff = dt - base_dt - timedelta(seconds=step)
        ##print "%02d - %s %s" % (step, dt, diff)
        try:
            clock_variation[diff] += 1
        except KeyError:
            # new difference
            clock_variation[diff] = 1
    if base_dt:
        # return most regular difference
        clock_delta = max(clock_variation, key=clock_variation.get)
        return base_dt + clock_delta
    else:
        # No valid datestamps found
        raise InvalidDatetime("No valid datestamps found")

    
def create_phase_inside(array, hz, offset, phase_start, phase_end):
    '''
    This function masks all values of the reference array outside of the phase
    range phase_start to phase_end, leaving the valid phase inside these times.
    
    :param array: input data
    :type array: masked array
    :param a: sample rate for the input data (sec-1)
    :type hz: float
    :param offset: fdr offset for the array (sec)
    :type offset: float
    :param phase_start: time into the array where we want to start seeking the threshold transit.
    :type phase_start: float
    :param phase_end: time into the array where we want to stop seeking the threshold transit.
    :type phase_end: float
    :returns: input array with samples outside phase_start and phase_end masked.
    '''
    return _create_phase_mask(array,  hz, offset, phase_start, phase_end, 'inside')

def create_phase_outside(array, hz, offset, phase_start, phase_end):
    '''
    This function masks all values of the reference array inside of the phase
    range phase_start to phase_end, leaving the valid phase outside these times.
    
    :param array: input data
    :type array: masked array
    :param a: sample rate for the input data (sec-1)
    :type hz: float
    :param offset: fdr offset for the array (sec)
    :type offset: float
    :param phase_start: time into the array where we want to start seeking the threshold transit.
    :type phase_start: float
    :param phase_end: time into the array where we want to stop seeking the threshold transit.
    :type phase_end: float
    :returns: input array with samples outside phase_start and phase_end masked.
    '''
    return _create_phase_mask(array, hz, offset, phase_start, phase_end, 'outside')

def _create_phase_mask(array, hz, offset, a, b, which_side):
    # Create Numpy array of same size as array data
    length = len(array)
    m = np.arange(length)
    
    if a > b:
        a, b = b, a # Swap them over to make sure a is the smaller.
    
    # Convert times a,b to indices ia, ib and check they are within the array.
    ia = int((a-offset)*hz)
    if ia < (a-offset)*hz:
        ia += 1
    if ia < 0 or ia > length:
        raise ValueError, 'Phase mask index out of range'
            
    ib = int((b-offset)*hz) + 1
    if ib < 0 or ib > length:
        raise ValueError, 'Phase mask index out of range'

    # Populate the arrays to be False where the flight phase is valid.
    # Adjustments ensure phase is intact and not overwritten by True data.
    if which_side == 'inside':
        m[:ia]  = True
        m[ia:ib] = False
        m[ib:]  = True
    else:
        m[:ia]  = False
        m[ia:ib] = True
        m[ib:]  = False
         
    # Return the masked array containing reference data and the created mask.
    return np.ma.MaskedArray(array, mask = m)

def datetime_of_index(start_datetime, index, frequency=1):
    '''
    Returns the datetime of an index within the flight at a particular
    frequency.
    
    :param start_datetime: Start datetime of the flight available as the 'Start Datetime' attribute.
    :type start_datetime: datetime
    :param index: Index within the flight.
    :type index: int
    :param frequency: Frequency of the index.
    :type frequency: int or float
    :returns: Datetime at index.
    :rtype: datetime
    '''
    index_in_seconds = index * frequency
    offset = timedelta(seconds=index_in_seconds)
    return start_datetime + offset
    
def duration(a, period, hz=1.0):
    '''
    This function clips the maxima and minima of a data array such that the 
    values are present (or exceeded) in the original data for the period
    defined. After processing with this function, the resulting array can be 
    used to detect maxima or minima (in exactly the same way as a non-clipped 
    parameter), however the values will have been met or exceeded in the 
    original data for the given duration.
        
    :param a: Masked array of floats
    :type a: Numpy masked array
    :param period: Time for the output values to be sustained(sec)
    :type period: int/float
    :param hz: Frequency of the data_array
    :type hz: float
    '''
    
    if period <= 0.01:
        raise ValueError('Duration called with period outside permitted range')

    if hz <= 0.01:
        raise ValueError('Duration called with sample rate outside permitted range')

    delay = period * hz

    # Compute an array of differences across period, such that each maximum or
    # minimum results in a negative result.
    b = (a[:-delay]-a[delay-1:-1]) * (a[1:1-delay]-a[delay:])
    
    # We now remove the positive values (as these are of no interest), sort the 
    # list to put the negative values first, then index through the arguments: 
    for index in b.clip(max = 0).argsort():
        if b[index]<0: # Data has passed through this level for delay samples.
            if a[index+1] > a[index]:
                # We are truncating a peak, so find the higher end value
                #  TODO: could interpolate ends.
                level = min(a[index], a[index+delay])
                # Replace the values with the preceding value to trim the maxima to those
                # values which are present for at least the required period.
                a[index:index+delay+1] = level
            else:
                # We are truncating a trough, so find the lower end value
                #  TODO: could interpolate ends as above.
                level = max(a[index], a[index+delay])
                a[index:index+delay+1] = level
        else:
            break # No need to process the rest of the array.
    
    '''
    Original version using Fortranesque style :o)
    i = 1 # return of the i!
    while i < len(data_array) - delay:
        # check if ...??
        if (result[i]-result[i-1])*(result[i+delay]-result[i]) < 0: #why?
            for j in range (delay-1):
                result[i] = result[i-1]
                i = i + 1 #argh (i += 1 is only slightly nicer)
        else:
            i = i + 1
    '''
    
    return a

def first_order_lag (array, time_constant, hz, gain = 1.0, initial_value = None):
    '''
    Computes the transfer function
            x.G
    y = -----------
         (1 + T.s)
    where:
    x is the input function
    G is the gain
    T is the timeconstant
    s is the Laplace operator
    y is the output
    
    Basic example:
    first_order_lag(param, time_constant=5) is equivalent to
    array[index] = array[index-1] * 0.8 + array[index] * 0.2.
    
    :param array: input data (x)
    :type array: masked array
    :param time_constant: time_constant for the lag function (T)(sec)
    :type time_constant: float
    :param hz: sample rate for the input data (sec-1)
    :type hz: float
    :param gain: gain of the transfer function (non-dimensional)
    :type gain: float
    :param initial_value: initial value of the transfer function at t=0
    :type initial_value: float
    :returns: masked array of values with first order lag applied
    '''
    input_data = np.copy(array.data)
    
    # Scale the time constant to allow for different data sample rates.
    tc = time_constant / hz
    
    # Trap the condition for stability
    if tc < 0.5:
        raise ValueError, 'Lag timeconstant too small'
    
    x_term = []
    x_term.append (gain / (1.0 + 2.0*tc)) #b[0]
    x_term.append (gain / (1.0 + 2.0*tc)) #b[1]
    x_term = np.array(x_term)
    
    y_term = []
    y_term.append (1.0) #a[0] 
    y_term.append ((1.0 - 2.0*tc)/(1.0 + 2.0*tc)) #a[1]
    y_term = np.array(y_term)
    
    z_initial = lfilter_zi(x_term, y_term) # Prepare for non-zero initial state
    # The initial value may be set as a command line argument, mainly for testing
    # otherwise we set it to the first data value.
    if initial_value == None:
        initial_value = input_data[0]
    answer, z_final = lfilter(x_term, y_term, input_data, zi=z_initial*initial_value)
    masked_result = np.ma.array(answer)
    # The mask should last indefinitely following any single corrupt data point
    # but this is impractical for our use, so we just copy forward the original
    # mask.
    masked_result.mask = array.mask
    return masked_result

def first_order_washout (in_param, time_constant, hz, gain = 1.0, initial_value = None):
    '''
    Computes the transfer function
          x.G.s
    y = -----------
         (1 + T.s)
    where:
    x is the input function
    G is the gain
    T is the timeconstant
    s is the Laplace operator
    y is the output
    
    :param in_param: input data (x)
    :type in_param: masked array
    :param time_constant: time_constant for the lag function (T)(sec)
    :type time_constant: float
    :param hz: sample rate for the input data (sec-1)
    :type hz: float
    :param gain: gain of the transfer function (non-dimensional)
    :type gain: float
    :param initial_value: initial value of the transfer function at t=0
    :type initial_value: float
    :returns: masked array of values with first order lag applied
    '''
    input_data = np.copy(in_param.data)
    
    # Scale the time constant to allow for different data sample rates.
    tc = time_constant / hz
    
    # Trap the condition for stability
    if tc < 0.5:
        raise ValueError, 'Lag timeconstant too small'
    
    x_term = []
    x_term.append (gain*2.0*tc  / (1.0 + 2.0*tc)) #b[0]
    x_term.append (-gain*2.0*tc / (1.0 + 2.0*tc)) #b[1]
    x_term = np.array(x_term)
    
    y_term = []
    y_term.append (1.0) #a[0] 
    y_term.append ((1.0 - 2.0*tc)/(1.0 + 2.0*tc)) #a[1]
    y_term = np.array(y_term)
    
    z_initial = lfilter_zi(x_term, y_term)
    if initial_value == None:
        initial_value = input_data[0]
    # Tested version here...
    answer, z_final = lfilter(x_term, y_term, input_data, zi=z_initial*initial_value)
    masked_result = np.ma.array(answer)
    # The mask should last indefinitely following any single corrupt data point
    # but this is impractical for our use, so we just copy forward the original
    # mask.
    masked_result.mask = in_param.mask
    return masked_result

def hash_array(array):
    '''
    Creates a sha256 hash from the array's tostring() method.
    '''
    checksum = sha256()
    checksum.update(array.tostring())
    return checksum.hexdigest()

def hysteresis (array, hysteresis):

    quarter_range = hysteresis / 4.0
    # Length is going to be used often, so prepare here:
    length = len(array)
    half_done = np.empty(length)
    result = np.empty(length)
    length = length-1 #  To be used for array indexing next

    # The starting point for the computation is the first sample.
    old = array[0]

    # Index through the data storing the answer in reverse order
    for index, new in enumerate(array.data):
        if new - old > quarter_range:
            old = new  - quarter_range
        elif new - old < -quarter_range:
            old = new + quarter_range
        half_done[length-index] = old

    # Repeat the process in the "backwards" sense to remove phase effects.
    for index, new in enumerate(half_done):
        if new - old > quarter_range:
            old = new  - quarter_range
        elif new - old < -quarter_range:
            old = new + quarter_range
        result[length-index] = old

    return np.ma.array(result, mask=array.mask)


def interleave (param_1, param_2):
    """
    Interleaves two parameters (usually from different sources) into one
    masked array. Maintains the mask of each parameter.
    
    :param param_1:
    :type param_1: Parameter object
    :param param_2:
    :type param_2: Parameter object
    
    """
    # Check the conditions for merging are met
    if param_1.frequency != param_2.frequency:
        raise ValueError, 'Attempt to interleave parameters at differing sample rates'

    dt = param_2.offset - param_1.offset
    # Note that dt may suffer from rounding errors, 
    # hence rounding the value before comparison.
    if 2*abs(round(dt,6)) != 1/param_1.frequency: 
                raise ValueError, 'Attempt to interleave parameters that are not correctly aligned'
    
    merged_array = np.ma.zeros((2, len(param_1.array)))
    if dt > 0:
        merged_array = np.ma.column_stack((param_1.array,param_2.array))
    else:
        merged_array = np.ma.column_stack((param_2.array,param_1.array))
        
    return np.ma.ravel(merged_array)
            
def interleave_uneven_spacing (param_1, param_2):
    '''
    This interleaves samples that are not quote equi-spaced.
       |--------dt---------|
       |   x             y |
       |          m        |
       |   |------a------| |
       |     o         o   |
       |   |b|         |b| |
       
    Over a period dt two samples x & y will be merged to an equi-spaced new
    parameter "o". x & y are a apart, while samples o are displaced by b from
    their original positions.
    
    There is a second case where the samples are close together and the
    interpolation takes place not between x > y, but across the y > x interval.
    Hence two sections of code. Also, we don't know at the start whether x is
    parameter 1 or 2, so there are two options for the basic interleaving stage.
    '''
    # Check the conditions for merging are met
    if param_1.frequency != param_2.frequency:
        raise ValueError, 'Attempt to interleave parameters at differing sample rates'

    mean_offset = (param_2.offset + param_1.offset) / 2.0
    result_offset = mean_offset - 1.0/(2.0 * param_1.frequency)
    dt = 1.0/param_1.frequency
    
    merged_array = np.ma.zeros((2, len(param_1.array)))

    if mean_offset - dt > 0:
        # The larger gap is between the two first samples
        merged_array = np.ma.column_stack((param_1.array,param_2.array))
        offset_0 = param_1.offset
        offset_1 = param_2.offset
        a = offset_1 - offset_0
    else:
        # The larger gap is between the second and third samples
        merged_array = np.ma.column_stack((param_2.array,param_1.array))
        offset_0 = param_2.offset
        offset_1 = param_1.offset
        a = dt - (offset_1 - offset_0)
    b = (dt - a)/2.0
        
    straight_array = np.ma.ravel(merged_array)
    if a < dt:
        straight_array[0] = straight_array[1] # Extrapolate a little at start
        x = straight_array[1::2]
        y = straight_array[2::2]
    else:
        x = straight_array[0::2]
        y = straight_array[1::2]
    # THIS WON'T WORK !!!
    x = (y - x)*(b/a) + x
    y = (y-x) * (1.0 - b) / a + x
    
    #return straight_array
    return None # to force a test error until this is fixed to prevent extrapolation

def is_index_within_slice(index, _slice):
    '''
    Tests whether index is within the slice.
    
    :type index: int or float
    :type _slice: slice
    :rtype: bool
    '''
    if _slice.start is None and _slice.stop is None:
        return True
    elif _slice.start is None:
        return index < _slice.stop
    elif _slice.stop is None:
        return index >= _slice.start
    return _slice.start <= index < _slice.stop

def is_slice_within_slice(inner_slice, outer_slice):
    '''
    inner_slice is considered to not be within outer slice if its start or 
    stop is None.
    
    :type inner_slice: slice
    :type outer_slice: slice
    :returns: Whether inner_slice is within the outer_slice.
    :rtype: bool
    '''
    if outer_slice.start is None and outer_slice.stop is None:
        return True
    elif inner_slice.start is None and outer_slice.start is not None:
        return False
    elif inner_slice.stop is None and outer_slice.stop is not None:
        return False
    elif inner_slice.start is None and outer_slice.start is None:
        return inner_slice.stop < outer_slice.stop
    elif outer_slice.stop is None and outer_slice.stop is None:
        return inner_slice.start >= outer_slice.start
    else:
        start_within = outer_slice.start <= inner_slice.start <= outer_slice.stop
        stop_within = outer_slice.start <= inner_slice.stop <= outer_slice.stop
        return start_within and stop_within

def mask_inside_slices(array, slices):
    '''
    Mask slices within array.
    
    :param array: Masked array to mask.
    :type array: np.ma.masked_array
    :param slices: Slices to mask.
    :type slices: list of slice
    :returns: Array with masks applied.
    :rtype: np.ma.masked_array
    '''
    mask = np.zeros(len(array), dtype=np.bool_) # Create a mask of False.
    for slice_ in slices:
        mask[slice_] = True
    return np.ma.array(array, mask=np.ma.mask_or(mask, array.mask))

def mask_outside_slices(array, slices):
    '''
    Mask areas outside of slices within array.
    
    :param array: Masked array to mask.
    :type array: np.ma.masked_array
    :param slices: The areas outside these slices will be masked..
    :type slices: list of slice
    :returns: Array with masks applied.
    :rtype: np.ma.masked_array
    '''
    mask = np.ones(len(array), dtype=np.bool_) # Create a mask of True.
    for slice_ in slices:
        mask[slice_] = False
    return np.ma.array(array, mask=np.ma.mask_or(mask, array.mask))

def max_continuous_unmasked(array, _slice=slice(None)):
    """
    Returns the max_slice
    """
    if _slice.step and _slice.step != 1:
        raise ValueError("Step not supported")
    clumps = np.ma.clump_unmasked(array[_slice])
    if not clumps or clumps == [slice(0,0,None)]:
        return None
    
    _max = None
    for clump in clumps:
        dur = clump.stop - clump.start
        if not _max or _max.stop-_max.start < dur:
            _max = clump
    offset = _slice.start or 0
    return slice(_max.start + offset, _max.stop + offset)

def max_abs_value(array, _slice=slice(None)):
    """
    Get the value of the maximum absolute value in the array. 
    Return value is NOT the absolute value (i.e. may be negative)
    
    :param array: masked array
    :type array: np.ma.array
    :param _slice: Slice to apply to the array and return max value relative to
    :type _slice: slice
    """
    index, value = max_value(np.ma.abs(array), _slice)
    return Value(index, array[index])
    
def max_value(array, _slice=slice(None)):
    """
    Get the maximum value in the array and its index relative to the array and
    not the _slice argument.
    
    :param array: masked array
    :type array: np.ma.array
    :param _slice: Slice to apply to the array and return max value relative to
    :type _slice: slice
    """
    return _value(array, _slice, np.ma.argmax)

def min_value(array, _slice=slice(None)):
    """
    Get the minimum value in the array and its index.
    
    :param array: masked array
    :type array: np.ma.array
    :param _slice: Slice to apply to the array and return max value relative to
    :type _slice: slice
    """
    return _value(array, _slice, np.ma.argmin)
            
def merge_alternate_sensors (array):
    '''
    This simple process merges the data from two sensors where they are sampled
    alternately. Often pilot and co-pilot attitude and air data signals are
    stored in alternate locations to provide the required sample rate while
    allowing errors in either to be identified for investigation purposes.
    
    For FDM, only a single parameter is required, but mismatches in the two 
    sensors can lead to, taking pitch attitude as an example, apparent "nodding"
    of the aircraft and errors in the derived pitch rate.
    
    :param array: sampled data from an alternate signal source
    :type array: masked array
    :returns: masked array with merging algorithm applied.
    :rtype: masked array
    '''
    result = np.ma.empty_like(array)
    result[1:-1] = (array[:-2] + array[1:-1]*2.0 + array[2:]) / 4.0
    result[0] = (array[0] + array[1]) / 2.0
    result[-1] = (array[-2] + array[-1]) / 2.0
    return result


def peak_curvature(array, _slice=slice(None), search_for='Concave'):
    """
    This routine uses a "Truck and Trailer" algorithm to find where a
    parameter changes slope. In the case of FDM, we are looking for the point
    where the airspeed starts to increase (or stops decreasing) on the
    takeoff and landing phases. This is more robust than looking at
    longitudinal acceleration and complies with the POLARIS philosophy that
    we should provide analysis with only airspeed, altitude and heading data
    available.
    """
    data = array[_slice].data
    gap = TRUCK_OR_TRAILER_INTERVAL
    if gap%2-1:
        gap-=1  #  Ensure gap is odd
    ttp = TRUCK_OR_TRAILER_PERIOD
    trailer = ttp+gap
    overall = 2*ttp + gap 
    # check the array is long enough.
    if len(data) < overall:
        raise ValueError, 'Peak curvature called with too short a sample'

    # Set up working arrays
    x = np.arange(ttp) + 1 #  The x-axis is always short and constant
    sx = np.sum(x)
    r = sx/float(x[-1]) #  
    trucks = len(data) - ttp + 1 #  How many trucks fit this array length?

    sy = np.empty(trucks) #  Sigma y
    sy[0]=np.sum(data[0:ttp]) #  Initialise this array with just y values

    sxy = np.empty(trucks) #  Sigma x.y
    sxy[0]=np.sum(data[0:ttp]*x[0:ttp]) #  Initialise with xy products 
  
    for back in range(trucks-1):
        # We compute the values for the least squares formula, using the
        # numerator only (the denominator is constant and we're not really
        # interested in the answer).
        
        # As we move the back of the truck forward, the trailer front is a
        # little way ahead...
        front = back + ttp
        sy[back+1] = sy[back] - data [back] + data[front]
        sxy[back+1] = sxy[back] - sy[back] + ttp*data[front]

    m = np.empty(trucks) # Resulting least squares slope (best fit y=mx+c)
    m = sxy - r*sy

    #  How many places can the truck and trailer fit into this data set?
    places=len(data) - overall + 1
    #  The angle between the truck and trailer at each place it can fit
    angle=np.empty(places) 
    
    for place in range(places):
        angle[place] = m[place+trailer] - m[place]

    # Normalise array and prepare for masking operations
    angle=np.ma.array(angle/np.max(np.abs(angle)))
    if search_for == 'Bipolar':
        angle = np.ma.abs(angle)
    
    # Find peak - using values over 50% of the highest allows us to operate
    # without knowing the data characteristics.
    peak_slice=np.ma.clump_unmasked(np.ma.masked_less(angle,0.5))
        
    if peak_slice:
        index = peak_index(angle.data[peak_slice[0]])+\
            peak_slice[0].start+(overall/2.0)-0.5
        return index + (_slice.start or 0)
    else:
        return None
    
def peak_index(a):
    '''
    Scans an array and returns the peak, where possible computing the local
    maximum assuming a quadratic curve over the top three samples.
    
    :param a: array
    :type a: list of floats
    
    '''
    if len(a) == 0:
        raise ValueError, 'No data to scan for peak'
    elif len(a) == 1:
        return 0
    elif len(a) == 2:
        return np.argmax(a)
    else:
        loc=np.argmax(a)
        if loc == 0:
            return 0
        elif loc == len(a)-1:
            return len(a)-1
        else:
            denominator = (2.0*a[loc-1]-4.0*a[loc]+2.0*a[loc+1])
            if abs(denominator) < 0.001:
                return loc
            else:
                peak=(a[loc-1]-a[loc+1])/denominator
                return loc+peak
    
def rate_of_change(diff_param, half_width):
    '''
    @param to_diff: Parameter object with .array attr (masked array)
    
    Differentiation using the xdot(n) = (x(n+hw) - x(n-hw))/w formula.
    Width w=hw*2 and this approach provides smoothing over a w second period,
    without introducing a phase shift.
    
    :param diff_param: input Parameter
    :type diff_param: Parameter object
    :type diff_param.array : masked array
    :param diff_param.frequency : sample rate for the input data (sec-1)
    :type diff_param.frequency: float
    :param half_width: half the differentiation time period (sec)
    :type half_width: float
    :returns: masked array of values with differentiation applied
    
    Note: Could look at adapting the np.gradient function, however this does not
    handle masked arrays.
    '''
    hz = diff_param.frequency
    to_diff = diff_param.array
    
    hw = half_width * hz
    if hw < 1:
        raise ValueError
    
    # Set up an array of masked zeros for extending arrays.
    slope = np.ma.copy(to_diff)
    slope[hw:-hw] = (to_diff[2*hw:] - to_diff[:-2*hw])\
                       / (2.0 * float(half_width))
    slope[:hw] = (to_diff[1:hw+1] - to_diff[0:hw]) * hz
    slope[-hw:] = (to_diff[-hw:] - to_diff[-hw-1:-1])* hz
    return slope

def repair_mask(array):
    '''
    This repairs short sections of data ready for use by flight phase algorithms
    It is not intended to be used for key point computations, where invalid data
    should remain masked.
    '''
    masked_sections = np.ma.clump_masked(array)
    for section in masked_sections:
        length = section.stop - section.start
        if (length) > REPAIR_DURATION:  # TODO: include frequency as length is in samples and REPAIR_DURATION is in seconds
            break # Too long to repair
        elif section.start == 0:
            break # Can't interpolate if we don't know the first sample
        elif section.stop == len(array):
            break # Can't interpolate if we don't know the last sample
        else:
            array[section] = np.interp(np.arange(length) + 1,
                                       [0, length + 1],
                                       [array.data[section.start - 1],
                                        array.data[section.stop]])
    return array
   

def shift_slices(slicelist, offset):
    """
    This function shifts a list of slices by offset. The need for this arises
    when a phase condition has been used to limit the scope of another phase
    calculation.
    """
    newlist = []
    for each_slice in slicelist:
        a = each_slice.start + offset
        b = each_slice.stop + offset
        if (b-a)>1:
            # This traps single sample slices which can arise due to rounding
            # of the iterpolated slices.
            newlist.append(slice(a,b))
    return newlist


def slices_above(array, value):
    '''
    Get slices where the array is above value. Repairs the mask to avoid a 
    large number of slices being created.
    
    :param array:
    :type array: np.ma.masked_array
    :param value: Value to create slices above.
    :type value: float or int
    :returns: Slices where the array is above a certain value.
    :rtype: list of slice
    '''
    if len(array) == 0:
        return array, []
    repaired_array = repair_mask(array)
    band = np.ma.masked_less(repaired_array, value)
    slices = np.ma.clump_unmasked(band)
    return repaired_array, slices

def slices_below(array, value):
    '''
    Get slices where the array is below value. Repairs the mask to avoid a 
    large number of slices being created.
    
    :param array:
    :type array: np.ma.masked_array
    :param value: Value to create slices below.
    :type value: float or int
    :returns: Slices where the array is below a certain value.
    :rtype: list of slice
    '''
    if len(array) == 0:
        return array, []
    repaired_array = repair_mask(array)
    band = np.ma.masked_greater(repaired_array, value)
    slices = np.ma.clump_unmasked(band)
    return repaired_array, slices

def slices_between(array, min_, max_):
    '''
    Get slices where the array's values are between min_ and max_. Repairs 
    the mask to avoid a large number of slices being created.
    
    :param array:
    :type array: np.ma.masked_array
    :param min_: Minimum value within slices.
    :type min_: float or int
    :param max_: Maximum value within slices.
    :type max_: float or int
    :returns: Slices where the array is above a certain value.
    :rtype: list of slice
    '''
    if len(array) == 0:
        return array, []
    repaired_array = repair_mask(array)
    # Slice through the array at the top and bottom of the band of interest
    band = np.ma.masked_outside(repaired_array, min_, max_)
    # Group the result into slices - note that the array is repaired and
    # therefore already has small masked sections repaired, so no allowance
    # is needed here for minor data corruptions.
    slices = np.ma.clump_unmasked(band)
    return repaired_array, slices

def slices_from_to(array, from_, to):
    '''
    Get slices of the array where values are between from_ and to, and either
    ascending or descending depending on whether from_ is greater than or less
    than to. For instance, slices_from_to(array, 1000, 1500) is ascending and
    requires will only return slices where values are between 1000 and 1500 if
    the value in the array at the start of the slice is less than the value at
    the stop. The opposite condition would be applied if the arguments are
    descending, e.g. slices_from_to(array, 1500, 1000).
    
    :param array:
    :type array: np.ma.masked_array
    :param from_: Value from.
    :type from_: float or int
    :param to: Value to.
    :type to: float or int
    :returns: Slices of the array where values are between from_ and to and either ascending or descending depending on comparing from_ and to.
    :rtype: list of slice
    '''
    if len(array) == 0:
        return array, []
    rep_array, slices = slices_between(array, from_, to)
    if from_ > to:
        condition = lambda s: rep_array[s.start] > rep_array[s.stop-1]
    elif from_ < to:
        condition = lambda s: rep_array[s.start] < rep_array[s.stop-1]
    else:
        raise ValueError('From and to values should not be equal.')
    filtered_slices = filter(condition, slices)
    return rep_array, filtered_slices

            
def straighten_headings(heading_array):
    '''
    We always straighten heading data before checking for spikes. 
    It's easier to process heading data in this format.
    
    :param heading_array: array/list of numeric heading values
    :type heading_array: iterable
    :returns: Straightened headings
    :rtype: Generator of type Float
    '''
    head_prev = heading_array[0]
    diff = np.ediff1d(heading_array)
    diff = diff - 360.0 * np.trunc(diff/180.0)
    heading_array[1:] = np.cumsum(diff) + head_prev
    return heading_array

def subslice(orig, new):
    """
    a = slice(2,10,2)
    b = slice(2,2)
    c = subslice(a, b)
    assert range(100)[c] == range(100)[a][b]
    
    See tests for capabilities.
    """
    step = (orig.step or 1) * (new.step or 1)
    start = (orig.start or 0) + (new.start or orig.start or 0) * (orig.step or 1)
    stop = (orig.start or 0) + (new.stop or orig.stop or 0) * (orig.step or 1) # the bit after "+" isn't quite right!!
    return slice(start, stop, None if step == 1 else step)

def index_at_value (array, threshold, _slice=slice(None)):
    '''
    This function seeks the moment when the parameter in question first crosses 
    a threshold. It works both forwards and backwards in time. To scan backwards
    pass in a slice with a negative step. This is really useful for finding
    things like the point of landing.
    
    For example, to find 50ft Rad Alt on the descent, use something like:
       altitude_radio.seek(t_approach, t_landing, slice(50,0,-1))
    
    :param array: input data
    :type array: masked array
    :param threshold: the value that we expect the array to cross between scan_start and scan_end.
    :type threshold: float
    :param _slice: slice where we want to seek the threshold transit.
    :type _slice: slice
    :returns: interpolated time when the array values crossed the threshold. (One value only).
    :returns type: float
    '''
    ##print _slice
    step = _slice.step or 1
    ##max_index = len(array) - 1 < Old code replaced when end=min(...,max_index added. TODO: Remove comment.
    max_index = len(array)
    # Arrange the limits of our scan, ensuring that we stay inside the array.
    if step == 1:
<<<<<<< HEAD
        begin = int(round(_slice.start or 0))
        end = int(round(_slice.stop or max_index))
    elif step == -1:
        begin = int(round(_slice.start or max_index))
        end = int(round(_slice.stop or 0))
=======
        begin = max(int(round(_slice.start or 0)),0)
        end = min(int(round(_slice.stop or max_index)),max_index)

        # A "let's get the logic right and tidy it up afterwards" bit of code...
        if begin >= len(array):
            begin = max_index
        elif begin < 0:
            begin = 0
        if end > len(array):
            end = max_index
        elif end < 0:
            end = 0
            
        left, right = slice(begin,end-1,step), slice(begin+1,end,step)
        
    elif step == -1:
        begin = min(int(round(_slice.start or max_index)),max_index)
        end = max(int(round(_slice.stop or 0)),0)

        # More "let's get the logic right and tidy it up afterwards" bit of code...
        if begin >= len(array):
            begin = max_index - 1
        elif begin < 0:
            begin = 0
        if end > len(array):
            end = max_index
        elif end < 0:
            end = 0
            
        left, right = slice(begin,end+1,step), slice(begin-1,end,step)
        
>>>>>>> f085fa28
    else:
        raise ValueError, 'Step length not 1 in index_at_value'
    
    if begin == end:
        raise ValueError, 'No range for seek function to scan across'
    elif abs(begin - end) < 2:
        # Requires at least two values to find if the array crosses a
        # threshold.
        return None

<<<<<<< HEAD
    # A "let's get the logic right and tidy it up afterwards" bit of code...
    if begin >= len(array):
        begin = max_index
    elif begin < 0:
        begin = 0
    if end > len(array):
        end = max_index
    elif end < 0:
        end = 0
    
    if step == 1:
        left, right = slice(begin,end-1,step), slice(begin+1,end,step)
    elif step == -1:
        left, right = slice(begin,end+1,step), slice(begin-1,end,step)
    
=======
>>>>>>> f085fa28
    print left, right, len(array)
    # When the data being tested passes the value we are seeking, the 
    # difference between the data and the value will change sign.
    # Therefore a negative value indicates where value has been passed.
    value_passing_array = (array[left]-threshold) * (array[right]-threshold)
    test_array = np.ma.masked_greater(value_passing_array, 0.0)
    
    if np.ma.all(test_array.mask):
        # The parameter does not pass through threshold in the period in question, so return empty-handed.
        return None
    else:
        n,dummy=np.ma.flatnotmasked_edges(np.ma.masked_greater(value_passing_array, 0.0))
        a = array[begin+step*n]
        b = array[begin+step*(n+1)]
        # Force threshold to float as often passed as an integer.
        r = (float(threshold) - a) / (b-a) 
        #TODO: Could test 0 < r < 1 for completeness
    return (begin + step * (n+r))

def _value(array, _slice, operator):
    """
    Applies logic of min_value and max_value
    """
    if _slice.step and _slice.step < 0:
        raise ValueError("Negative step not supported")
    index = operator(array[_slice]) + (_slice.start or 0) * (_slice.step or 1)
    return Value(index, array[index])

def value_at_time (array, hz, offset, time_index):
    '''
    Finds the value of the data in array at the time given by the time_index.
    
    :param array: input data
    :type array: masked array
    :param hz: sample rate for the input data (sec-1)
    :type hz: float
    :param offset: fdr offset for the array (sec)
    :type offset: float
    :param time_index: time into the array where we want to find the array value.
    :type time_index: float
    :returns: interpolated value from the array
    '''

    time_into_array = time_index - offset
    location_in_array = time_into_array * hz
    
    return value_at_index(array, location_in_array)

def value_at_index(array, index):
    '''
    Finds the value of the data in array at a given index.
    
    :param array: input data
    :type array: masked array
    :param index: index into the array where we want to find the array value.
    :type index: float
    :returns: interpolated value from the array
    '''

    if index < 0.0 or index > len(array):
        raise ValueError, 'Seeking value outside data time range'
    
    low = int(index)
    if (low==index):
        # I happen to have arrived at exactly the right value by a fluke...
        return array[low]
    else:
        high = low + 1
        r = index - low
        low_value = array.data[low]
        high_value = array.data[high]
        # Crude handling of masked values. Must be a better way !
        if array.mask.any(): # An element is masked
            if array.mask[low] == True:
                if array.mask[high] == True:
                    return None
                else:
                    return high_value
            else:
                if array.mask[high] == True:
                    return low_value
        # In the cases of no mask, or neither sample masked, interpolate.
        return r*high_value + (1-r) * low_value


def vstack_params(*params):
    '''
    Create a multi-dimensional masked array with a dimension per param.
    
    :param params: Parameter arguments as required. Allows some None values.
    :type params: np.ma.array or Parameter object or None
    :returns: Each parameter stacked onto a new dimension
    :rtype: np.ma.array
    :raises: ValueError if all params are None (concatenation of zero-length sequences is impossible)
    '''
    return np.ma.vstack([getattr(p, 'array', p) for p in params if p is not None])<|MERGE_RESOLUTION|>--- conflicted
+++ resolved
@@ -1038,19 +1038,10 @@
     :returns: interpolated time when the array values crossed the threshold. (One value only).
     :returns type: float
     '''
-    ##print _slice
     step = _slice.step or 1
-    ##max_index = len(array) - 1 < Old code replaced when end=min(...,max_index added. TODO: Remove comment.
     max_index = len(array)
     # Arrange the limits of our scan, ensuring that we stay inside the array.
     if step == 1:
-<<<<<<< HEAD
-        begin = int(round(_slice.start or 0))
-        end = int(round(_slice.stop or max_index))
-    elif step == -1:
-        begin = int(round(_slice.start or max_index))
-        end = int(round(_slice.stop or 0))
-=======
         begin = max(int(round(_slice.start or 0)),0)
         end = min(int(round(_slice.stop or max_index)),max_index)
 
@@ -1082,7 +1073,6 @@
             
         left, right = slice(begin,end+1,step), slice(begin-1,end,step)
         
->>>>>>> f085fa28
     else:
         raise ValueError, 'Step length not 1 in index_at_value'
     
@@ -1093,25 +1083,6 @@
         # threshold.
         return None
 
-<<<<<<< HEAD
-    # A "let's get the logic right and tidy it up afterwards" bit of code...
-    if begin >= len(array):
-        begin = max_index
-    elif begin < 0:
-        begin = 0
-    if end > len(array):
-        end = max_index
-    elif end < 0:
-        end = 0
-    
-    if step == 1:
-        left, right = slice(begin,end-1,step), slice(begin+1,end,step)
-    elif step == -1:
-        left, right = slice(begin,end+1,step), slice(begin-1,end,step)
-    
-=======
->>>>>>> f085fa28
-    print left, right, len(array)
     # When the data being tested passes the value we are seeking, the 
     # difference between the data and the value will change sign.
     # Therefore a negative value indicates where value has been passed.
@@ -1176,7 +1147,7 @@
     low = int(index)
     if (low==index):
         # I happen to have arrived at exactly the right value by a fluke...
-        return array[low]
+        return None if array.mask[low] else array[low]
     else:
         high = low + 1
         r = index - low
