# -*- coding: utf-8 -*-
##############################################################################


import numpy as np

from collections import Counter
from datetime import datetime
from operator import itemgetter

from analysis_engine import __version__, settings
from analysis_engine.api_handler import get_api_handler, NotFoundError
<<<<<<< HEAD
from analysis_engine.library import (all_of,
                                     datetime_of_index,
                                     min_value,
                                     max_value,
                                     most_common_value,
                                     )
=======
from analysis_engine.library import (
    all_of,
    any_of,
    datetime_of_index,
    min_value,
    max_value,
    most_common_value,
)
>>>>>>> c36202ad
from analysis_engine.node import A, KTI, KPV, FlightAttributeNode, M, P, S


##############################################################################
# Superclasses


class DeterminePilot(object):
    '''
    '''
    def _autopilot_engaged(self, ap1, ap2):
        if ap1 and (not ap2):
            return 'Captain'
        if (not ap1) and ap2:
            return 'First Officer'
        return None

    def _controls_changed(self, slice_, pitch, roll):
        # Check if either pitch or roll changed during provided slice:
        return pitch[slice_].ptp() > settings.CONTROLS_IN_USE_TOLERANCE or \
                roll[slice_].ptp() > settings.CONTROLS_IN_USE_TOLERANCE

    def _control_column_in_use(self, cc_capt, cc_fo, phase):
        '''
        Check if control column is used by Captain or FO.
        
        The forces are typically 2 or 3 lbf at takeoff, 6 or 7 at landing.
        Find the larger force of the two, checking they are at least a bit
        different as both move together on the B737-NG.
        '''
        force_ratio = cc_capt[phase.slice].ptp() / cc_fo[phase.slice].ptp()
        if force_ratio > settings.CONTROL_COLUMN_IN_USE_RATIO:
            self.info('Found Captain with force_ratio of %f', force_ratio)
            return 'Captain'
        elif (1.0/force_ratio) > settings.CONTROL_COLUMN_IN_USE_RATIO:
            self.info('Found First Officer with force_ratio of %f',
                      1.0/force_ratio)
            return 'First Officer'
        else:
            # No change in captain or first officer control columns:
            self.warning("Neither captain's nor first officer's control column "
                         "changes during '%s' slice.", phase.name)
            return None

    def _controls_in_use(self, pitch_capt, pitch_fo, roll_capt, roll_fo, phase):
        capt_flying = self._controls_changed(phase.slice, pitch_capt, roll_capt)
        fo_flying = self._controls_changed(phase.slice, pitch_fo, roll_fo)

        # 1. Cannot determine who is flying - both sets of controls have input:
        if capt_flying and fo_flying:
            self.warning("Cannot determine whether captain or first officer "
                "was at the controls because both controls change during '%s' "
                "slice.", phase.name)
            return None

        # 2. The captain was flying the aircraft:
        if capt_flying:
            return 'Captain'

        # 3. The first officer was flying the aircraft:
        if fo_flying:
            return 'First Officer'

        # 4. No change in captain or first officer controls:
        self.warning("Both captain and first officer controls do not change "
            "during '%s' slice.", phase.name)
        return None
    
    def _determine_pilot(self, pilot_flying, pitch_capt, pitch_fo, roll_capt,
                         roll_fo, cc_capt, cc_fo, phase, ap1, ap2):
        
        if pilot_flying:
            # this is the most reliable measurement, use this and no other
            pf = pilot_flying.array[phase.slice]
            pf[pf == '-'] = np.ma.masked
            return most_common_value(pf)
        
        #FIXME: Skip over the Pitch and Control Column parts!
        # 1. Check for change in pitch and roll controls during the phase:
        if all((pitch_capt, pitch_fo, roll_capt, roll_fo, phase)):
            pilot = self._controls_in_use(
                pitch_capt.array, pitch_fo.array, roll_capt.array,
                roll_fo.array, phase)
            if pilot:
                return pilot

        # 1. Check for changes in control column during the phase:
        if all((cc_capt, cc_fo, phase)):
            pilot = self._control_column_in_use(cc_capt.array, cc_fo.array,
                                                phase)
            if pilot:
                return pilot

        # 2. Check which autopilot is engaged:
        if all((ap1, ap2)):
            pilot = self._autopilot_engaged(ap1, ap2)
            if pilot:
                return pilot

        return None


##############################################################################


class InvalidFlightType(Exception):
    def __init__(self, flight_type):
        self.flight_type = flight_type
        super(InvalidFlightType, self).__init__(flight_type)


class AnalysisDatetime(FlightAttributeNode):
    "Datetime flight was analysed (local datetime)"
    name = 'FDR Analysis Datetime'
    def derive(self, start_datetime=A('Start Datetime')):
        '''
        Every derive method requires at least one dependency. Since this class
        should always derive a flight attribute, 'Start Datetime' is its only
        dependency as it will always be present, though it is unused.
        '''
        self.set_flight_attr(datetime.now())


class DestinationAirport(FlightAttributeNode):
    "Datetime flight was analysed (local datetime)"
    name = 'FDR Destination Airport'
    
    @classmethod
    def can_operate(cls, available):
        return any_of(['Destination', 'AFR Destination Airport'], available)
    
    def derive(self, dest=P('Destination'),
               afr_dest=A('AFR Destination Airport')):
        '''
        Requires an ASCII destination parameter recording either the airport's
        ICAO or IATA code.
        '''
        if not dest or dest.array.dtype.type is not np.string_:
            if afr_dest:
                self.set_flight_attr(afr_dest.value)
            return
        
        # XXX: Slow, but Destination should be sampled infrequently.
        value, count = next(reversed(sorted(Counter(dest.array).items(),
                                            key=itemgetter(1))))
        # Q: Should we validate that the value is 3-4 characters long?
        if value is np.ma.masked or count < len(dest.array) * 0.45:
            return
        
        api = get_api_handler(settings.API_HANDLER)
        try:
            airport = api.get_airport(value)
        except NotFoundError:
            self.warning('No destination airport found for %s.', airport)
            return
        
        self.debug('Detected destination airport: %s', airport)
        self.set_flight_attr(airport)



class Duration(FlightAttributeNode):
    "Duration of the flight (between takeoff and landing) in seconds"
    name = 'FDR Duration'
    def derive(self, takeoff_dt=A('FDR Takeoff Datetime'),
               landing_dt=A('FDR Landing Datetime')):
        if landing_dt.value and takeoff_dt.value:
            duration = landing_dt.value - takeoff_dt.value
            self.set_flight_attr(duration.total_seconds()) # py2.7
        else:
            self.set_flight_attr(None)
            return


class FlightID(FlightAttributeNode):
    "Flight ID if provided via a known input attribute"
    name = 'FDR Flight ID'
    def derive(self, flight_id=A('AFR Flight ID')):
        self.set_flight_attr(flight_id.value)


class FlightNumber(FlightAttributeNode):
    """
    Returns String representation of the integer Flight Number value.

    Raises ValueError if negative value in array or too great a variance in
    array values.
    """
    "Airline route flight number"
    name = 'FDR Flight Number'
    
    def derive(self, num=P('Flight Number')):
        # Q: Should we validate the flight number?
        if num.array.dtype.type is np.string_:
            # XXX: Slow, but Flight Number should be sampled infrequently.
            value, count = next(reversed(sorted(Counter(num.array).items(),
                                                key=itemgetter(1))))
            if value is not np.ma.masked and count > len(num.array) * 0.45:
                self.set_flight_attr(value)
            return
        # Values of 0 are invalid flight numbers
        array = np.ma.masked_less_equal(num.array, 0)
        # Ignore masked values
        compressed_array = array.compressed()
        _, minvalue = min_value(compressed_array)
        if minvalue < 0:
            self.warning("'%s' only supports unsigned (positive) values > 0, "\
                         "but none were found. Cannot determine flight number",
                         self.name)
            self.set_flight_attr(None)
            return

        # note reverse of value, index from max_value due to bincount usage.
        value, count = max_value(
            np.bincount(compressed_array.astype(np.integer)))
        if count > len(compressed_array) * 0.45:
            # this value accounts for at least 45% of the values in the array
            self.set_flight_attr(str(int(value)))
        else:
            self.warning("Only %d out of %d flight numbers were the same."\
                         " Flight Number attribute will be set as None.",
                         count or 0, len(num.array))
            self.set_flight_attr(None)
            return


class LandingAirport(FlightAttributeNode):
    '''
    The airport that the aircraft landed at determined from the flight data if
    possible, otherwise falling back to information provided in the achieved
    flight record.
    '''

    name = 'FDR Landing Airport'

    @classmethod
    def can_operate(cls, available):
        '''
        We can determine a landing airport in one of two ways:

        1. Find the nearest airport to the coordinates at landing.
        2. Use the airport data provided in the achieved flight record.
        '''
        return 'AFR Landing Airport' in available or all((
            'Latitude At Touchdown' in available,
            'Longitude At Touchdown' in available,
        ))

    def derive(self,
               land_lat=KPV('Latitude At Touchdown'),
               land_lon=KPV('Longitude At Touchdown'),
               land_afr_apt=A('AFR Landing Airport')):
        '''
        '''
        # 1. If we have latitude and longitude, look for the nearest airport:
        if land_lat and land_lon:
            lat = land_lat.get_last()
            lon = land_lon.get_last()
            if lat and lon:
                api = get_api_handler(settings.API_HANDLER)
                try:
                    airport = api.get_nearest_airport(lat.value, lon.value)
                except NotFoundError:
                    msg = 'No landing airport found near coordinates (%f, %f).'
                    self.warning(msg, lat.value, lon.value)
                    # No airport was found, so fall through and try AFR.
                else:
                    self.debug('Detected landing airport: %s', airport)
                    self.set_flight_attr(airport)
                    return  # We found an airport, so finish here.
            else:
                self.warning('No coordinates for looking up landing airport.')
                # No suitable coordinates, so fall through and try AFR.

        # 2. If we have an airport provided in achieved flight record, use it:
        if land_afr_apt:
            airport = land_afr_apt.value
            self.debug('Using landing airport from AFR: %s', airport)
            self.set_flight_attr(airport)
            return  # We found an airport in the AFR, so finish here.

        # 3. After all that, we still couldn't determine an airport...
        self.error('Unable to determine airport at landing!')
        self.set_flight_attr(None)


class LandingRunway(FlightAttributeNode):
    '''
    The runway that the aircraft landed at determined from the flight data if
    possible, otherwise falling back to information provided in the achieved
    flight record.
    '''

    name = 'FDR Landing Runway'

    @classmethod
    def can_operate(cls, available):
        '''
        We can determine a landing runway in a number of ways:

        1. Imprecisely using airport and heading during landing.
        2. Precisely using airport, heading and coordinates at landing.
        3. Use the runway data provided in the achieved flight record.
        '''
        minimum = all((
            'FDR Landing Airport' in available,
            'Heading During Landing' in available,
            'Approach And Landing' in available,
        ))

        fallback = 'AFR Landing Runway' in available

        return minimum or fallback

    def derive(self,
            land_fdr_apt=A('FDR Landing Airport'),
            land_afr_rwy=A('AFR Landing Runway'),
            land_hdg=KPV('Heading During Landing'),
            land_lat=KPV('Latitude At Touchdown'),
            land_lon=KPV('Longitude At Touchdown'),
            precision=A('Precise Positioning'),
            approaches=S('Approach And Landing'),
            ils_freq_on_app=KPV('ILS Frequency During Approach')):
        '''
        '''
        fallback = False
        precise = bool(getattr(precision, 'value', False))

        try:
            airport = int(land_fdr_apt.value['id'])
        except (AttributeError, KeyError, TypeError, ValueError):
            self.warning('Invalid airport... Fallback to AFR Landing Runway.')
            fallback = True

        try:
            heading = land_hdg.get_last().value
            if heading is None:
                raise ValueError
        except (AttributeError, ValueError):
            self.warning('Invalid heading... Fallback to AFR Landing Runway.')
            fallback = True

        try:
            landing = approaches.get_last()
            if landing is None:
                raise ValueError
        except (AttributeError, ValueError):
            self.warning('No approaches... Fallback to AFR Landing Runway.')
            # Don't set fallback - can still attempt to use heading only...

        # 1. If we have airport and heading, look for the nearest runway:
        if not fallback:
            kwargs = {}

            # The last approach is assumed to be the landing.
            # XXX: Last approach may not be landing for partial data?!
            if ils_freq_on_app:
                ils_freq = ils_freq_on_app.get_last(within_slice=landing.slice)
                if ils_freq:
                    kwargs.update(ils_freq=ils_freq.value)

            # We only provide coordinates when looking up a landing runway if
            # the recording of latitude and longitude on the aircraft is
            # precise. Inertial recordings are too inaccurate to pinpoint the
            # correct runway and we use ILS frequencies if possible to get a
            # more exact match.
            if precise and landing and land_lat and land_lon:
                lat = land_lat.get_last(within_slice=landing.slice)
                lon = land_lon.get_last(within_slice=landing.slice)
                if lat and lon:
                    kwargs.update(
                        latitude=lat.value,
                        longitude=lon.value,
                    )
                else:
                    self.warning('No coordinates for landing runway lookup.')
            else:
                kwargs.update(hint='landing')

            api = get_api_handler(settings.API_HANDLER)
            try:
                runway = api.get_nearest_runway(airport, heading, **kwargs)
            except NotFoundError:
                msg = 'No runway found for airport #%d @ %03.1f deg with %s.'
                self.warning(msg, airport, heading, kwargs)
                # No runway was found, so fall through and try AFR.
                if 'ils_freq' in kwargs:
                    # This is a trap for airports where the ILS data is not
                    # available, but the aircraft approached with the ILS
                    # tuned. A good prompt for an omission in the database.
                    self.warning('Fix database? No runway but ILS was tuned.')
            else:
                self.debug('Detected landing runway: %s', runway)
                self.set_flight_attr(runway)
                return  # We found a runway, so finish here.

        # 2. If we have a runway provided in achieved flight record, use it:
        if land_afr_rwy:
            runway = land_afr_rwy.value
            self.debug('Using landing runway from AFR: %s', runway)
            self.set_flight_attr(runway)
            return  # We found a runway in the AFR, so finish here.

        # 3. After all that, we still couldn't determine a runway...
        self.error('Unable to determine runway at landing!')
        self.set_flight_attr(None)


class OffBlocksDatetime(FlightAttributeNode):
    "Datetime when moving away from Gate/Blocks"
    name = 'FDR Off Blocks Datetime'
    def derive(self, turning=S('Turning On Ground'),
               start_datetime=A('Start Datetime')):
        first_turning = turning.get_first()
        if first_turning:
            off_blocks_datetime = datetime_of_index(start_datetime.value,
                                                    first_turning.slice.start,
                                                    turning.hz)
            self.set_flight_attr(off_blocks_datetime)
        else:
            self.set_flight_attr(None)


class OnBlocksDatetime(FlightAttributeNode):
    "Datetime when moving away from Gate/Blocks"
    name = 'FDR On Blocks Datetime'
    def derive(self, turning=S('Turning On Ground'),
               start_datetime=A('Start Datetime')):
        last_turning = turning.get_last()
        if last_turning:
            on_blocks_datetime = datetime_of_index(start_datetime.value,
                                                   last_turning.slice.stop,
                                                   turning.hz)
            self.set_flight_attr(on_blocks_datetime)
        else:
            self.set_flight_attr(None)


class TakeoffAirport(FlightAttributeNode):
    '''
    The airport that the aircraft took off from determined from the flight data
    if possible, otherwise falling back to information provided in the achieved
    flight record.
    '''

    name = 'FDR Takeoff Airport'

    @classmethod
    def can_operate(cls, available):
        '''
        We can determine a takeoff airport in one of two ways:

        1. Find the nearest airport to the coordinates at takeoff.
        2. Use the airport data provided in the achieved flight record.
        '''
        return 'AFR Takeoff Airport' in available or all((
            'Latitude At Liftoff' in available,
            'Longitude At Liftoff' in available,
        ))

    def derive(self,
            toff_lat=KPV('Latitude At Liftoff'),
            toff_lon=KPV('Longitude At Liftoff'),
            toff_afr_apt=A('AFR Takeoff Airport')):
        '''
        '''
        # 1. If we have latitude and longitude, look for the nearest airport:
        if toff_lat and toff_lon:
            lat = toff_lat.get_first()
            lon = toff_lon.get_first()
            if lat and lon:
                api = get_api_handler(settings.API_HANDLER)
                try:
                    airport = api.get_nearest_airport(lat.value, lon.value)
                except NotFoundError:
                    msg = 'No takeoff airport found near coordinates (%f, %f).'
                    self.warning(msg, lat.value, lon.value)
                    # No airport was found, so fall through and try AFR.
                else:
                    self.debug('Detected takeoff airport: %s', airport)
                    self.set_flight_attr(airport)
                    return  # We found an airport, so finish here.
            else:
                self.warning('No coordinates for looking up takeoff airport.')
                # No suitable coordinates, so fall through and try AFR.

        # 2. If we have an airport provided in achieved flight record, use it:
        if toff_afr_apt:
            airport = toff_afr_apt.value
            self.debug('Using takeoff airport from AFR: %s', airport)
            self.set_flight_attr(airport)
            return  # We found an airport in the AFR, so finish here.

        # 3. After all that, we still couldn't determine an airport...
        self.error('Unable to determine airport at takeoff!')
        self.set_flight_attr(None)


class TakeoffDatetime(FlightAttributeNode):
    '''
    Datetime at takeoff (first liftoff) or as close to this as possible.
    If no takeoff (incomplete flight / ground run) the start of data will is
    to be used.
    '''
    name = 'FDR Takeoff Datetime'
    def derive(self, liftoff=KTI('Liftoff'), start_dt=A('Start Datetime')):
        first_liftoff = liftoff.get_first()
        if not first_liftoff:
            self.set_flight_attr(None)
            return
        liftoff_index = first_liftoff.index
        takeoff_dt = datetime_of_index(start_dt.value, liftoff_index,
                                       frequency=liftoff.frequency)
        self.set_flight_attr(takeoff_dt)


class TakeoffFuel(FlightAttributeNode):
    "Weight of Fuel in KG at point of Takeoff"
    name = 'FDR Takeoff Fuel'
    @classmethod
    def can_operate(cls, available):
        return 'AFR Takeoff Fuel' in available or \
               'Fuel Qty At Liftoff' in available

    def derive(self, afr_takeoff_fuel=A('AFR Takeoff Fuel'),
               liftoff_fuel_qty=KPV('Fuel Qty At Liftoff')):
        if afr_takeoff_fuel:
            #TODO: Validate that the AFR record is more accurate than the
            #flight data if available.
            self.set_flight_attr(afr_takeoff_fuel.value)
        else:
            fuel_qty_kpv = liftoff_fuel_qty.get_first()
            if fuel_qty_kpv:
                self.set_flight_attr(fuel_qty_kpv.value)


class TakeoffGrossWeight(FlightAttributeNode):
    "Aircraft Gross Weight in KG at point of Takeoff"
    name = 'FDR Takeoff Gross Weight'
    def derive(self, liftoff_gross_weight=KPV('Gross Weight At Liftoff')):
        first_gross_weight = liftoff_gross_weight.get_first()
        if first_gross_weight:
            self.set_flight_attr(first_gross_weight.value)
        else:
            # There is not a 'Gross Weight At Liftoff' KPV. Since it is sourced
            # from 'Gross Weight Smoothed', gross weight at liftoff should not
            # be masked.
            self.warning("No '%s' KPVs, '%s' attribute will be None.",
                            liftoff_gross_weight.name, self.name)
            self.set_flight_attr(None)


# FIXME: Check parameters for pitch and roll for captain and first officer!
#        What about 'Pitch Command (*)' and 'Sidestick [Pitch|Roll] (*)'?
# FIXME: This code does not identify the pilot correctly. Roll (FO) is the roll
#        attitude from the right side instrument, not the Airbus first officer
#        sidestick roll input. Needs a rewrite.
class TakeoffPilot(FlightAttributeNode, DeterminePilot):
    '''
    Pilot flying at takeoff - may be the captain, first officer or none.
    '''

    name = 'FDR Takeoff Pilot'

    @classmethod
    def can_operate(cls, available):
        pilot_flying = all_of((
            'Pilot Flying',
            'Takeoff',
            ), available)
        controls = all_of((
            'Pitch (Capt)',
            'Pitch (FO)',
            'Roll (Capt)',
            'Roll (FO)',
            'Takeoff',
            ), available)
        autopilot = all_of((
            'AP (1) Engaged',
            'AP (2) Engaged',
            'Liftoff',
            # Optional: 'AP (3) Engaged'
            ), available)
        return pilot_flying or controls or autopilot

    def derive(self,
               pilot_flying=M('Pilot Flying'),
               pitch_capt=P('Pitch (Capt)'),
               pitch_fo=P('Pitch (FO)'),
               roll_capt=P('Roll (Capt)'),
               roll_fo=P('Roll (FO)'),
               cc_capt=P('Control Column Force (Capt)'),
               cc_fo=P('Control Column Force (FO)'),
               ap1_eng=M('AP (1) Engaged'),
               ap2_eng=M('AP (2) Engaged'),
               takeoffs=S('Takeoff'),
               liftoffs=KTI('Liftoff')):

        phase = takeoffs.get_first() if takeoffs else None
        lift = liftoffs.get_first() if liftoffs else None
        if lift and ap1_eng and ap2_eng:
            # check AP state at the floored index (just before lift)
            ap1 = ap1_eng.array[lift.index] == 'Engaged'
            ap2 = ap2_eng.array[lift.index] == 'Engaged'
        else:
            ap1 = ap2 = None
        args = (pilot_flying, pitch_capt, pitch_fo, roll_capt, roll_fo, 
                cc_capt, cc_fo, phase, ap1, ap2)
        self.set_flight_attr(self._determine_pilot(*args))


class TakeoffRunway(FlightAttributeNode):
    '''
    The runway that the aircraft took off from determined from the flight data
    if possible, otherwise falling back to information provided in the achieved
    flight record.
    '''

    name = 'FDR Takeoff Runway'

    @classmethod
    def can_operate(cls, available):
        '''
        We can determine a takeoff runway in a number of ways:

        1. Imprecisely using airport and heading during takeoff.
        2. Precisely using airport, heading and coordinates at takeoff.
        3. Use the runway data provided in the achieved flight record.
        '''
        minimum = all((
            'FDR Takeoff Airport' in available,
            'Heading During Takeoff' in available,
        ))

        fallback = 'AFR Takeoff Runway' in available

        return minimum or fallback

    def derive(self,
            toff_fdr_apt=A('FDR Takeoff Airport'),
            toff_afr_rwy=A('AFR Takeoff Runway'),
            toff_hdg=KPV('Heading During Takeoff'),
            toff_lat=KPV('Latitude At Liftoff'),
            toff_lon=KPV('Longitude At Liftoff'),
            precision=A('Precise Positioning')):
        '''
        '''
        fallback = False
        precise = bool(getattr(precision, 'value', False))

        try:
            airport = int(toff_fdr_apt.value['id'])
        except (AttributeError, KeyError, TypeError, ValueError):
            self.warning('Invalid airport... Fallback to AFR Takeoff Runway.')
            fallback = True

        try:
            heading = toff_hdg.get_first().value
            if heading is None:
                raise ValueError
        except (AttributeError, ValueError):
            self.warning('Invalid heading... Fallback to AFR Takeoff Runway.')
            fallback = True

        # 1. If we have airport and heading, look for the nearest runway:
        if not fallback:
            kwargs = {}

            # Even if we do not have precise latitude and longitude
            # information, we still use this for the takeoff runway detection
            # as it is often accurate at the start of a flight, and in the
            # absence of an ILS tuned frequency we have no better option. (We
            # did consider using the last direction of turn onto the runway,
            # but this would require an airport database with terminal and
            # taxiway details that was not felt justified).
            if toff_lat and toff_lon:
                lat = toff_lat.get_first()
                lon = toff_lon.get_first()
                if lat and lon:
                    kwargs.update(
                        latitude=lat.value,
                        longitude=lon.value,
                    )
                else:
                    self.warning('No coordinates for takeoff runway lookup.')
            if not precise:
                kwargs.update(hint='takeoff')

            api = get_api_handler(settings.API_HANDLER)
            try:
                runway = api.get_nearest_runway(airport, heading, **kwargs)
            except NotFoundError:
                msg = 'No runway found for airport #%d @ %03.1f deg with %s.'
                self.warning(msg, airport, heading, kwargs)
                # No runway was found, so fall through and try AFR.
            else:
                self.debug('Detected takeoff runway: %s', runway)
                self.set_flight_attr(runway)
                return  # We found a runway, so finish here.

        # 2. If we have a runway provided in achieved flight record, use it:
        if toff_afr_rwy:
            runway = toff_afr_rwy.value
            self.debug('Using takeoff runway from AFR: %s', runway)
            self.set_flight_attr(runway)
            return  # We found a runway in the AFR, so finish here.

        # 3. After all that, we still couldn't determine a runway...
        self.error('Unable to determine runway at takeoff!')
        self.set_flight_attr(None)


class FlightType(FlightAttributeNode):
    "Type of flight flown"
    name = 'FDR Flight Type'

    class Type(object):
        '''
        Type of flight.
        '''
        COMMERCIAL = 'COMMERCIAL'
        COMPLETE = 'COMPLETE'
        INCOMPLETE = 'INCOMPLETE'
        ENGINE_RUN_UP = 'ENGINE_RUN_UP'
        GROUND_RUN = 'GROUND_RUN'
        REJECTED_TAKEOFF = 'REJECTED_TAKEOFF'
        TEST = 'TEST'
        TRAINING = 'TRAINING'
        FERRY = 'FERRY'
        POSITIONING = 'POSITIONING'
        LINE_TRAINING = 'LINE_TRAINING'

    @classmethod
    def can_operate(cls, available):
        return all(n in available for n in ['Fast', 'Liftoff', 'Touchdown'])

    def derive(self, afr_type=A('AFR Type'), fast=S('Fast'),
               liftoffs=KTI('Liftoff'), touchdowns=KTI('Touchdown'),
               touch_and_gos=S('Touch And Go'), groundspeed=P('Groundspeed')):
        '''
        TODO: Detect MID_FLIGHT.
        '''
        afr_type = afr_type.value if afr_type else None

        if liftoffs and not touchdowns:
            # In the air without having touched down.
            self.warning("'Liftoff' KTI exists without 'Touchdown'.")
            raise InvalidFlightType('LIFTOFF_ONLY')
            #self.set_flight_attr('LIFTOFF_ONLY')
            #return
        elif not liftoffs and touchdowns:
            # In the air without having lifted off.
            self.warning("'Touchdown' KTI exists without 'Liftoff'.")
            raise InvalidFlightType('TOUCHDOWN_ONLY')
            #self.set_flight_attr('TOUCHDOWN_ONLY')
            #return

        if liftoffs and touchdowns:
            first_touchdown = touchdowns.get_first()
            first_liftoff = liftoffs.get_first()
            if first_touchdown.index < first_liftoff.index:
                # Touchdown before having lifted off, data must be INCOMPLETE.
                self.warning("'Touchdown' KTI index before 'Liftoff'.")
                raise InvalidFlightType('TOUCHDOWN_BEFORE_LIFTOFF')
                #self.set_flight_attr('TOUCHDOWN_BEFORE_LIFTOFF')
                #return
            last_touchdown = touchdowns.get_last() # TODO: Delete line.
            if touch_and_gos:
                last_touchdown = touchdowns.get_last()
                last_touch_and_go = touch_and_gos.get_last()
                if last_touchdown.index <= last_touch_and_go.index:
                    self.warning("A 'Touch And Go' KTI exists after the last "
                                 "'Touchdown'.")
                    raise InvalidFlightType('LIFTOFF_ONLY')
                    #self.set_flight_attr('LIFTOFF_ONLY')
                    #return

            if afr_type in [FlightType.Type.FERRY,
                            FlightType.Type.LINE_TRAINING,
                            FlightType.Type.POSITIONING,
                            FlightType.Type.TEST,
                            FlightType.Type.TRAINING]:
                flight_type = afr_type
            else:
                flight_type = FlightType.Type.COMPLETE
        elif fast:
            flight_type = FlightType.Type.REJECTED_TAKEOFF
        elif groundspeed and groundspeed.array.ptp() > 10:
            # The aircraft moved on the ground.
            flight_type = FlightType.Type.GROUND_RUN
        else:
            flight_type = FlightType.Type.ENGINE_RUN_UP
        self.set_flight_attr(flight_type)

#Q: Not sure if we can identify Destination from the data?
##class DestinationAirport(FlightAttributeNode):
    ##""
    ##def derive(self):
        ##return NotImplemented
                    ##{'id':9456, 'name':'City. Airport'}


class LandingDatetime(FlightAttributeNode):
    """ Datetime at landing (final touchdown) or as close to this as possible.
    If no landing (incomplete flight / ground run) store None.
    """
    name = 'FDR Landing Datetime'
    def derive(self, start_datetime=A('Start Datetime'),
               touchdown=KTI('Touchdown')):
        last_touchdown = touchdown.get_last()
        if not last_touchdown:
            self.set_flight_attr(None)
            return
        landing_datetime = datetime_of_index(start_datetime.value,
                                             last_touchdown.index,
                                             frequency=touchdown.frequency)
        self.set_flight_attr(landing_datetime)


class LandingFuel(FlightAttributeNode):
    "Weight of Fuel in KG at point of Touchdown"
    name = 'FDR Landing Fuel'
    @classmethod
    def can_operate(cls, available):
        return 'AFR Landing Fuel' in available or \
               'Fuel Qty At Touchdown' in available

    def derive(self, afr_landing_fuel=A('AFR Landing Fuel'),
               touchdown_fuel_qty=KPV('Fuel Qty At Touchdown')):
        if afr_landing_fuel:
            self.set_flight_attr(afr_landing_fuel.value)
        else:
            fuel_qty_kpv = touchdown_fuel_qty.get_last()
            if fuel_qty_kpv:
                self.set_flight_attr(fuel_qty_kpv.value)


class LandingGrossWeight(FlightAttributeNode):
    "Aircraft Gross Weight in KG at point of Landing"
    name = 'FDR Landing Gross Weight'
    def derive(self, touchdown_gross_weight=KPV('Gross Weight At Touchdown')):
        last_gross_weight = touchdown_gross_weight.get_last()
        if last_gross_weight:
            self.set_flight_attr(last_gross_weight.value)
        else:
            # There is not a 'Gross Weight At Touchdown' KPV. Since it is sourced
            # from 'Gross Weight Smoothed', gross weight at touchdown should not
            # be masked. Are there no Touchdown KTIs?
            self.warning("No '%s' KPVs, '%s' attribute will be None.",
                            touchdown_gross_weight.name, self.name)
            self.set_flight_attr(None)


# FIXME: Check parameters for pitch and roll for captain and first officer!
#        What about 'Pitch Command (*)' and 'Sidestick [Pitch|Roll] (*)'?
# FIXME: This code does not identify the pilot correctly. Roll (FO) is the roll
#        attitude from the right side instrument, not the Airbus first officer
#        sidestick roll input. Needs a rewrite.
class LandingPilot(FlightAttributeNode, DeterminePilot):
    '''
    Pilot flying at landing - may be the captain, first officer or none.
    '''

    name = 'FDR Landing Pilot'

    @classmethod
    def can_operate(cls, available):
        pilot_flying = all_of((
            'Pilot Flying',
            'Landing',
            ), available)
        controls = all_of((
            'Pitch (Capt)',
            'Pitch (FO)',
            'Roll (Capt)',
            'Roll (FO)',
            'Landing',
            ), available)
        autopilot = all_of((
            'AP (1) Engaged',
            'AP (2) Engaged',
            'Touchdown',
            # Optional: 'AP (3) Engaged'
            ), available)
        return pilot_flying or controls or autopilot

    def derive(self,
               pilot_flying=M('Pilot Flying'),
               pitch_capt=P('Pitch (Capt)'),
               pitch_fo=P('Pitch (FO)'),
               roll_capt=P('Roll (Capt)'),
               roll_fo=P('Roll (FO)'),
               cc_capt=P('Control Column Force (Capt)'),
               cc_fo=P('Control Column Force (FO)'),
               ap1_eng=M('AP (1) Engaged'),
               ap2_eng=M('AP (2) Engaged'),
               landings=S('Landing'),
               touchdowns=KTI('Touchdown')):

        phase = landings.get_last() if landings else None
        tdwn = touchdowns.get_last() if touchdowns else None
        if tdwn and ap1_eng and ap2_eng:
            # check AP state at the floored index (just before tdwn)
            ap1 = ap1_eng.array[tdwn.index] == 'Engaged'
            ap2 = ap2_eng.array[tdwn.index] == 'Engaged'
        else:
            ap1 = ap2 = None
        args = (pilot_flying, pitch_capt, pitch_fo, roll_capt, roll_fo, cc_capt, cc_fo,
                phase, ap1, ap2)
        self.set_flight_attr(self._determine_pilot(*args))


class Version(FlightAttributeNode):
    "Version of code used for analysis"
    name = 'FDR Version'
    def derive(self, start_datetime=P('Start Datetime')):
        '''
        Every derive method requires at least one dependency. Since this class
        should always derive a flight attribute, 'Start Datetime' is its only
        dependency as it will always be present, though it is unused.
        '''
        self.set_flight_attr(__version__)


##############################################################################
# vim:et:ft=python:nowrap:sts=4:sw=4:ts=4<|MERGE_RESOLUTION|>--- conflicted
+++ resolved
@@ -10,14 +10,7 @@
 
 from analysis_engine import __version__, settings
 from analysis_engine.api_handler import get_api_handler, NotFoundError
-<<<<<<< HEAD
-from analysis_engine.library import (all_of,
-                                     datetime_of_index,
-                                     min_value,
-                                     max_value,
-                                     most_common_value,
-                                     )
-=======
+
 from analysis_engine.library import (
     all_of,
     any_of,
@@ -26,7 +19,6 @@
     max_value,
     most_common_value,
 )
->>>>>>> c36202ad
 from analysis_engine.node import A, KTI, KPV, FlightAttributeNode, M, P, S
 
 
