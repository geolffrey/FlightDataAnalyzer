# -*- coding: utf-8 -*-

from __future__ import print_function

import geomag
import numpy as np
import six

from copy import deepcopy
from datetime import date
from math import radians
from operator import attrgetter
from scipy import interp
from scipy.interpolate import InterpolatedUnivariateSpline
from scipy.signal import medfilt

from flightdatautilities import aircrafttables as at, units as ut

from analysis_engine.exceptions import DataFrameError

from analysis_engine.node import (
    A, M, P, S, KPV, KTI, aeroplane, App, DerivedParameterNode, helicopter
)

from analysis_engine.library import (
    air_track,
    align,
    all_of,
    any_of,
    alt2press,
    alt2sat,
    alt_dev2alt,
    bearing_and_distance,
    bearings_and_distances,
    blend_parameters,
    blend_two_parameters,
    cas2dp,
    closest_unmasked_value,
    coreg,
    cycle_finder,
    dp2tas,
    dp_over_p2mach,
    filter_vor_ils_frequencies,
    first_valid_parameter,
    first_valid_sample,
    first_order_lag,
    first_order_washout,
    from_isa,
    ground_track,
    ground_track_precise,
    groundspeed_from_position,
    heading_diff,
    hysteresis,
    integrate,
    ils_localizer_align,
    index_at_value,
    interpolate,
    is_index_within_slice,
    last_valid_sample,
    latitudes_and_longitudes,
    localizer_scale,
    lookup_table,
    machsat2tat,
    machtat2sat,
    mask_inside_slices,
    mask_outside_slices,
    match_altitudes,
    max_value,
    mb2ft,
    merge_masks,
    most_common_value,
    moving_average,
    nearest_neighbour_mask_repair,
    np_ma_ones_like,
    np_ma_masked_zeros,
    np_ma_masked_zeros_like,
    np_ma_zeros_like,
    offset_select,
    overflow_correction,
    peak_curvature,
    press2alt,
    power_floor,
    rate_of_change,
    rate_of_change_array,
    repair_mask,
    rms_noise,
    runs_of_ones,
    runway_deviation,
    runway_distances,
    runway_heading,
    runway_length,
    runway_snap_dict,
    second_window,
    shift_slice,
    slices_and,
    slices_of_runs,
    slices_between,
    slices_find_small_slices,
    slices_from_to,
    slices_from_ktis,
    slices_not,
    slices_or,
    slices_remove_small_slices,
    slices_split,
    smooth_track,
    straighten_altitudes,
    straighten_headings,
    track_linking,
    value_at_index,
    vstack_params
)

from analysis_engine.settings import (
    AIRSPEED_THRESHOLD,
    ALTITUDE_RADIO_OFFSET_LIMIT,
    ALTITUDE_RADIO_MAX_RANGE,
    ALTITUDE_AAL_TRANS_ALT,
    ALTITUDE_AGL_SMOOTHING,
    ALTITUDE_AGL_TRANS_ALT,
    AZ_WASHOUT_TC,
    BOUNCED_LANDING_THRESHOLD,
    CLIMB_THRESHOLD,
    HYSTERESIS_FPROC,
    GRAVITY_IMPERIAL,
    GRAVITY_METRIC,
    LANDING_THRESHOLD_HEIGHT,
    MIN_VALID_FUEL,
    VERTICAL_SPEED_LAG_TC
)

from flightdatautilities.numpy_utils import (
    slices_int,
    np_ma_zeros,
)

# There is no numpy masked array function for radians, so we just multiply thus:
deg2rad = radians(1.0)


class AccelerationLateralOffsetRemoved(DerivedParameterNode):
    '''
    This process attempts to remove datum errors in the lateral accelerometer.
    '''

    units = ut.G

    @classmethod
    def can_operate(cls, available):

        return 'Acceleration Lateral' in available

    def derive(self,
               acc=P('Acceleration Lateral'),
               offset=KPV('Acceleration Lateral Offset')):

        if offset:
            self.array = acc.array - offset[0].value
        else:
            self.array = acc.array


class AccelerationLateralSmoothed(DerivedParameterNode):
    '''
    Apply a moving average for two seconds (9 samples) to smooth out spikes
    caused by uneven surfaces - especially noticable during cornering.
    '''

    units = ut.G

    def derive(self, acc=P('Acceleration Lateral Offset Removed')):

        self.window = acc.hz * 2 + 1  # store for ease of testing
        self.array = moving_average(acc.array, window=self.window)


class AccelerationLongitudinalOffsetRemoved(DerivedParameterNode):
    '''
    This process attempts to remove datum errors in the longitudinal
    accelerometer.
    '''

    units = ut.G

    @classmethod
    def can_operate(cls, available, seg_type=A('Segment Type')):
        if seg_type and seg_type.value == 'GROUND_ONLY':
            return 'Acceleration Longitudinal' in available
        return all_of(('Acceleration Longitudinal',
                       'Acceleration Longitudinal Offset'), available)

    def derive(self,
               acc=P('Acceleration Longitudinal'),
               offset=KPV('Acceleration Longitudinal Offset')):

        if offset:
            self.array = acc.array - offset[0].value
        else:
            self.array = acc.array


class AccelerationNormalOffsetRemoved(DerivedParameterNode):
    '''
    This process attempts to remove datum errors in the normal accelerometer.
    '''

    units = ut.G

    @classmethod
    def can_operate(cls, available):
        return 'Acceleration Normal' in available

    def derive(self,
               acc=P('Acceleration Normal'),
               offset=KPV('Acceleration Normal Offset')):

        if offset:
            # 1.0 to reset datum.
            self.array = acc.array - offset[0].value + 1.0
        else:
            self.array = acc.array


class AccelerationVertical(DerivedParameterNode):
    """
    Resolution of three accelerations to compute the vertical
    acceleration (perpendicular to the earth surface). Result is in g,
    retaining the 1.0 datum and positive upwards.
    """

    units = ut.G

    def derive(self, acc_norm=P('Acceleration Normal Offset Removed'),
               acc_lat=P('Acceleration Lateral Offset Removed'),
               acc_long=P('Acceleration Longitudinal'),
               pitch=P('Pitch'), roll=P('Roll')):
        # FIXME: FloatingPointError: underflow encountered in multiply
        pitch_rad = pitch.array * deg2rad
        roll_rad = roll.array * deg2rad
        resolved_in_roll = acc_norm.array * np.ma.cos(roll_rad)\
            - acc_lat.array * np.ma.sin(roll_rad)
        self.array = resolved_in_roll * np.ma.cos(pitch_rad) \
                     + acc_long.array * np.ma.sin(pitch_rad)


class AccelerationForwards(DerivedParameterNode):
    """
    Resolution of three body axis accelerations to compute the forward
    acceleration, that is, in the direction of the aircraft centreline
    when projected onto the earth's surface.

    Forwards = +ve, Constant sensor errors not washed out.
    """

    units = ut.G

    def derive(self, acc_norm=P('Acceleration Normal Offset Removed'),
               acc_long=P('Acceleration Longitudinal'),
               pitch=P('Pitch')):
        pitch_rad = pitch.array * deg2rad
        self.array = acc_long.array * np.ma.cos(pitch_rad)\
                     - acc_norm.array * np.ma.sin(pitch_rad)


class AccelerationAcrossTrack(DerivedParameterNode):
    """
    The forward and sideways ground-referenced accelerations are resolved
    into along track and across track coordinates in preparation for
    groundspeed computations.
    """

    units = ut.G

    def derive(self, acc_fwd=P('Acceleration Forwards'),
               acc_side=P('Acceleration Sideways'),
               drift=P('Drift')):
        drift_rad = drift.array*deg2rad
        self.array = acc_side.array * np.ma.cos(drift_rad)\
            - acc_fwd.array * np.ma.sin(drift_rad)


class AccelerationAlongTrack(DerivedParameterNode):
    """
    The forward and sideways ground-referenced accelerations are resolved
    into along track and across track coordinates in preparation for
    groundspeed computations.
    """

    units = ut.G

    def derive(self, acc_fwd=P('Acceleration Forwards'),
               acc_side=P('Acceleration Sideways'),
               drift=P('Drift')):
        drift_rad = drift.array*deg2rad
        self.array = acc_fwd.array * np.ma.cos(drift_rad)\
                     + acc_side.array * np.ma.sin(drift_rad)


class AccelerationSideways(DerivedParameterNode):
    """
    Resolution of three body axis accelerations to compute the lateral
    acceleration, that is, in the direction perpendicular to the aircraft
    centreline when projected onto the earth's surface. Right = +ve.
    """

    units = ut.G

    def derive(self, acc_norm=P('Acceleration Normal Offset Removed'),
               acc_lat=P('Acceleration Lateral Offset Removed'),
               acc_long=P('Acceleration Longitudinal'),
               pitch=P('Pitch'), roll=P('Roll')):
        pitch_rad = pitch.array * deg2rad
        roll_rad = roll.array * deg2rad
        # Simple Numpy algorithm working on masked arrays
        resolved_in_pitch = (acc_long.array * np.ma.sin(pitch_rad)
                             + acc_norm.array * np.ma.cos(pitch_rad))
        self.array = (resolved_in_pitch * np.ma.sin(roll_rad)
                      + acc_lat.array * np.ma.cos(roll_rad))


class AirspeedTrue(DerivedParameterNode):
    """
    True airspeed is computed from the recorded airspeed and pressure
    altitude. We assume that the recorded airspeed is indicated or computed,
    and that the pressure altitude is on standard (1013mB = 29.92 inHg).

    There are a few aircraft still operating which do not record the air
    temperature, so only these two parameters are required for the algorithm
    to run.

    Where air temperature is available, we accept Static Air Temperature
    (SAT) and include this accordingly. If TAT is recorded, it will have
    already been converted by the SAT derive function.

    True airspeed is also extended to the ends of the takeoff and landing
    run, in particular so that we can estimate the minimum airspeed at which
    thrust reversers are used.

    -------------------------------------------------------------------------
    Thanks are due to Kevin Horton of Ottawa for permission to derive the
    code here from his AeroCalc library.
    -------------------------------------------------------------------------
    """

    units = ut.KT

    @classmethod
    def can_operate(cls, available):
        return 'Airspeed' in available and 'Altitude STD Smoothed' in available

    def derive(self, cas_p=P('Airspeed'), alt_std_p=P('Altitude STD Smoothed'),
               sat_p=P('SAT'), toffs=S('Takeoff'), lands=S('Landing'),
               rtos=S('Rejected Takeoff'),
               gspd=P('Groundspeed'), acc_fwd=P('Acceleration Forwards')):

        cas = cas_p.array
        alt_std = alt_std_p.array
        dp = cas2dp(cas)
        if sat_p:
            sat = sat_p.array
            tas = dp2tas(dp, alt_std, sat)
            combined_mask= np.logical_or(
                np.logical_or(np.ma.getmaskarray(cas_p.array),
                              np.ma.getmaskarray(alt_std_p.array)),
                np.ma.getmaskarray(sat_p.array))
        else:
            sat = alt2sat(alt_std)
            tas = dp2tas(dp, alt_std, sat)
            combined_mask= np.logical_or(cas_p.array.mask,alt_std_p.array.mask)

        tas_from_airspeed = np.ma.masked_less(
            np.ma.array(data=tas, mask=combined_mask), 50)
        tas_valids = np.ma.clump_unmasked(tas_from_airspeed)

        scale = ut.convert(GRAVITY_IMPERIAL, ut.FPS, ut.KT)

        if toffs:
            # Now see if we can extend this during the takeoff phase, using
            # either recorded groundspeed or failing that integrating
            # acceleration:
            for toff in toffs:
                for tas_valid in tas_valids:
                    tix = tas_valid.start
                    if is_index_within_slice(tix, toff.slice):
                        tas_0 = tas_from_airspeed[tix]
                        scope = slice(toff.slice.start, tix)
                        if gspd:
                            wind = tas_0 - gspd.array[tix]
                            tas_from_airspeed[scope] = gspd.array[scope] + wind
                        elif acc_fwd:
                            tas_from_airspeed[scope] = \
                                integrate(acc_fwd.array[scope],
                                          acc_fwd.frequency,
                                          initial_value=tas_0,
                                          scale=scale,
                                          extend=True,
                                          direction='backwards')

        if lands:
            # Then see if we can do the same for the landing phase:
            for land in lands:
                for tas_valid in tas_valids:
                    tix = tas_valid.stop - 1
                    if is_index_within_slice(tix, land.slice):
                        tas_0 = tas_from_airspeed[tix]
                        scope = slice(tix + 1, land.slice.stop)
                        if gspd:
                            wind = tas_0 - gspd.array[tix]
                            tas_from_airspeed[scope] = gspd.array[scope] + wind
                        elif acc_fwd:
                            tas_from_airspeed[scope] = \
                                integrate(acc_fwd.array[scope],
                                          acc_fwd.frequency,
                                          initial_value=tas_0,
                                          extend=True,
                                          scale=scale)

        if rtos and acc_fwd:
            for rto in rtos:
                for tas_valid in tas_valids:
                    tix = tas_valid.start
                    if is_index_within_slice(tix, rto.slice):
                        tas_0 = tas_from_airspeed[tix]
                        scope = slice(rto.slice.start, tix)
                        tas_from_airspeed[scope] = \
                            integrate(acc_fwd.array[scope],
                                      acc_fwd.frequency,
                                      initial_value=tas_0,
                                      scale=scale,
                                      extend=True,
                                      direction='backwards')
                    tix = tas_valid.stop - 1
                    if is_index_within_slice(tix, rto.slice):
                        tas_0 = tas_from_airspeed[tix]
                        scope = slice(tix + 1, rto.slice.stop)
                        tas_from_airspeed[scope] = \
                            integrate(acc_fwd.array[scope],
                                      acc_fwd.frequency,
                                      initial_value=tas_0,
                                      extend=True,
                                      scale=scale)

        self.array = tas_from_airspeed


class AltitudeAAL(DerivedParameterNode):
    '''
    This is the main altitude measure used during flight analysis.

    Where radio altimeter data is available, this is used for altitudes up to
    100ft and thereafter the pressure altitude signal is used. The two are
    "joined" together at the sample above 100ft in the climb or descent as
    appropriate.

    If no radio altitude signal is available, the simple measure based on
    pressure altitude only is used, which provides workable solutions except
    that the point of takeoff and landing may be inaccurate.

    This parameter includes a rejection of bounced landings of less than 35ft
    height.
    '''

    name = 'Altitude AAL'
    align_frequency = 2
    align_offset = 0
    units = ut.FT

    @classmethod
    def can_operate(cls, available, ac_type=A('Aircraft Type')):
        required = all_of(('Fast', 'Altitude STD Smoothed'), available)
        if ac_type == helicopter:
            if not 'Altitude Radio Offset Removed' in available:
                return required and ('Gear On Ground' in available)
        return required

    def find_liftoff_start(self, alt_std):
        # Test case => NAX_8_LN-NOE_20120109063858_02_L3UQAR___dev__sdb.002.hdf5
        # Look over the first 500ft of climb (or less if the data doesn't get that high).
        first_val = first_valid_sample(alt_std).value
        to = index_at_value(alt_std, min(first_val+500, np.ma.max(alt_std)))
        if to is not None:
            to = int(to)
        # Seek the point where the altitude first curves upwards.
        first_curve = int(peak_curvature(repair_mask(alt_std[:to]),
                                         curve_sense='Concave',
                                         gap = 7,
                                         ttp = 10))

        # or where the rate of climb is > 20ft per second?
        climbing = rate_of_change_array(alt_std, self.frequency)
        climbing[climbing<20] = np.ma.masked
        idx = min(first_curve, first_valid_sample(climbing[:to]).index)
        return idx

    def shift_alt_std(self, alt_std, land_pitch):
        '''
        Return Altitude STD Smoothed shifted relative to 0 for cases where we do not
        have a reliable Altitude Radio.
        '''
        pit = 0.0
        if land_pitch is None or not np.ma.count(land_pitch):
            # This is a takeoff case where we ideally recognise the reduction
            # in pressure at liftoff as the aircraft rotates and the static
            # pressure field around the aircraft changes.
            try:
                idx = self.find_liftoff_start(alt_std)

                # The liftoff most probably arose in the preceding 10
                # seconds. Allow 3 seconds afterwards for luck.
                rotate = slice(max(idx-10*self.frequency,0),
                               idx+3*self.frequency)
                # Draw a straight line across this period with a ruler.
                p,m,c = coreg(alt_std[rotate])
                ruler = np.ma.arange(rotate.stop-rotate.start)*m+c
                # Measure how far the altitude is below the ruler.
                delta = alt_std[rotate] - ruler
                # The liftoff occurs where the gap is biggest because this is
                # where the wing lift has caused the local pressure to
                # increase, hence the altitude appears to decrease.
                pit = alt_std[np.ma.argmin(delta)+rotate.start]

                '''
                # Quick visual check of the operation of the takeoff point detection.
                import matplotlib.pyplot as plt
                plt.plot(alt_std)
                xnew = np.linspace(rotate.start,rotate.stop,num=2)
                ynew = (xnew-rotate.start)*m + c
                plt.plot(xnew,ynew,'-')
                plt.plot(np.ma.argmin(delta)+rotate.start, pit, 'dg')
                plt.plot(idx, alt_std[idx], 'dr')
                plt.show()
                plt.clf()
                plt.close()
                '''

            except:
                # If something odd about the data causes a problem with this
                # technique, use a simpler solution. This can give
                # significantly erroneous results in the case of sloping
                # runways, but it's the most robust technique.
                pit = np.ma.min(alt_std)

        else:

            # This is a landing case where we use the pitch attitude to
            # identify the touchdown point.

            # First find the lowest point
            lowest_index = np.ma.argmin(alt_std)
            lowest_height = alt_std[lowest_index]
            # and go up 50ft
            still_airborne = index_at_value(repair_mask(alt_std[lowest_index:],
                                                        repair_duration=None),
                                            lowest_height + 50.0,
                                            endpoint='closing')
            check_slice = slices_int(lowest_index, lowest_index + still_airborne)
            # What was the maximum pitch attitude reached in the last 50ft of the descent?
            max_pitch = max(land_pitch[check_slice])
            # and the last index at this attitude is given by:
            if max_pitch:
                max_pch_idx = (land_pitch[check_slice] == max_pitch).nonzero()[-1][0]
                pit_value = closest_unmasked_value(alt_std, lowest_index + max_pch_idx, check_slice.start,
                                                   check_slice.stop)
                if pit_value:
                    pit = pit_value.value

            '''
            # Quick visual check of the operation of the takeoff point detection.
            import matplotlib.pyplot as plt
            show_slice = slice(0, lowest_index + still_airborne)
            plt.plot(alt_std[show_slice] - pit)
            plt.plot(land_pitch[show_slice]*10.0)
            plt.plot(lowest_index + max_pch_idx, 0.0, 'dg')
            plt.show()
            plt.close()
            '''

        return np.ma.maximum(alt_std - pit, 0.0)

    def compute_aal(self, mode, alt_std, low_hb, high_gnd, alt_rad=None,
                    land_pitch=None):

        alt_result = np_ma_zeros_like(alt_std)
        if alt_rad is None or np.ma.count(alt_rad)==0:
            # This backstop trap for negative values is necessary as aircraft
            # without rad alts will indicate negative altitudes as they land.
            if mode != 'land':
                return alt_std - high_gnd
            else:
                return self.shift_alt_std(alt_std, land_pitch)

        if mode=='over_gnd' and (low_hb-high_gnd)>100.0:
            return alt_std - high_gnd

        if mode != 'air':
            # We pretend the aircraft can't go below ground level for altitude AAL:
            alt_rad_aal = np.ma.maximum(alt_rad, 0.0)
            ralt_sections = np.ma.clump_unmasked(
                np.ma.masked_outside(alt_rad_aal, 0.1, ALTITUDE_AAL_TRANS_ALT))
            if len(ralt_sections) == 0:
                # No useful radio altitude signals, so just use pressure altitude
                # and pitch data.
                return self.shift_alt_std(alt_std, land_pitch)

        if mode == 'land':
            # We refine our definition of the radio altimeter sections to
            # take account of bounced landings and altimeters which read
            # small positive values on the ground.
            bounce_sections = [y for y in ralt_sections if np.ma.max(alt_rad[y]) > BOUNCED_LANDING_THRESHOLD]
            if bounce_sections:
                bounce_end = bounce_sections[0].start
                hundred_feet = bounce_sections[-1].stop

                alt_result[bounce_end:hundred_feet] = alt_rad_aal[bounce_end:hundred_feet]
                alt_result[:bounce_end] = 0.0
                ralt_sections = [slice(0, hundred_feet)]

        elif mode=='over_gnd':

            ralt_sections = np.ma.clump_unmasked(
                np.ma.masked_outside(alt_rad_aal, 0.0, ALTITUDE_AAL_TRANS_ALT))
            if len(ralt_sections)==0:
                # Altitude Radio did not drop below ALTITUDE_AAL_TRANS_ALT,
                # so we are better off working with just the pressure altitude signal.
                return self.shift_alt_std(alt_std, land_pitch)

        elif mode=='air':
            return alt_std

        baro_sections = slices_not(ralt_sections, begin_at=0,
                                   end_at=len(alt_std))

        for ralt_section in ralt_sections:
            # Note: below check commented out as multiple commercial airports
            # have an elevation of more than 10000ft. If the use case for
            # this check is dicovered it needs to be documented - 2015/03/20

            #if np.ma.mean(alt_std[ralt_section] -
            # alt_rad_aal[ralt_section]) > 10000:
                ## Difference between Altitude STD and Altitude Radio should not
                ## be greater than 10000 ft when Altitude Radio is recording below
                ## 100 ft. This will not fix cases when Altitude Radio records
                ## spurious data at lower altitudes.
                # continue

            if mode=='over_gnd':
                # land mode is handled above so just need to set rad alt as
                # aal for over ground sections
                alt_result[ralt_section] = alt_rad_aal[ralt_section]

            for baro_section in baro_sections:
                # I know there must be a better way to code these symmetrical processes, but this works :o)
                link_baro_rad_fwd(baro_section, ralt_section, alt_rad_aal, alt_std, alt_result)
                link_baro_rad_rev(baro_section, ralt_section, alt_rad_aal, alt_std, alt_result)

        return alt_result

    def derive(self, alt_rad=P('Altitude Radio Offset Removed'),
               alt_std=P('Altitude STD Smoothed'),
               speedies=S('Fast'),
               pitch=P('Pitch'),
               gog=P('Gear On Ground'),
               ac_type=A('Aircraft Type')):
        # Altitude Radio taken as the prime reference to ensure the minimum
        # ground clearance passing peaks is accurately reflected. Alt AAL
        # forced to 2htz

        # alt_aal will be zero on the airfield, so initialise to zero.
        alt_aal = np_ma_zeros_like(alt_std.array)

        for speedy in speedies:
            quick = speedy.slice
            if quick == slice(None, None, None):
                self.array = alt_aal
                return

            # We set the minimum height for detecting flights to 500 ft. This
            # ensures that low altitude "hops" are still treated as complete
            # flights while more complex flights are processed as climbs and
            # descents of 500 ft or more.
            alt_idxs, alt_vals = cycle_finder(alt_std.array[quick],
                                              min_step=500)

            # Reference to start of arrays for simplicity hereafter.
            if alt_idxs is None:
                continue

            alt_idxs += quick.start or 0

            n = 0
            dips = []
            # List of dicts, with each sublist containing:

            # 'type' of item 'land' or 'over_gnd' or 'high'

            # 'slice' for this part of the data
            # if 'type' is 'land' the land section comes at the beginning of the
            # slice (i.e. takeoff slices are normal, landing slices are
            # reversed)
            # 'over_gnd' or 'air' are normal slices.

            # 'alt_std' as:
            # 'land' = the pressure altitude on the ground
            # 'over_gnd' = the pressure altitude when flying closest to the
            #              ground
            # 'air' = the lowest pressure altitude in this slice

            # 'highest_ground' in this area
            # 'land' = the pressure altitude on the ground
            # 'over_gnd' = the pressure altitude minus the radio altitude when
            #              flying closest to the ground
            # 'air' = None (the aircraft was too high for the radio altimeter to
            #         register valid data

            n_vals = len(alt_vals)
            while n < n_vals - 1:
                alt = alt_vals[n]
                alt_idx = alt_idxs[n]
                next_alt = alt_vals[n + 1]
                next_alt_idx = alt_idxs[n + 1]

                if next_alt > alt:
                    # Rising section.
                    dips.append({
                        'type': 'land',
                        'slice': slice(quick.start, next_alt_idx),
                        # was 'slice': slice(alt_idx, next_alt_idx),
                        'alt_std': alt,
                        'highest_ground': alt,
                    })
                    n += 1
                    continue

                if n + 2 >= n_vals:
                    # Falling section. Slice it backwards to use the same code
                    # as for takeoffs.
                    dips.append({
                        'type': 'land',
                        'slice': slice(quick.stop, (alt_idx or 1) - 1, -1),
                        # was 'slice': slice(next_alt_idx - 1, alt_idx - 1, -1),
                        'alt_std': next_alt,
                        'highest_ground': next_alt,
                    })
                    n += 1
                    continue

                if alt_vals[n + 2] > next_alt:
                    # A down and up section.
                    down_up = slice(alt_idx, alt_idxs[n + 2])
                    # Is radio altimeter data both supplied and valid in this
                    # range?
                    if alt_rad and np.ma.count(alt_rad.array[down_up]) > 0:
                        # Let's find the lowest rad alt reading
                        # (this may not be exactly the highest ground, but
                        # it was probably the point of highest concern!)
                        ##arg_hg_max = \
                            ##np.ma.argmin(alt_rad.array[down_up]) + \
                            ##alt_idxs[n]
                        ##hg_max = alt_std.array[arg_hg_max] - \
                            ##alt_rad.array[arg_hg_max]
                        hb_min = np.ma.min(alt_std.array[down_up])
                        hr_min = np.ma.min(alt_rad.array[down_up])
                        hg_max = hb_min - hr_min
                        if hg_max and hg_max < 20000:
                            # The rad alt measured height above a peak...
                            dips.append({
                                'type': 'over_gnd',
                                'slice': down_up,
                                'alt_std': hb_min,
                                'highest_ground': hg_max,
                            })
                        else:
                            dips.append({
                                'type': 'air',
                                'slice': down_up,
                                'alt_std': hb_min,
                                'highest_ground': None,
                            })
                    else:
                        # We have no rad alt data we can use.
                        # TODO: alt_std code needs careful checking.
                        if dips:
                            prev_dip = dips[-1]
                        if dips and prev_dip['type'] == 'high':
                            # Join this dip onto the previous one
                            prev_dip['slice'] = \
                                slice(prev_dip['slice'].start,
                                      alt_idxs[n + 2])
                            prev_dip['alt_std'] = \
                                min(prev_dip['alt_std'],
                                    next_alt)
                        elif ac_type == helicopter and gog and any(gog.array[down_up] == 'Ground'):
                            dips.append({
                                'type': 'over_gnd',
                                'slice': down_up,
                                'alt_std': next_alt,
                                'highest_ground':  next_alt,
                            })
                        else:
                            dips.append({
                                'type': 'high',
                                'slice': down_up,
                                'alt_std': next_alt,
                                'highest_ground': next_alt,
                            })
                    n += 2
                else:
                    if n + 3 == n_vals:
                        # Final section has a masked peak, so treat as a
                        # falling section from the highest value.
                        dips.append({
                            'type': 'land',
                            'slice': slice(quick.stop, (alt_idx or 1) - 1, -1),
                            # was 'slice': slice(next_alt_idx - 1, alt_idx - 1, -1),
                            'alt_std': next_alt,
                            'highest_ground': next_alt,
                        })
                        n += 1
                        continue
                    else:
                        # Problem as the data should dip, but instead has a peak. Rare case, so just skip past it.
                        n += 1

            for n, dip in enumerate(dips):
                if dip['type'] == 'high':
                    if n == 0:
                        if len(dips) == 1:
                            # Arbitrary offset in indeterminate case.
                            dip['alt_std'] = dip['highest_ground']+1000.0
                        else:
                            next_dip = dips[n + 1]
                            dip['highest_ground'] = \
                                dip['alt_std'] - next_dip['alt_std'] + \
                                next_dip['highest_ground']
                    elif n == len(dips) - 1:
                        prev_dip = dips[n - 1]
                        dip['highest_ground'] = \
                            dip['alt_std'] - prev_dip['alt_std'] + \
                            prev_dip['highest_ground']
                    else:
                        # Here is the most commonly used, and somewhat
                        # arbitrary code. For a dip where no radio
                        # measurement of the ground is available, what height
                        # can you use as the datum? The lowest ground
                        # elevation in the preceding and following sections
                        # is practical, a little optimistic perhaps, but
                        # useable until we find a case otherwise.

                        # This was modified to ensure the minimum height was
                        # 1000ft as we had a case where the lowest dips were
                        # below the takeoff and landing airfields.
                        next_dip = dips[n + 1]
                        prev_dip = dips[n - 1]
                        if ac_type == helicopter and gog and not alt_rad:
                            on_ground = slices_and(runs_of_ones(gog.array == 'Ground'), [dip['slice']])
                            if on_ground:
                                on_ground = max(on_ground, key=lambda p: p.stop-p.start)
                                dip['highest_ground'] = np.ma.median(alt_std.array[on_ground])
                            else:
                                dip['highest_ground'] = min(prev_dip['highest_ground'],
                                                        next_dip['highest_ground'])
                        else:
                            dip['highest_ground'] = min(prev_dip['highest_ground'],
                                                        dip['alt_std']-1000.0,
                                                        next_dip['highest_ground'])

            for dip in dips:
                if alt_rad and np.ma.count(alt_rad.array[dip['slice']]):
                    alt_rad_section = repair_mask(alt_rad.array[dip['slice']])
                else:
                    alt_rad_section = None

                if (dip['type']=='land') and (alt_rad_section is None) and \
                   (dip['slice'].stop<dip['slice'].start) and pitch:
                    land_pitch=pitch.array[dip['slice']]
                else:
                    land_pitch=None

                alt_aal[dip['slice']] = self.compute_aal(
                    dip['type'],
                    alt_std.array[dip['slice']],
                    dip['alt_std'],
                    dip['highest_ground'],
                    alt_rad=alt_rad_section,
                    land_pitch=land_pitch)

            # Reset end sections only if Altitude STD is not masked for these sections
            if len(alt_idxs):
                if quick.start != alt_idxs[0]+1 and np.ma.count(alt_std.array[quick.start:alt_idxs[0]+1]) > (alt_idxs[0]+1 - quick.start)/2:
                    alt_aal[quick.start:alt_idxs[0]+1] = 0.0
                if alt_idxs[-1]+1 != quick.stop and np.ma.count(alt_std.array[alt_idxs[-1]+1:quick.stop]) > (quick.stop - alt_idxs[-1]+1)/2:
                    alt_aal[alt_idxs[-1]+1:quick.stop] = 0.0

        '''
        # Quick visual check of the altitude aal.
            import matplotlib.pyplot as plt
            plt.plot(alt_aal, 'b-')
            plt.plot(alt_std.array, 'y-')
        if alt_rad:
            plt.plot(alt_rad.array, 'r-')
            plt.show()
        '''

        self.array = alt_aal


def link_baro_rad_fwd(baro_section, ralt_section, alt_rad, alt_std, alt_result):
    begin_index = baro_section.start

    if ralt_section.stop == begin_index:
        start_plus_60 = min(begin_index + 60, len(alt_std))
        alt_diff = (alt_std[begin_index:start_plus_60] -
                    alt_rad[begin_index:start_plus_60])
        slip, up_diff = first_valid_sample(alt_diff)
        if slip is None:
            up_diff = 0.0
        else:
            # alt_std is invalid at the point of handover
            # so stretch the radio signal until we can
            # handover.
            fix_slice = slice(begin_index,
                              begin_index + slip)
            alt_result[fix_slice] = alt_rad[fix_slice]
            begin_index += slip

        alt_result[begin_index:] = \
            alt_std[begin_index:] - up_diff

def link_baro_rad_rev(baro_section, ralt_section, alt_rad, alt_std, alt_result):
    end_index = baro_section.stop

    if ralt_section.start == end_index:
        end_minus_60 = max(end_index-60, 0)
        alt_diff = (alt_std[end_minus_60:end_index] -
                    alt_rad[end_minus_60:end_index])
        slip, up_diff = first_valid_sample(alt_diff[::-1])
        if slip is None:
            up_diff = 0.0
        else:
            # alt_std is invalid at the point of handover
            # so stretch the radio signal until we can
            # handover.
            fix_slice = slice(end_index-slip,
                              end_index)
            alt_result[fix_slice] = alt_rad[fix_slice]
            end_index -= slip

        alt_result[:end_index] = \
            alt_std[:end_index] - up_diff


class AltitudeAALForFlightPhases(DerivedParameterNode):
    '''
    This parameter repairs short periods of masked data, making it suitable for
    detecting altitude bands on the climb and descent. The parameter should not
    be used to compute KPV values themselves, to avoid using interpolated
    values in an event.
    '''

    name = 'Altitude AAL For Flight Phases'
    units = ut.FT

    def derive(self, alt_aal=P('Altitude AAL')):

        self.array = np.ma.maximum(repair_mask(alt_aal.array, repair_duration=None),
                                   0.0)


class AltitudeRadio(DerivedParameterNode):
    '''
    There is a wide variety of radio altimeter installations with one, two or
    three sensors recorded - each with different timing, sample rate and
    inaccuracies to be compensated. Each will have been independently validated
    and so samples, or groups of sample, from each may be masked where they are
    identified as invalid.

    This derive process gathers all the available data and passes the blending
    task to blend_parameters where multiple cubic splines are joined,
    with variable weighting to provide an optimal combination of the available data.
    '''

    """
    :returns Altitude Radio with values typically taken as the mean between
    two valid sensors.
    :type parameter object.
    """

    align = False
    units = ut.FT

    @classmethod
    def can_operate(cls, available):
        alt_rads = [n for n in cls.get_dependency_names() if n.startswith('Altitude Radio')]
        return all_of(('Fast', 'Climb Cruise Descent'), available) and any_of(alt_rads, available)


    def derive(self,
               source_A=P('Altitude Radio (A)'),
               source_B=P('Altitude Radio (B)'),
               source_C=P('Altitude Radio (C)'),
               source_L=P('Altitude Radio (L)'),
               source_R=P('Altitude Radio (R)'),
               source_efis=P('Altitude Radio (EFIS)'),
               source_efis_L=P('Altitude Radio (EFIS) (L)'),
               source_efis_R=P('Altitude Radio (EFIS) (R)'),
               alt_std=P('Altitude STD'),
               pitch=P('Pitch'),
               fast=S('Fast'),
               family=A('Family'),
               ccd=S('Climb Cruise Descent')):

        # Reminder: If you add parameters here, they need limits adding in the
        # database !!!

        sources = [source_A, source_B, source_C, source_L, source_R,
                   source_efis, source_efis_L, source_efis_R]

        self.offset = 0.0
        self.frequency = 4.0

        osources = []
        for source in sources:
            if source is None:
                continue
            # correct for overflow, aligning the fast slice to each source
<<<<<<< HEAD
            aligned_fast = fast.get_aligned(source)

            source.array = overflow_correction(source.array,
                                               align(alt_std, source),
                                               fast=aligned_fast,
                                               hz=source.frequency)
=======
            source.array = overflow_correction(source.array,
                                               align(alt_std, source),
                                               fast=fast.get_aligned(source),
                                               hz=source.frequency,
                                               ccd=ccd.get_aligned(source))
>>>>>>> 3b675284

            # Some data frames reference altimeters which are optionally
            # recorded. It is impractical to maintain the LFL patching
            # required, so we only manage altimeters with a significant
            # signal.
            if np.ma.ptp(source.array) > 10.0:
                osources.append(source)

        if osources:
            # Blend parameters was written around the Boeing 737NG frames where three sources
            # are available with different sample rates and latency. Some airbus aircraft
            # have three altimeters but one of the sensors can give signals that appear to be
            # valid in the cruise, hence the alternative validity level. Finally, the overflow
            # correction algorithms can be out of step, giving differences of the order of
            # 1,000ft between two sensors. The tolerance threshold ensures these are rejected
            # (a wide tolerance ensures we don't react to normal levels of noise between altimeters).
            self.array = blend_parameters(osources, offset=self.offset, frequency=self.frequency, small_slice_duration=10,
                                          mode='cubic', validity='all_but_one', tolerance=500.0)

            self.array = np.ma.masked_greater(self.array, ALTITUDE_RADIO_MAX_RANGE)

            # For aircraft where the antennae are placed well away from the main
            # gear, and especially where it is aft of the main gear, compensation
            # is necessary.

            #TODO: Implement this type of correction on other types and embed
            #coefficients in a database table.
        else:
            samples = int(len(alt_std.array) * self.frequency / alt_std.frequency)
            self.array=np_ma_masked_zeros(samples)

        if family and family.value in ['CL-600'] and pitch:
            assert pitch.frequency == 4.0
            # There is no alignment process for this small correction term,
            # but it relies upon pitch being sampled at 4Hz and the blended
            # radio altimeter signal also being fixed at 4Hz.

            # These figures are derived from analysis of 14 sectors of
            # different CRJ 900 aircraft. They are equivalent to the antennae
            # being 21ft aft of the main wheels, which is a little more than
            # the 16ft indicated by the operator.

            scaling = 0.365 #ft/deg, +ve for altimeters aft of the main wheels.
            offset = -1.5 #ft at pitch=0
            self.array = self.array + (scaling * pitch.array) + offset


class AltitudeRadioOffsetRemoved(DerivedParameterNode):
    """
    Remove the offset form Altitude Radio parameters so that it averages 0ft on
    the ground.
    """
    units = ut.FT

    def derive(self, alt_rad=P('Altitude Radio'), fasts=S('Fast')):
        self.array = alt_rad.array
        smoothed = np.ma.copy(alt_rad.array)
        smoothed = np.ma.array(medfilt(smoothed, 21), mask=alt_rad.array.mask)
        smoothed = np.ma.masked_greater(smoothed, 20)
        smoothed = mask_outside_slices(smoothed, fasts.get_slices())
        if not np.ma.count(smoothed):
            return
        #offset = mode(smoothed.compressed())[0][0] # TODO: is there a nicer way to index???
        offset = np.ma.median(smoothed)
        if 0 < offset < ALTITUDE_RADIO_OFFSET_LIMIT:
            self.array = alt_rad.array - offset



class AltitudeSTDSmoothed(DerivedParameterNode):
    """
    This applies various smoothing functions depending upon the quality of the source data, then
    in all cases applies a local average smoothing. In particular, this ensures that the derived
    Vertical Speed parameter matches the response seen by the pilot and is not excesively affected
    by turbulence.
    """

    '''
    :param frame: The frame attribute, e.g. '737-i'
    :type frame: An attribute

    :returns Altitude STD Smoothed as a local average where the original source is unacceptable, but unchanged otherwise.
    :type parameter object.
    '''

    name = 'Altitude STD Smoothed'
    align = False
    units = ut.FT

    @classmethod
    def can_operate(cls, available):

        return ('Frame' in available and
                (('Altitude STD' in available) or
                 all_of(('Altitude STD (Capt)', 'Altitude STD (FO)'), available)))

    def derive(self, fine=P('Altitude STD (Fine)'),
               alt=P('Altitude STD'),
               alt_capt=P('Altitude STD (Capt)'),
               alt_fo=P('Altitude STD (FO)'),
               frame=A('Frame')):

        frame_name = frame.value if frame else ''

        if frame_name in ['737-i', '757-DHL', '767-3A', 'L382-Hercules', '1900D-SS542A'] or \
           frame_name.startswith('737-6'):
            # The altitude signal is measured in steps of 32 ft so needs
            # smoothing. A 5-point Gaussian distribution was selected as a
            # balance between smoothing effectiveness and excessive
            # manipulation of the data.
            gauss = [0.054488683, 0.244201343, 0.402619948, 0.244201343, 0.054488683]
            self.array = moving_average(alt.array, window=5, weightings=gauss)
            return

        elif frame_name in ['E135-145']:
            # Here two sources are sampled alternately, so this form of
            # weighting merges the two to create a smoothed average.
            self.array = moving_average(alt.array, window=3,
                                        weightings=[0.25,0.5,0.25])
            return

        elif frame_name.startswith('747-200-') or \
             frame_name in ['A300-203-B4']:
            # The fine recording is used to compute altitude, and here we
            # match the fine part to the coarse part to get the altitudes
            # right.
            altitude = align(alt, fine)
            self.array = match_altitudes(straighten_altitudes(fine.array, None,5000),
                                         altitude)

        elif alt_capt and alt_fo:
            # Merge alternate sources if they are available from the LFL
            # Note: The LFL will still need a separate "Altitude STD" parameter
            # to allow the data validation processes to establish flight phases.
            self.array, self.frequency, self.offset = blend_two_parameters(alt_capt, alt_fo)

        else:
            self.array = alt.array

        # Applying moving_window of a moving_window to avoid a large weighting/
        # window size which would skew sharp curves.
        self.array = moving_average(moving_average(self.array))


class BaroCorrection(DerivedParameterNode):
    '''This computes the Baro correction by either merging
    Baro Correction (Capt) and (FO) or by using the difference
    between Altitude Baro and Altitude STD.
    '''

    units = ut.MILLIBAR

    @classmethod
    def can_operate(cls, available):
        baro_corr = all_of(('Baro Correction (Capt)', 'Baro Correction (FO)'), available)
        alt_baro_first = all_of(('Altitude STD', 'Altitude Baro (1)'), available)
        alt_baro_solo = all_of(('Altitude STD', 'Altitude Baro'), available)
        return baro_corr or alt_baro_first or alt_baro_solo

    def derive(self,
               baro_cpt=P('Baro Correction (Capt)'),
               baro_fo=P('Baro Correction (FO)'),
               alt_baro=P('Altitude Baro (1)'),
               alt_baro_solo=P('Altitude Baro'),
               alt_std=P('Altitude STD')):

        alt_baro = alt_baro_solo or alt_baro

        if baro_cpt and baro_fo:
            self.array, self.frequency, self.offset = \
                blend_two_parameters(baro_cpt, baro_fo)
        else:
            baro = alt2press(alt_std.array - alt_baro.array)
            # Some Altitude Baro have poor precision (16 ft)
            # Remove noise by using hysteresis and round result
            self.array = np.ma.round(hysteresis(baro, 1))


class AltitudeQNH(DerivedParameterNode):
    '''
    This computes the displayed pressure altitude for aircraft where the datum pressure
    setting ("Baro Correction") has been recorded.
    '''

    name = 'Altitude QNH'
    units = ut.FT

    @classmethod
    def can_operate(cls, available):
        return all_of(('Baro Correction', 'Altitude STD'), available)

    def derive(self,
               alt_std=P('Altitude STD'),
               baro=P('Baro Correction'),
               baro_sel=M('Baro Setting Selection'),
               baro_sel_cpt=M('Baro Setting Selection (Capt)'),
               baro_sel_fo=M('Baro Setting Selection (FO)'),
               baro_cor_isis=P('Baro Correction (ISIS)')):

        if np.ma.count(baro.array):
            baro_fixed = nearest_neighbour_mask_repair(baro.array)
            if baro_sel:
                baro_fixed[baro_sel.array == 'ALT STD'] = 1013.25
            elif baro_sel_cpt and baro_sel_fo:
                baro_fixed[(baro_sel_cpt.array == 'STD') | (baro_sel_fo.array == 'STD')] = 1013.25
            elif baro_cor_isis:
                baro_fixed[np.isclose(baro_cor_isis.array, 1013)] = 1013.25

            alt_qnh = np_ma_masked_zeros_like(alt_std.array)

            for value_mb, slices in slices_of_runs(baro_fixed):
                value_ft = mb2ft(value_mb)
                for s in slices:
                    alt_qnh[s] = alt_std.array[s] - value_ft

            self.array = np.ma.array(data=alt_qnh, mask=alt_std.array.mask)
        else:
            self.array = np.ma.array(data=baro.array.data, mask=True)


class AltitudeQNHCapt(DerivedParameterNode):
    '''
    This computes the Captain displayed pressure altitude for aircraft where the
    datum pressure setting ("Baro Correction (Capt)") has been recorded.
    '''

    name = 'Altitude QNH (Capt)'
    units = ut.FT

    @classmethod
    def can_operate(cls, available):
        return all_of(('Baro Correction (Capt)', 'Altitude STD'), available)

    def derive(self,
               alt_std=P('Altitude STD'),
               baro=P('Baro Correction (Capt)'),
               baro_sel_capt=M('Baro Setting Selection (Capt)'),
               baro_sel=M('Baro Setting Selection'),
               baro_cor_isis=P('Baro Correction (ISIS)')):

        if np.ma.count(baro.array):
            baro_fixed = nearest_neighbour_mask_repair(baro.array)
            if baro_sel_capt:
                baro_fixed[baro_sel_capt.array == 'STD'] = 1013.25
            elif baro_sel:
                baro_fixed[baro_sel.array == 'ALT STD'] = 1013.25
            elif baro_cor_isis:
                baro_fixed[np.isclose(baro_cor_isis.array, 1013)] = 1013.25

            alt_qnh = np_ma_masked_zeros_like(alt_std.array)

            for value_mb, slices in slices_of_runs(baro_fixed):
                value_ft = mb2ft(value_mb)
                for s in slices:
                    alt_qnh[s] = alt_std.array[s] - value_ft

            self.array = np.ma.array(data=alt_qnh, mask=alt_std.array.mask)
        else:
            self.array = np.ma.array(data=baro.array.data, mask=True)


class AltitudeQNHFO(DerivedParameterNode):
    '''
    This computes the FO displayed pressure altitude for aircraft where the
    datum pressure setting ("Baro Correction (FO)") has been recorded.
    '''

    name = 'Altitude QNH (FO)'
    units = ut.FT

    @classmethod
    def can_operate(cls, available):
        return all_of(('Baro Correction (FO)', 'Altitude STD'), available)

    def derive(self,
               alt_std=P('Altitude STD'),
               baro=P('Baro Correction (FO)'),
               baro_sel_fo=M('Baro Setting Selection (FO)'),
               baro_sel=M('Baro Setting Selection'),
               baro_cor_isis=P('Baro Correction (ISIS)')):

        if np.ma.count(baro.array):
            baro_fixed = nearest_neighbour_mask_repair(baro.array)
            if baro_sel_fo:
                baro_fixed[baro_sel_fo.array == 'STD'] = 1013.25
            elif baro_sel:
                baro_fixed[baro_sel.array == 'ALT STD'] = 1013.25
            elif baro_cor_isis:
                baro_fixed[np.isclose(baro_cor_isis.array, 1013)] = 1013.25

            alt_qnh = np_ma_masked_zeros_like(alt_std.array)

            for value_mb, slices in slices_of_runs(baro_fixed):
                value_ft = mb2ft(value_mb)
                for s in slices:
                    alt_qnh[s] = alt_std.array[s] - value_ft

            self.array = np.ma.array(data=alt_qnh, mask=alt_std.array.mask)
        else:
            self.array = np.ma.array(data=baro.array.data, mask=True)


# TODO: Account for 'Touch & Go' - need to adjust QNH for additional airfields!
class AltitudeVisualizationWithGroundOffset(DerivedParameterNode):
    '''
    This altitude is above mean sea level. From the takeoff airfield to the
    highest altitude above airfield, the altitude Visualization is referenced
    to the takeoff airfield elevation, and from that point onwards it is
    referenced to the landing airfield elevation.

    If we can only determine the takeoff elevation, the landing elevation
    will using the same value as the error will be the difference in pressure
    altitude between the takeoff and landing airports on the day which is
    likely to be less than forcing it to 0. Therefore landing elevation is
    used if the takeoff elevation cannot be determined.

    If we are unable to determine either the takeoff or landing elevations,
    we use the Altitude AAL parameter.
    '''

    units = ut.FT

    @classmethod
    def can_operate(cls, available):
        return 'Altitude AAL' in available

    @classmethod
    def _qnh_adjust(cls, aal, std, elev, mode):
        if mode == 'climb':
            datum = CLIMB_THRESHOLD
        elif mode == 'descent':
            datum = LANDING_THRESHOLD_HEIGHT
        else:
            raise ValueError('Unrecognised mode in %s._qnh_adjust()'
                             % cls.__name__)

        press_offset = std[0] - elev - datum
        if abs(press_offset) > 4000.0:
            raise ValueError(
                'Excessive difference between pressure altitude '
                '(%.1f) and airport elevation (%.1f) of %.1f '
                'implies incorrect altimeter scaling.' %
                (std[0], elev, press_offset)
            )
        return np.linspace(elev, std[-1] - aal[-1], num=len(aal))

    def derive(self,
               alt_aal=P('Altitude AAL'),
               alt_std=P('Altitude STD Smoothed'),
               l_apt=A('FDR Landing Runway'),
               t_apt=A('FDR Takeoff Runway'),
               climbs=S('Climb'),
               descents=S('Descent'),
               tocs=KTI('Top Of Climb'),
               apps=App('Approach Information')):

        # Attempt to determine elevations at takeoff and landing:
        t_elev = t_apt.value.get('end')['elevation'] if t_apt else None
        l_elev = l_apt.value.get('start')['elevation'] if l_apt else None

        if apps is None:
            self.warning('No Approach information, using Altitude AAL.')
            self.array = np.ma.copy(alt_aal.array)
            return
        if t_elev is None and l_elev is None:
            self.warning('No takeoff or landing elevation, using Altitude AAL.')
            self.array = np.ma.copy(alt_aal.array)
            return
        if t_elev is None and l_elev is not None:
            self.warning('No takeoff elevation, using %d ft from landing airport.', l_elev)
            t_elev = l_elev
        elif l_elev is None and t_elev is not None:
            self.warning('No landing elevation, using %d ft from takeoff airport.', t_elev)
            l_elev = t_elev

        # We adjust the height during the climbs and descents so that the cruise is at pressure altitudes.

        # TODO: Improvement would be to adjust to half the difference if the cruise is below 10,000ft

        alt_qnh = np_ma_masked_zeros_like(alt_aal.array)

        if climbs:
            # Climb phase adjustment
            first_climb = slice(climbs[0].slice.start, climbs[0].slice.stop)
            adjust_up = self._qnh_adjust(alt_aal.array[first_climb],
                                         alt_std.array[first_climb],
                                         t_elev, 'climb')
            # Before first climb
            alt_qnh[:first_climb.start] = alt_aal.array[:first_climb.start] + t_elev

            # First climb adjusted
            alt_qnh[first_climb] = alt_aal.array[first_climb] + adjust_up

        for app in apps:
            descent = descents.get_previous(app.slice.start, use='start')
            if descent is None:
                self.warning('AltitudeVisualizationWithGroundOffset: '
                             'No Descent section found for this Approach')
                continue

            if app.approach_runway is not None:
                l_elev = app.approach_runway['start']['elevation']

            descent = slice(descent.slice.stop - 1, descent.slice.start - 1, -1)
            adjust_down = self._qnh_adjust(alt_aal.array[descent],
                                           alt_std.array[descent],
                                           l_elev, 'descent')
            # Descent adjusted
            alt_qnh[descent] = alt_aal.array[descent] + adjust_down

            end_of_descent = descent.start  # Because we made the slice backward
            if app.type == 'LANDING':
                # After last descent
                alt_qnh[end_of_descent:] = alt_aal.array[end_of_descent:] + l_elev
            else:
                # Go-around, touch and go, ...
                toc = tocs.get_next(end_of_descent)
                if toc is None:
                    self.warning('AltitudeVisualizationWithGroundOffset: '
                                 'No Top Of Climb found after this Approach.')
                    continue

                toc_idx = int(toc.index)
                # Find first positive Altitude AAL after this approach
                in_the_air = (alt_aal.array[end_of_descent:toc_idx] > 0).argmax() + end_of_descent
                on_ground = slice(end_of_descent, in_the_air)
                # On the ground, maintain runway elevation
                alt_qnh[on_ground] = alt_aal.array[on_ground] + l_elev
                climb = slice(in_the_air, toc_idx + 1)
                adjust_up = self._qnh_adjust(alt_aal.array[climb],
                                             alt_std.array[climb],
                                             l_elev, 'climb')
                # Climb adjusted
                alt_qnh[climb] = alt_aal.array[climb] + adjust_up

        # Use pressure altitude in the cruise
        # ie. wherever we haven't written data yet
        alt_qnh[alt_qnh.mask] = alt_std.array[alt_qnh.mask]
        mask = alt_aal.array.mask | alt_std.array.mask
        self.array = np.ma.array(data=alt_qnh, mask=mask)



class AltitudeVisualizationWithoutGroundOffset(DerivedParameterNode):
    '''
    Excludes the jump in Altitude AAL by blending with Altitude STD in the Cruises.
    Helicopters use Altitude AGL instead of Altitude AAL.
    '''
    name = 'Altitude Visualization Without Ground Offset'
    units = ut.FT

    @classmethod
    def can_operate(cls, available, ac_type=A('Aircraft Type')):
        return 'Altitude STD Smoothed' in available \
               and (('Altitude AGL' in available and ac_type == helicopter) \
               or ('Altitude AAL' in available and ac_type != helicopter))

    def derive(self,
               alt_agl=P('Altitude AGL'),
               alt_aal=P('Altitude AAL'),
               alt_std=P('Altitude STD Smoothed'),
               cruises=S('Cruise')):

        try:
            if alt_agl.array.any(): alt_aal = alt_agl
        except AttributeError:
            pass

        alt_qnh = np_ma_masked_zeros_like(alt_aal.array)

        first_iter = True

        while True:
            if cruises:
                start_idx = cruises[-1].slice.start
                stop_idx = cruises.pop().slice.stop - 1

                if cruises:
                    previous_stop_idx = cruises[-1].slice.stop - 1
            else:
                max_alt_std = max_value(alt_std.array)
                start_idx = max_alt_std.index
                stop_idx = max_alt_std.index

            start_offset = alt_std.array[start_idx] - alt_aal.array[start_idx]
            stop_offset = alt_std.array[stop_idx] - alt_aal.array[stop_idx]

            if cruises and len(cruises) >= 1:
                alt_qnh[previous_stop_idx:start_idx] = alt_aal.array[previous_stop_idx:start_idx]
            else:
                alt_qnh[:start_idx] = alt_aal.array[:start_idx]

            if first_iter:
                alt_qnh[stop_idx:] = alt_aal.array[stop_idx:]

            alt_qnh[start_idx:stop_idx] = alt_std.array[start_idx:stop_idx] - np.linspace(start_offset, stop_offset, stop_idx - start_idx)

            first_iter = False
            if not cruises: break

        self.array = alt_qnh


'''
class AltitudeSTD(DerivedParameterNode):
    """
    This section allows for manipulation of the altitude recordings from
    different types of aircraft. Problems often arise due to combination of
    the fine and coarse parts of the data and many different types of
    correction have been developed to cater for these cases.
    """
    name = 'Altitude STD'
    units = ut.FT
    @classmethod
    def can_operate(cls, available):
        high_and_low = 'Altitude STD (Coarse)' in available and \
            'Altitude STD (Fine)' in available
        coarse_and_ivv = 'Altitude STD (Coarse)' in available and \
            'Vertical Speed' in available
        return high_and_low or coarse_and_ivv

    def _high_and_low(self, alt_std_high, alt_std_low, top=18000, bottom=17000):
        # Create empty array to write to.
        alt_std = np.ma.empty(len(alt_std_high.array))
        alt_std.mask = np.ma.mask_or(alt_std_high.array.mask,
                                     alt_std_low.array.mask)
        difference = top - bottom
        # Create average of high and low. Where average is above crossover,
        # source value from alt_std_high. Where average is below crossover,
        # source value from alt_std_low.
        average = (alt_std_high.array + alt_std_low.array) / 2
        source_from_high = average > top
        alt_std[source_from_high] = alt_std_high.array[source_from_high]
        source_from_low = average < bottom
        alt_std[source_from_low] = alt_std_low.array[source_from_low]
        source_from_high_or_low = np.ma.logical_or(source_from_high,
                                                   source_from_low)
        crossover = np.ma.logical_not(source_from_high_or_low)
        crossover_indices = np.ma.where(crossover)[0]
        high_values = alt_std_high.array[crossover]
        low_values = alt_std_low.array[crossover]
        for index, high_value, low_value in zip(crossover_indices,
                                                high_values,
                                                low_values):
            average_value = average[index]
            high_multiplier = (average_value - bottom) / float(difference)
            low_multiplier = abs(1 - high_multiplier)
            crossover_value = (high_value * high_multiplier) + \
                (low_value * low_multiplier)
            alt_std[index] = crossover_value
        return alt_std

    def _coarse_and_ivv(self, alt_std_coarse, ivv):
        alt_std_with_lag = first_order_lag(alt_std_coarse.array, 10,
                                           alt_std_coarse.hz)
        mask = np.ma.mask_or(alt_std_with_lag.mask, ivv.array.mask)
        return np.ma.masked_array(alt_std_with_lag + (ivv.array / 60.0),
                                  mask=mask)

    def derive(self, alt_std_coarse=P('Altitude STD (Coarse)'),
               alt_std_fine=P('Altitude STD (Fine)'),
               ivv=P('Vertical Speed')):
        if alt_std_high and alt_std_low:
            self.array = self._high_and_low(alt_std_coarse, alt_std_fine)
            ##crossover = np.ma.logical_and(average > 17000, average < 18000)
            ##crossover_indices = np.ma.where(crossover)
            ##for crossover_index in crossover_indices:

            ##top = 18000
            ##bottom = 17000
            ##av = (alt_std_high + alt_std_low) / 2
            ##ratio = (top - av) / (top - bottom)
            ##if ratio > 1.0:
                ##ratio = 1.0
            ##elif ratio < 0.0:
                ##ratio = 0.0
            ##alt = alt_std_low * ratio + alt_std_high * (1.0 - ratio)
            ##alt_std  = alt_std * 0.8 + alt * 0.2

            #146-300 945003 (01)
            #-------------------
            ##Set the thresholds for changeover from low to high scales.
            #top = 18000
            #bottom = 17000
            #
            #av = (ALT_STD_HIGH + ALT_STD_LOW) /2
            #ratio = (top - av) / (top - bottom)
            #
            #IF (ratio > 1.0) THEN ratio = 1.0 ENDIF
            #IF (ratio < 0.0) THEN ratio = 0.0 ENDIF
            #
            #alt = ALT_STD_LOW * ratio + ALT_STD_HIGH * (1.0 - ratio)
            #
            ## Smoothing to reduce unsightly noise in the signal. DJ
            #ALT_STDC = ALT_STDC * 0.8 + alt * 0.2
        elif alt_std_coarse and ivv:
            self.array = self._coarse_and_ivv(alt_std_coarse, ivv)
            #ALT_logical_orSTDC = (last_alt_std * 0.9) + (ALT_STD * 0.1) + (IVVR / 60.0)
            '''


class AltitudeTail(DerivedParameterNode):
    """
    This derived parameter computes the height of the tail above the runway,
    as a measure of the likelyhood of a tailscrape.

    We are only interested in the takeoff, go-around and landing phases,
    where the tail may be close to scraping the runway. For this reason, we
    don't use pressure altitmetry as this suffers too badly from pressure
    variations at the point of liftoff and touchdown.

    The parameter dist_gear_to_tail is measured in metres and is the
    horizontal distance aft from the main gear to the point on the tail most
    likely to scrape the runway.

    Parameter ground_to_tail is the height of the point most likely to
    scrape. Ideally this is computed from the manufacturer-provided
    tailscrape attitude at the point of liftoff:

    ground_to_tail = dist_gear_to_tail*tan(tailscrape attitude at liftoff)
    """

    units = ut.FT

    def derive(self, alt_rad=P('Altitude Radio'), pitch=P('Pitch'),
               toffs=S('Takeoff'), gas=S('Go Around And Climbout'),
               lands=S('Landing'),
               ground_to_tail=A('Ground To Lowest Point Of Tail'),
               dist_gear_to_tail=A('Main Gear To Lowest Point Of Tail')):

        # Collect the periods we are interested in:
        phases=slices_or([t.slice for t in toffs],
                         [g.slice for g in gas],
                         [l.slice for l in lands],
                         )

        # Scale the aircraft geometry into feet to match aircraft altimetry.
        gear2tail = ut.convert(dist_gear_to_tail.value, ut.METER, ut.FT)
        ground2tail = ut.convert(ground_to_tail.value, ut.METER, ut.FT)

        result = np_ma_masked_zeros_like(alt_rad.array)
        # The tail clearance is the value with the aircraft settled on its
        # wheels plus radio atimetry minus the pitch attitude change at that
        # tail arm.
        for phase in phases:
            result[phase] = alt_rad.array[phase] + ground2tail - \
                np.ma.tan(pitch.array[phase]*deg2rad) * gear2tail
        self.array = result


##############################################################################
# Automated Systems


class CabinAltitude(DerivedParameterNode):
    '''
    Some aircraft record the cabin altitude in feet, while others record the
    cabin pressure (normally in psi). This function converts the pressure
    reading to altitude equivalent, so that the KPVs can operate only in
    altitude units. After all, the crew set the cabin altitude, not the
    pressure.

    Typically aircraft also have the 'Cabin Altitude Warning' discrete parameter.
    '''

    units = ut.FT

    def derive(self, cp=P('Cabin Press')):

        # XXX: assert cp.units == ut.PSI  # Would like to assert units as 'psi'
        self.array = press2alt(cp.array)


class ClimbForFlightPhases(DerivedParameterNode):
    '''
    This computes climb segments, and resets to zero as soon as the aircraft
    descends. Very useful for measuring climb after an aborted approach etc.
    '''

    units = ut.FT

    def derive(self, alt_std=P('Altitude STD Smoothed'), airs=S('Fast')):

        self.array = np_ma_zeros(len(alt_std.array))
        repair_mask(alt_std.array) # Remove small sections of corrupt data
        for air in airs:
            deltas = np.ma.ediff1d(alt_std.array[air.slice], to_begin=0.0)
            ups = np.ma.clump_unmasked(np.ma.masked_less(deltas,0.0))
            for up in ups:
                self.array[air.slice][up] = np.ma.cumsum(deltas[up])


class DescendForFlightPhases(DerivedParameterNode):
    '''
    This computes descent segments, and resets to zero as soon as the aircraft
    climbs Used for measuring descents, e.g. following a suspected level bust.
    '''

    units = ut.FT

    def derive(self, alt_std=P('Altitude STD Smoothed'), airs=S('Fast')):

        self.array = np_ma_zeros(len(alt_std.array))
        repair_mask(alt_std.array) # Remove small sections of corrupt data
        for air in airs:
            deltas = np.ma.ediff1d(alt_std.array[air.slice], to_begin=0.0)
            downs = np.ma.clump_unmasked(np.ma.masked_greater(deltas,0.0))
            for down in downs:
                self.array[air.slice][down] = np.ma.cumsum(deltas[down])


class AOA(DerivedParameterNode):
    '''
    Angle of Attack - averages Left and Right signals to account for side slip.
    See Bombardier AOM-1281 document for further details.
    '''

    name = 'AOA'
    units = ut.DEGREE

    @classmethod
    def can_operate(cls, available):
        return any_of(('AOA (L)', 'AOA (R)'), available)

    def derive(self, aoa_l=P('AOA (L)'), aoa_r=P('AOA (R)'),
               model=A('Model')):

        if aoa_l and aoa_r:
            # Average angle of attack to compensate for sideslip.
            self.array = (aoa_l.array + aoa_r.array) / 2
        else:
            # only one available
            aoa = aoa_l or aoa_r
            self.array = aoa.array

        if model and 'CL-600-2B19' in model.value:
            # The Angle of Attack recorded in the FDR is "filtered" Body AoA
            # and is not compensated for sideslip, it must be converted back to
            # Vane before it can be used. See Bombardier AOM-1281 document.
            self.array = self.array * 1.661 - 1.404


class ControlColumn(DerivedParameterNode):
    '''
    The position of the control column blended from the position of the captain
    and first officer's control columns.
    '''

    align = False
    units = ut.DEGREE  # FIXME: Or should this be ut.PERCENT?

    def derive(self,
               posn_capt=P('Control Column (Capt)'),
               posn_fo=P('Control Column (FO)')):

        self.array, self.frequency, self.offset = \
            blend_two_parameters(posn_capt, posn_fo)


class ControlColumnCapt(DerivedParameterNode):
    '''
    Special functions for the ATR series aircraft where potentiometer or
    synchro transducers may be installed. This process selects the most
    likely signal source.
    '''

    name = 'Control Column (Capt)'
    units = ut.DEGREE  # FIXME: Or should this be ut.PERCENT?

    @classmethod
    def can_operate(cls, available):
        return any_of(cls.get_dependency_names(), available)

    def derive(self,
               pot=P('Control Column (Capt) Potentiometer'),
               synchro=P('Control Column (Capt) Synchro')):

        synchro_samples = 0
        if synchro:
            synchro_samples = np.ma.count(synchro.array)
            self.array = synchro.array
        if pot:
            pot_samples = np.ma.count(pot.array)
            if pot_samples > synchro_samples:
                self.array = pot.array


class ControlColumnFO(DerivedParameterNode):
    '''
    Special functions for the ATR series aircraft where potentiometer or
    synchro transducers may be installed. This process selects the most
    likely signal source.
    '''

    name = 'Control Column (FO)'
    units = ut.DEGREE  # FIXME: Or should this be ut.PERCENT?

    @classmethod
    def can_operate(cls, available):
        return any_of(cls.get_dependency_names(), available)

    def derive(self,
               pot=P('Control Column (FO) Potentiometer'),
               synchro=P('Control Column (FO) Synchro')):

        synchro_samples = 0
        if synchro:
            synchro_samples = np.ma.count(synchro.array)
            self.array = synchro.array
        if pot:
            pot_samples = np.ma.count(pot.array)
            if pot_samples > synchro_samples:
                self.array = pot.array


class ControlColumnForce(DerivedParameterNode):
    '''
    The combined force from the captain and the first officer.
    '''

    units = ut.DECANEWTON

    def derive(self,
               force_capt=P('Control Column Force (Capt)'),
               force_fo=P('Control Column Force (FO)')):

        self.array = np.ma.vstack([force_capt.array, force_fo.array]).sum(axis=0)


class ControlColumnForceAtControlWheelCapt(DerivedParameterNode):
    '''
    ATR-72 specific parameter
    '''
    units = ut.DECANEWTON
    name = 'Control Column Force At Control Wheel (Capt)'

    @classmethod
    def can_operate(cls, available, family=A('Family')):
        is_atr = family and family.value in ('ATR-72')
        return all_of(('Control Column Force (Capt)', 'Control Column (Capt)'), available) and is_atr

    def derive(self, cc_force=P('Control Column Force (Capt)'),
                     cc_angle=P('Control Column (Capt)'),):
        # This is a formula to calculate the force at the control wheel, provided by ATR, ref AE-2115.
        self.array = (cc_force.array/816) * (0.0013 * np.ma.power(cc_angle.array, 3) - 0.0394 * np.ma.power(cc_angle.array, 2) - 0.1077 * cc_angle.array + 299.85)


class ControlColumnForceAtControlWheelFO(DerivedParameterNode):
    '''
    ATR-72 specific parameter
    '''
    units = ut.DECANEWTON
    name = 'Control Column Force At Control Wheel (FO)'

    @classmethod
    def can_operate(cls, available, family=A('Family')):
        is_atr = family and family.value in ('ATR-72')
        return all_of(('Control Column Force (FO)', 'Control Column (FO)'), available) and is_atr

    def derive(self, cc_force=P('Control Column Force (FO)'),
                     cc_angle=P('Control Column (FO)'),):
        # This is a formula to calculate the force at the control wheel, provided by ATR, ref AE-2115.
        self.array = (cc_force.array/816) * (0.0013 * np.ma.power(cc_angle.array, 3) - 0.0394 * np.ma.power(cc_angle.array, 2) - 0.1077 * cc_angle.array + 299.85)


class ControlWheel(DerivedParameterNode):
    '''
    The position of the control wheel blended from the position of the captain
    and first officer's control wheels.

    On the ATR42 there is the option of potentiometer or synchro input.
    '''

    align = False
    units = ut.DEGREE

    @classmethod
    def can_operate(cls, available):

        return all_of((
            'Control Wheel (Capt)',
            'Control Wheel (FO)',
        ), available) or any_of((
            'Control Wheel Synchro',
            'Control Wheel Potentiometer',
        ), available)

    def derive(self,
               posn_capt=P('Control Wheel (Capt)'),
               posn_fo=P('Control Wheel (FO)'),
               synchro=P('Control Wheel Synchro'),
               pot=P('Control Wheel Potentiometer')):

        # Usually we are blending two sensors
        if posn_capt and posn_fo:
            self.array, self.frequency, self.offset = \
                blend_two_parameters(posn_capt, posn_fo)
            return
        # Less commonly we are selecting from a single source
        synchro_samples = 0
        if synchro:
            synchro_samples = np.ma.count(synchro.array)
            self.array = synchro.array
        if pot:
            pot_samples = np.ma.count(pot.array)
            if pot_samples > synchro_samples:
                self.array = pot.array


class ControlWheelForce(DerivedParameterNode):
    '''
    The combined force from the captain and the first officer.
    '''

    units = ut.DECANEWTON

    def derive(self,
               force_capt=P('Control Wheel Force (Capt)'),
               force_fo=P('Control Wheel Force (FO)')):

        self.array = force_capt.array + force_fo.array
        # TODO: Check this summation is correct in amplitude and phase.
        # Compare with Boeing charts for the 737NG.


class SidestickAngleCapt(DerivedParameterNode):
    '''
    Angle of the captain's side stick.

    This parameter calcuates the combined angle from the separate pitch and
    roll component angles of the sidestick for the captain.

    Reference was made to the following documentation to assist with the
    development of this algorithm:

    - A320 Flight Profile Specification
    - A321 Flight Profile Specification
    '''

    name = 'Sidestick Angle (Capt)'
    units = ut.DEGREE

    def derive(self,
               pitch_capt=M('Sidestick Pitch (Capt)'),
               roll_capt=M('Sidestick Roll (Capt)')):

        pitch_repaired = repair_mask(pitch_capt.array, pitch_capt.frequency)
        roll_repaired = repair_mask(roll_capt.array, roll_capt.frequency)
        self.array = np.ma.sqrt(pitch_repaired ** 2 + roll_repaired ** 2)


class SidestickAngleFO(DerivedParameterNode):
    '''
    Angle of the first officer's side stick.

    This parameter calcuates the combined angle from the separate pitch and
    roll component angles of the sidestick for the first officer.

    Reference was made to the following documentation to assist with the
    development of this algorithm:

    - A320 Flight Profile Specification
    - A321 Flight Profile Specification
    '''

    name = 'Sidestick Angle (FO)'
    units = ut.DEGREE

    def derive(self,
               pitch_fo=M('Sidestick Pitch (FO)'),
               roll_fo=M('Sidestick Roll (FO)')):

        pitch_repaired = repair_mask(pitch_fo.array, pitch_fo.frequency)
        roll_repaired = repair_mask(roll_fo.array, roll_fo.frequency)
        self.array = np.ma.sqrt(pitch_repaired ** 2 + roll_repaired ** 2)


class DistanceToLanding(DerivedParameterNode):
    '''
    Ground distance to cover before touchdown.

    Note: This parameter gets closer to zero approaching each touchdown,
    but then increases as the aircraft decelerates on the runway after the
    final touchdown.

    This does not reflect go-arounds at the present time.
    '''

    units = ut.NM

    def derive(self, dist=P('Distance Travelled'), tdwns=KTI('Touchdown')):
        self.array = np.zeros_like(dist.array)
        if tdwns:
            last_tdwn = 0
            for tdwn in tdwns.get_ordered_by_index():
                this_tdwn = int(tdwn.index)
                self.array[last_tdwn:this_tdwn+1] = np.ma.abs(dist.array[last_tdwn:this_tdwn+1] - (value_at_index(dist.array, this_tdwn) or np.ma.masked))
                last_tdwn = this_tdwn+1
            self.array[last_tdwn:] = np.ma.abs(dist.array[last_tdwn:] - dist.array[this_tdwn])
        else:
            self.array.mask = True


class DistanceFlown(DerivedParameterNode):
    '''
    Distance flown in Nautical Miles. Calculated using integral of
    Airspeed True.
    '''

    units = ut.NM

    def derive(self, tas=P('Airspeed True'), airs=S('Airborne')):

        self.array = np_ma_zeros_like(tas.array)
        if airs.get_first():
            start = airs.get_first().slice.start
            stop = airs.get_last().slice.stop
            _slice = slice(start, stop)
            self.array[_slice] = integrate(tas.array[_slice], tas.frequency, scale=1.0 / 3600.0)
            self.array[_slice.stop:] = self.array[_slice.stop-1]


class DistanceTravelled(DerivedParameterNode):
    '''
    Distance travelled in Nautical Miles. Calculated using integral of
    Groundspeed.
    '''

    units = ut.NM

    def derive(self, gspd=P('Groundspeed')):
        gspdarray = repair_mask(gspd.array, gspd.frequency,
                                repair_duration=None)
        self.array = integrate(gspdarray, gspd.frequency, scale=1.0 / 3600.0)


class Drift(DerivedParameterNode):
    '''
    '''

    align = False
    units = ut.DEGREE

    @classmethod
    def can_operate(cls, available):

        return any_of(('Drift (1)', 'Drift (2)'), available) \
            or all_of(('Heading Continuous', 'Track'), available)

    def derive(self,
               drift_1=P('Drift (1)'),
               drift_2=P('Drift (2)'),
               track=P('Track'),
               heading=P('Heading Continuous')):

        if drift_1 or drift_2:
            self.array, self.frequency, self.offset = \
                blend_two_parameters(drift_1, drift_2)
        else:
            self.frequency = track.frequency
            self.offset = track.offset
            self.array = (track.array - align(heading, track) + 180) % 360 - 180


##############################################################################
# Brakes


class BrakePressure(DerivedParameterNode):
    '''
    Gather the recorded brake parameters and convert into a single analogue.

    This node allows for expansion for different types, and possibly
    operation in primary and standby modes.
    '''

    align = False
    units = ut.PSI

    @classmethod
    def can_operate(cls, available):

        return all_of((
            'Brake (L) Press',
            'Brake (R) Press',
        ), available) or all_of((
            'Brake (L) Inboard Press',
            'Brake (L) Outboard Press',
            'Brake (R) Inboard Press',
            'Brake (R) Outboard Press',
        ), available)

    def derive(self,
               brake_L=P('Brake (L) Press'),
               brake_R=P('Brake (R) Press'),
               brake_L_ib=P('Brake (L) Inboard Press'),
               brake_L_ob=P('Brake (L) Outboard Press'),
               brake_R_ib=P('Brake (R) Inboard Press'),
               brake_R_ob=P('Brake (R) Outboard Press')):

        if brake_L and brake_R:
            self.array, self.frequency, self.offset = \
                blend_two_parameters(brake_L, brake_R)
        else:
            sources = [brake_L_ib, brake_L_ob, brake_R_ib, brake_R_ob]
            self.offset = 0.0
            self.frequency = brake_L_ib.frequency * 4.0
            self.array = blend_parameters(sources, offset=self.offset,
                                          frequency=self.frequency)

class Brake_C_Temp(DerivedParameterNode):
    '''
    This collates the centre gear temperature signals.

    We use the median value to combine these so that in the
    presence of a faulty signal the result is not skewed.
    '''

    name = 'Brake (C) Temp'
    units = ut.CELSIUS

    @classmethod
    def can_operate(cls, available):
        return any_of(cls.get_dependency_names(), available)

    def derive(self,
               brake1=P('Brake (C) (1) Temp'),
               brake2=P('Brake (C) (2) Temp'),
               brake3=P('Brake (C) (3) Temp'),
               brake4=P('Brake (C) (4) Temp'),
               brake5=P('Brake (C) (5) Temp'),
               brake6=P('Brake (C) (6) Temp'),
               brake7=P('Brake (C) (7) Temp'),
               brake8=P('Brake (C) (8) Temp')):

        brake_params = (brake1, brake2, brake3, brake4, brake5, brake6, brake7, brake8)
        brakes = vstack_params(*brake_params)
        self.array = np.ma.median(brakes, axis=0)
        self.offset = offset_select('mean', brake_params)

class Brake_L_Temp(DerivedParameterNode):
    '''
    See Brake_C_Temp above
    '''

    name = 'Brake (L) Temp'
    units = ut.CELSIUS

    @classmethod
    def can_operate(cls, available):
        return any_of(cls.get_dependency_names(), available)

    def derive(self,
               brake1=P('Brake (L) (1) Temp'),
               brake2=P('Brake (L) (2) Temp'),
               brake3=P('Brake (L) (3) Temp'),
               brake4=P('Brake (L) (4) Temp'),
               brake5=P('Brake (L) (5) Temp'),
               brake6=P('Brake (L) (6) Temp')):

        brake_params = (brake1, brake2, brake3, brake4, brake5, brake6)
        brakes = vstack_params(*brake_params)
        self.array = np.ma.median(brakes, axis=0)
        self.offset = offset_select('mean', brake_params)

class Brake_R_Temp(DerivedParameterNode):
    '''
    See Brake_C_Temp above
    '''

    name = 'Brake (R) Temp'
    units = ut.CELSIUS

    @classmethod
    def can_operate(cls, available):
        return any_of(cls.get_dependency_names(), available)

    def derive(self,
               brake1=P('Brake (R) (1) Temp'),
               brake2=P('Brake (R) (2) Temp'),
               brake3=P('Brake (R) (3) Temp'),
               brake4=P('Brake (R) (4) Temp'),
               brake5=P('Brake (R) (5) Temp'),
               brake6=P('Brake (R) (6) Temp')):

        brake_params = (brake1, brake2, brake3, brake4, brake5, brake6)
        brakes = vstack_params(*brake_params)
        self.array = np.ma.median(brakes, axis=0)
        self.offset = offset_select('mean', brake_params)


class Brake_TempAvg(DerivedParameterNode):
    '''
    The Average recorded Brake Temperature across all Brake sources.

    offset used is the mean of all parameters used
    '''

    name = 'Brake (*) Temp Avg'
    align = False
    units = ut.CELSIUS

    @classmethod
    def can_operate(cls, available):
        return any_of(cls.get_dependency_names(), available)

    def derive(self,
               brake1=P('Brake (1) Temp'),
               brake2=P('Brake (2) Temp'),
               brake3=P('Brake (3) Temp'),
               brake4=P('Brake (4) Temp'),
               brake5=P('Brake (5) Temp'),
               brake6=P('Brake (6) Temp'),
               brake7=P('Brake (7) Temp'),
               brake8=P('Brake (8) Temp'),
               brake9=P('Brake (9) Temp'),
               brake10=P('Brake (10) Temp'),
               brake11=P('Brake (11) Temp'),
               brake12=P('Brake (12) Temp'),
               brakeC=P('Brake (C) Temp'),
               brakeL=P('Brake (L) Temp'),
               brakeR=P('Brake (R) Temp')):

        brake_params = (brake1, brake2, brake3, brake4, brake5, brake6, brake7, brake8,
                        brake9, brake10, brake11, brake12, brakeC, brakeL, brakeR)
        brakes = vstack_params(*brake_params)
        self.array = np.ma.average(brakes, axis=0)
        self.offset = offset_select('mean', brake_params)


class Brake_TempMax(DerivedParameterNode):
    '''
    The Maximum recorded Brake Temperature across all Brake sources.

    offset used is the mean of all parameters used
    '''

    name = 'Brake (*) Temp Max'
    align = False
    units = ut.CELSIUS

    @classmethod
    def can_operate(cls, available):

        return any_of(cls.get_dependency_names(), available)

    def derive(self,
               brake1=P('Brake (1) Temp'),
               brake2=P('Brake (2) Temp'),
               brake3=P('Brake (3) Temp'),
               brake4=P('Brake (4) Temp'),
               brake5=P('Brake (5) Temp'),
               brake6=P('Brake (6) Temp'),
               brake7=P('Brake (7) Temp'),
               brake8=P('Brake (8) Temp'),
               brake9=P('Brake (9) Temp'),
               brake10=P('Brake (10) Temp'),
               brake11=P('Brake (11) Temp'),
               brake12=P('Brake (12) Temp'),
               brakeC=P('Brake (C) Temp'),
               brakeL=P('Brake (L) Temp'),
               brakeR=P('Brake (R) Temp')):

        brake_params = (brake1, brake2, brake3, brake4, brake5, brake6, brake7, brake8,
                        brake9, brake10, brake11, brake12, brakeC, brakeL, brakeR)
        brakes = vstack_params(*brake_params)
        self.array = np.ma.max(brakes, axis=0)
        self.offset = offset_select('mean', brake_params)


class Brake_TempMin(DerivedParameterNode):
    '''
    The Minimum recorded Brake Temperature across all Brake sources.

    offset used is the mean of all parameters used
    '''

    name = 'Brake (*) Temp Min'
    align = False
    units = ut.CELSIUS

    @classmethod
    def can_operate(cls, available):

        return any_of(cls.get_dependency_names(), available)

    def derive(self,
               brake1=P('Brake (1) Temp'),
               brake2=P('Brake (2) Temp'),
               brake3=P('Brake (3) Temp'),
               brake4=P('Brake (4) Temp'),
               brake5=P('Brake (5) Temp'),
               brake6=P('Brake (6) Temp'),
               brake7=P('Brake (7) Temp'),
               brake8=P('Brake (8) Temp'),
               brake9=P('Brake (9) Temp'),
               brake10=P('Brake (10) Temp'),
               brake11=P('Brake (11) Temp'),
               brake12=P('Brake (12) Temp'),
               brakeC=P('Brake (C) Temp'),
               brakeL=P('Brake (L) Temp'),
               brakeR=P('Brake (R) Temp')):

        brake_params = (brake1, brake2, brake3, brake4, brake5, brake6, brake7, brake8,
                        brake9, brake10, brake11, brake12, brakeC, brakeL, brakeR)
        brakes = vstack_params(*brake_params)
        self.array = np.ma.min(brakes, axis=0)
        self.offset = offset_select('mean', brake_params)


##############################################################################
# Engine EPR


class Eng_EPRAvg(DerivedParameterNode):
    '''
    '''

    name = 'Eng (*) EPR Avg'
    align = False
    units = None

    @classmethod
    def can_operate(cls, available):

        return any_of(cls.get_dependency_names(), available)

    def derive(self,
               eng1=P('Eng (1) EPR'),
               eng2=P('Eng (2) EPR'),
               eng3=P('Eng (3) EPR'),
               eng4=P('Eng (4) EPR')):

        engines = vstack_params(eng1, eng2, eng3, eng4)
        self.array = np.ma.average(engines, axis=0)
        self.offset = offset_select('mean', [eng1, eng2, eng3, eng4])


class Eng_EPRMax(DerivedParameterNode):
    '''
    '''

    name = 'Eng (*) EPR Max'
    align = False
    units = None

    @classmethod
    def can_operate(cls, available):

        return any_of(cls.get_dependency_names(), available)

    def derive(self,
               eng1=P('Eng (1) EPR'),
               eng2=P('Eng (2) EPR'),
               eng3=P('Eng (3) EPR'),
               eng4=P('Eng (4) EPR')):

        engines = vstack_params(eng1, eng2, eng3, eng4)
        self.array = np.ma.max(engines, axis=0)
        self.offset = offset_select('mean', [eng1, eng2, eng3, eng4])


class Eng_EPRMin(DerivedParameterNode):
    '''
    '''

    name = 'Eng (*) EPR Min'
    align = False
    units = None

    @classmethod
    def can_operate(cls, available):

        return any_of(cls.get_dependency_names(), available)

    def derive(self,
               eng1=P('Eng (1) EPR'),
               eng2=P('Eng (2) EPR'),
               eng3=P('Eng (3) EPR'),
               eng4=P('Eng (4) EPR')):

        engines = vstack_params(eng1, eng2, eng3, eng4)
        self.array = np.ma.min(engines, axis=0)
        self.offset = offset_select('mean', [eng1, eng2, eng3, eng4])


class Eng_EPRMinFor5Sec(DerivedParameterNode):
    '''
    Returns the lowest EPR for up to four engines over five seconds.
    '''

    name = 'Eng (*) EPR Min For 5 Sec'
    align_frequency = 2
    align_offset = 0
    units = None

    def derive(self, eng_epr_min=P('Eng (*) EPR Min')):
        self.array = second_window(eng_epr_min.array, self.frequency, 5)


class Eng_EPRAvgFor10Sec(DerivedParameterNode):
    '''
    Returns the average EPR for up to four engines over 10 seconds.
    '''

    name = 'Eng (*) EPR Avg For 10 Sec'
    align_frequency = 1  # force odd freq for 10 sec window
    units = None

    def derive(self, eng_epr_avg=P('Eng (*) EPR Avg')):
        self.array = second_window(eng_epr_avg.array, self.frequency, 10)


class EngTPRLimitDifference(DerivedParameterNode):
    '''
    '''

    name = 'Eng TPR Limit Difference'
    units = None

    def derive(self,
               eng_tpr_max=P('Eng (*) TPR Max'),
               eng_tpr_limit=P('Eng TPR Limit Max')):

        self.array = eng_tpr_max.array - eng_tpr_limit.array


class Eng_TPRMax(DerivedParameterNode):
    '''
    '''

    name = 'Eng (*) TPR Max'
    align = False
    units = None

    @classmethod
    def can_operate(cls, available):

        return any_of(cls.get_dependency_names(), available)

    def derive(self,
               eng1=P('Eng (1) TPR'),
               eng2=P('Eng (2) TPR'),
               eng3=P('Eng (3) TPR'),
               eng4=P('Eng (4) TPR')):

        engines = vstack_params(eng1, eng2, eng3, eng4)
        self.array = np.ma.max(engines, axis=0)
        self.offset = offset_select('mean', [eng1, eng2, eng3, eng4])


class Eng_TPRMin(DerivedParameterNode):
    '''
    '''

    name = 'Eng (*) TPR Min'
    align = False
    units = None

    @classmethod
    def can_operate(cls, available):

        return any_of(cls.get_dependency_names(), available)

    def derive(self,
               eng1=P('Eng (1) TPR'),
               eng2=P('Eng (2) TPR'),
               eng3=P('Eng (3) TPR'),
               eng4=P('Eng (4) TPR')):

        engines = vstack_params(eng1, eng2, eng3, eng4)
        self.array = np.ma.min(engines, axis=0)
        self.offset = offset_select('mean', [eng1, eng2, eng3, eng4])


##############################################################################
# Engine Fuel Flow


class Eng_FuelFlow(DerivedParameterNode):
    '''
    '''

    name = 'Eng (*) Fuel Flow'
    align = False
    units = ut.KG_H

    @classmethod
    def can_operate(cls, available):

        return any_of(cls.get_dependency_names(), available)

    def derive(self,
               eng1=P('Eng (1) Fuel Flow'),
               eng2=P('Eng (2) Fuel Flow'),
               eng3=P('Eng (3) Fuel Flow'),
               eng4=P('Eng (4) Fuel Flow')):

        # assume all engines Fuel Flow are record at the same frequency
        engines = vstack_params(eng1, eng2, eng3, eng4)
        self.array = np.ma.sum(engines, axis=0)
        self.offset = offset_select('mean', [eng1, eng2, eng3, eng4])


class Eng_FuelFlowMin(DerivedParameterNode):
    '''
    The minimum recorded Fuel Flow across all engines.

    All engines data aligned (using interpolation) and forced the frequency to
    be a higher 4Hz to protect against smoothing of peaks.
    '''

    name = 'Eng (*) Fuel Flow Min'
    align_frequency = 4
    align_offset = 0
    units = ut.KG_H

    @classmethod
    def can_operate(cls, available):

        return any_of(cls.get_dependency_names(), available)

    def derive(self,
               eng1=P('Eng (1) Fuel Flow'),
               eng2=P('Eng (2) Fuel Flow'),
               eng3=P('Eng (3) Fuel Flow'),
               eng4=P('Eng (4) Fuel Flow')):

        engines = vstack_params(eng1, eng2, eng3, eng4)
        self.array = np.ma.min(engines, axis=0)


class Eng_FuelFlowMax(DerivedParameterNode):
    '''
    The maximum recorded Fuel Flow across all engines.

    All engines data aligned (using interpolation) and forced the frequency to
    be a higher 4Hz to protect against smoothing of peaks.
    '''

    name = 'Eng (*) Fuel Flow Max'
    align_frequency = 4
    align_offset = 0
    units = ut.KG_H

    @classmethod
    def can_operate(cls, available):

        return any_of(cls.get_dependency_names(), available)

    def derive(self,
               eng1=P('Eng (1) Fuel Flow'),
               eng2=P('Eng (2) Fuel Flow'),
               eng3=P('Eng (3) Fuel Flow'),
               eng4=P('Eng (4) Fuel Flow')):

        engines = vstack_params(eng1, eng2, eng3, eng4)
        self.array = np.ma.max(engines, axis=0)


##############################################################################
# Fuel Burn


class Eng_1_FuelBurn(DerivedParameterNode):
    '''
    Amount of fuel burnt since the start of the data.
    '''

    name = 'Eng (1) Fuel Burn'
    units = ut.KG

    def derive(self, ff=P('Eng (1) Fuel Flow')):

        flow = repair_mask(ff.array)
        flow = np.ma.where(flow.mask, 0.0, flow)
        self.array = np.ma.array(integrate(flow / 3600.0, ff.frequency))


class Eng_2_FuelBurn(DerivedParameterNode):
    ''''
    Amount of fuel burnt since the start of the data.
    '''

    name = 'Eng (2) Fuel Burn'
    units = ut.KG

    def derive(self, ff=P('Eng (2) Fuel Flow')):

        flow = repair_mask(ff.array)
        flow = np.ma.where(flow.mask, 0.0, flow)
        self.array = np.ma.array(integrate(flow / 3600.0, ff.frequency))


class Eng_3_FuelBurn(DerivedParameterNode):
    '''
    Amount of fuel burnt since the start of the data.
    '''

    name = 'Eng (3) Fuel Burn'
    units = ut.KG

    def derive(self, ff=P('Eng (3) Fuel Flow')):

        flow = repair_mask(ff.array)
        flow = np.ma.where(flow.mask, 0.0, flow)
        self.array = np.ma.array(integrate(flow / 3600.0, ff.frequency))


class Eng_4_FuelBurn(DerivedParameterNode):
    '''
    Amount of fuel burnt since the start of the data.
    '''

    name = 'Eng (4) Fuel Burn'
    units = ut.KG

    def derive(self, ff=P('Eng (4) Fuel Flow')):

        flow = repair_mask(ff.array)
        flow = np.ma.where(flow.mask, 0.0, flow)
        self.array = np.ma.array(integrate(flow / 3600.0, ff.frequency))


class Eng_FuelBurn(DerivedParameterNode):
    '''
    '''

    name = 'Eng (*) Fuel Burn'
    align = False
    units = ut.KG

    @classmethod
    def can_operate(cls, available):

        return any_of(cls.get_dependency_names(), available)

    def derive(self,
               eng1=P('Eng (1) Fuel Burn'),
               eng2=P('Eng (2) Fuel Burn'),
               eng3=P('Eng (3) Fuel Burn'),
               eng4=P('Eng (4) Fuel Burn')):

        engines = vstack_params(eng1, eng2, eng3, eng4)
        self.array = np.ma.sum(engines, axis=0)
        self.offset = offset_select('mean', [eng1, eng2, eng3, eng4])


##############################################################################
# Engine Gas Temperature


class Eng_GasTempAvg(DerivedParameterNode):
    '''
    '''

    name = 'Eng (*) Gas Temp Avg'
    align = False
    units = ut.CELSIUS

    @classmethod
    def can_operate(cls, available):

        return any_of(cls.get_dependency_names(), available)

    def derive(self,
               eng1=P('Eng (1) Gas Temp'),
               eng2=P('Eng (2) Gas Temp'),
               eng3=P('Eng (3) Gas Temp'),
               eng4=P('Eng (4) Gas Temp')):

        engines = vstack_params(eng1, eng2, eng3, eng4)
        self.array = np.ma.average(engines, axis=0)
        self.offset = offset_select('mean', [eng1, eng2, eng3, eng4])


class Eng_GasTempMax(DerivedParameterNode):
    '''
    '''

    name = 'Eng (*) Gas Temp Max'
    align = False
    units = ut.CELSIUS

    @classmethod
    def can_operate(cls, available):

        return any_of(cls.get_dependency_names(), available)

    def derive(self,
               eng1=P('Eng (1) Gas Temp'),
               eng2=P('Eng (2) Gas Temp'),
               eng3=P('Eng (3) Gas Temp'),
               eng4=P('Eng (4) Gas Temp')):

        engines = vstack_params(eng1, eng2, eng3, eng4)
        self.array = np.ma.max(engines, axis=0)
        self.offset = offset_select('mean', [eng1, eng2, eng3, eng4])


class Eng_GasTempMin(DerivedParameterNode):
    '''
    '''

    name = 'Eng (*) Gas Temp Min'
    align = False
    units = ut.CELSIUS

    @classmethod
    def can_operate(cls, available):

        return any_of(cls.get_dependency_names(), available)

    def derive(self,
               eng1=P('Eng (1) Gas Temp'),
               eng2=P('Eng (2) Gas Temp'),
               eng3=P('Eng (3) Gas Temp'),
               eng4=P('Eng (4) Gas Temp')):

        engines = vstack_params(eng1, eng2, eng3, eng4)
        self.array = np.ma.min(engines, axis=0)
        self.offset = offset_select('mean', [eng1, eng2, eng3, eng4])


##############################################################################
# Engine N1


class Eng_N1Avg(DerivedParameterNode):
    '''
    This returns the avaerage N1 in any sample period for up to four engines.

    All engines data aligned (using interpolation) and forced the frequency to
    be a higher 4Hz to protect against smoothing of peaks.
    '''

    name = 'Eng (*) N1 Avg'
    align_frequency = 4
    align_offset = 0
    units = ut.PERCENT

    @classmethod
    def can_operate(cls, available):

        return any_of(cls.get_dependency_names(), available)

    def derive(self,
               eng1=P('Eng (1) N1'),
               eng2=P('Eng (2) N1'),
               eng3=P('Eng (3) N1'),
               eng4=P('Eng (4) N1')):

        engines = vstack_params(eng1, eng2, eng3, eng4)
        self.array = np.ma.average(engines, axis=0)


class Eng_N1AvgFor10Sec(DerivedParameterNode):
    '''
    Returns the average N1 for up to four engines over 10 seconds.
    '''

    name = 'Eng (*) N1 Avg For 10 Sec'
    align_frequency = 1  # force odd freq for 10 sec window
    units = ut.PERCENT

    def derive(self, eng_n1_avg=P('Eng (*) N1 Avg')):
        self.array = second_window(eng_n1_avg.array, self.frequency, 10)


class Eng_N1Max(DerivedParameterNode):
    '''
    This returns the highest N1 in any sample period for up to four engines.

    All engines data aligned (using interpolation) and forced the frequency to
    be a higher 4Hz to protect against smoothing of peaks.
    '''

    name = 'Eng (*) N1 Max'
    align_frequency = 4
    align_offset = 0
    units = ut.PERCENT

    @classmethod
    def can_operate(cls, available):

        return any_of(cls.get_dependency_names(), available)

    def derive(self,
               eng1=P('Eng (1) N1'),
               eng2=P('Eng (2) N1'),
               eng3=P('Eng (3) N1'),
               eng4=P('Eng (4) N1')):

        engines = vstack_params(eng1, eng2, eng3, eng4)
        self.array = np.ma.max(engines, axis=0)


class Eng_N1Min(DerivedParameterNode):
    '''
    This returns the lowest N1 in any sample period for up to four engines.

    All engines data aligned (using interpolation) and forced the frequency to
    be a higher 4Hz to protect against smoothing of peaks.
    '''

    name = 'Eng (*) N1 Min'
    align_frequency = 4
    align_offset = 0
    units = ut.PERCENT

    @classmethod
    def can_operate(cls, available):

        return any_of(cls.get_dependency_names(), available)

    def derive(self,
               eng1=P('Eng (1) N1'),
               eng2=P('Eng (2) N1'),
               eng3=P('Eng (3) N1'),
               eng4=P('Eng (4) N1')):

        engines = vstack_params(eng1, eng2, eng3, eng4)
        self.array = np.ma.min(engines, axis=0)


class Eng_N1Split(DerivedParameterNode):
    '''
    Simple detection of largest engine speed mismatch.
    '''

    name = 'Eng (*) N1 Split'
    align_frequency = 1
    align_offset = 0
    units = ut.PERCENT

    @classmethod
    def can_operate(cls, available):
        return all_of(cls.get_dependency_names(), available)

    def derive(self,
               n1max=P('Eng (*) N1 Max'),
               n1min=P('Eng (*) N1 Min')):

        '''
        Clinky way of making sure the masked arrays hold zeros, just to make debugging easier.
        '''
        zeros = np_ma_masked_zeros_like(n1max.array)
        diff = n1max.array - n1min.array
        self.array = np.ma.where(diff.mask, zeros, diff)


class Eng_N1MinFor5Sec(DerivedParameterNode):
    '''
    Returns the lowest N1 for up to four engines over five seconds.
    '''

    name = 'Eng (*) N1 Min For 5 Sec'
    align_frequency = 2
    align_offset = 0
    units = ut.PERCENT

    def derive(self, eng_n1_min=P('Eng (*) N1 Min')):
        self.array = second_window(eng_n1_min.array, self.frequency, 5, extend_window=True)


##############################################################################
# Engine N2


class Eng_N2Avg(DerivedParameterNode):
    '''
    This returns the avaerage N2 in any sample period for up to four engines.

    All engines data aligned (using interpolation) and forced the frequency to
    be a higher 4Hz to protect against smoothing of peaks.
    '''

    name = 'Eng (*) N2 Avg'
    align_frequency = 4
    align_offset = 0
    units = ut.PERCENT

    @classmethod
    def can_operate(cls, available):

        return any_of(cls.get_dependency_names(), available)

    def derive(self,
               eng1=P('Eng (1) N2'),
               eng2=P('Eng (2) N2'),
               eng3=P('Eng (3) N2'),
               eng4=P('Eng (4) N2')):

        engines = vstack_params(eng1, eng2, eng3, eng4)
        self.array = np.ma.average(engines, axis=0)


class Eng_N2Max(DerivedParameterNode):
    '''
    This returns the highest N2 in any sample period for up to four engines.

    All engines data aligned (using interpolation) and forced the frequency to
    be a higher 4Hz to protect against smoothing of peaks.
    '''

    name = 'Eng (*) N2 Max'
    align_frequency = 4
    align_offset = 0
    units = ut.PERCENT

    @classmethod
    def can_operate(cls, available):

        return any_of(cls.get_dependency_names(), available)

    def derive(self,
               eng1=P('Eng (1) N2'),
               eng2=P('Eng (2) N2'),
               eng3=P('Eng (3) N2'),
               eng4=P('Eng (4) N2')):

        engines = vstack_params(eng1, eng2, eng3, eng4)
        self.array = np.ma.max(engines, axis=0)


class Eng_N2Min(DerivedParameterNode):
    '''
    This returns the lowest N2 in any sample period for up to four engines.

    All engines data aligned (using interpolation) and forced the frequency to
    be a higher 4Hz to protect against smoothing of peaks.
    '''

    name = 'Eng (*) N2 Min'
    align_frequency = 4
    align_offset = 0
    units = ut.PERCENT

    @classmethod
    def can_operate(cls, available):

        return any_of(cls.get_dependency_names(), available)

    def derive(self,
               eng1=P('Eng (1) N2'),
               eng2=P('Eng (2) N2'),
               eng3=P('Eng (3) N2'),
               eng4=P('Eng (4) N2')):

        engines = vstack_params(eng1, eng2, eng3, eng4)
        self.array = np.ma.min(engines, axis=0)


##############################################################################
# Engine N3


class Eng_N3Avg(DerivedParameterNode):
    '''
    This returns the average N3 in any sample period for up to four engines.

    All engines data aligned (using interpolation) and forced the frequency to
    be a higher 4Hz to protect against smoothing of peaks.
    '''

    name = 'Eng (*) N3 Avg'
    align_frequency = 4
    align_offset = 0
    units = ut.PERCENT

    @classmethod
    def can_operate(cls, available):

        return any_of(cls.get_dependency_names(), available)

    def derive(self,
               eng1=P('Eng (1) N3'),
               eng2=P('Eng (2) N3'),
               eng3=P('Eng (3) N3'),
               eng4=P('Eng (4) N3')):

        engines = vstack_params(eng1, eng2, eng3, eng4)
        self.array = np.ma.average(engines, axis=0)


class Eng_N3Max(DerivedParameterNode):
    '''
    This returns the highest N3 in any sample period for up to four engines.

    All engines data aligned (using interpolation) and forced the frequency to
    be a higher 4Hz to protect against smoothing of peaks.
    '''

    name = 'Eng (*) N3 Max'
    align_frequency = 4
    align_offset = 0
    units = ut.PERCENT

    @classmethod
    def can_operate(cls, available):

        return any_of(cls.get_dependency_names(), available)

    def derive(self,
               eng1=P('Eng (1) N3'),
               eng2=P('Eng (2) N3'),
               eng3=P('Eng (3) N3'),
               eng4=P('Eng (4) N3')):

        engines = vstack_params(eng1, eng2, eng3, eng4)
        self.array = np.ma.max(engines, axis=0)


class Eng_N3Min(DerivedParameterNode):
    '''
    This returns the lowest N3 in any sample period for up to four engines.

    All engines data aligned (using interpolation) and forced the frequency to
    be a higher 4Hz to protect against smoothing of peaks.
    '''

    name = 'Eng (*) N3 Min'
    align_frequency = 4
    align_offset = 0
    units = ut.PERCENT

    @classmethod
    def can_operate(cls, available):

        return any_of(cls.get_dependency_names(), available)

    def derive(self,
               eng1=P('Eng (1) N3'),
               eng2=P('Eng (2) N3'),
               eng3=P('Eng (3) N3'),
               eng4=P('Eng (4) N3')):

        engines = vstack_params(eng1, eng2, eng3, eng4)
        self.array = np.ma.min(engines, axis=0)


##############################################################################
# Engine Np


class Eng_NpAvg(DerivedParameterNode):
    '''
    This returns the average Np in any sample period for up to four engines.

    All engines data aligned (using interpolation) and forced the frequency to
    be a higher 4Hz to protect against smoothing of peaks.
    '''

    name = 'Eng (*) Np Avg'
    align_frequency = 4
    align_offset = 0
    units = ut.PERCENT

    @classmethod
    def can_operate(cls, available):

        return any_of(cls.get_dependency_names(), available)

    def derive(self,
               eng1=P('Eng (1) Np'),
               eng2=P('Eng (2) Np'),
               eng3=P('Eng (3) Np'),
               eng4=P('Eng (4) Np')):

        engines = vstack_params(eng1, eng2, eng3, eng4)
        self.array = np.ma.average(engines, axis=0)


class Eng_NpMax(DerivedParameterNode):
    '''
    This returns the highest Np in any sample period for up to four engines.

    All engines data aligned (using interpolation) and forced the frequency to
    be a higher 4Hz to protect against smoothing of peaks.
    '''

    name = 'Eng (*) Np Max'
    align_frequency = 4
    align_offset = 0
    units = ut.PERCENT

    @classmethod
    def can_operate(cls, available):

        return any_of(cls.get_dependency_names(), available)

    def derive(self,
               eng1=P('Eng (1) Np'),
               eng2=P('Eng (2) Np'),
               eng3=P('Eng (3) Np'),
               eng4=P('Eng (4) Np')):

        engines = vstack_params(eng1, eng2, eng3, eng4)
        self.array = np.ma.max(engines, axis=0)


class Eng_NpMin(DerivedParameterNode):
    '''
    This returns the lowest Np in any sample period for up to four engines.

    All engines data aligned (using interpolation) and forced the frequency to
    be a higher 4Hz to protect against smoothing of peaks.
    '''

    name = 'Eng (*) Np Min'
    align_frequency = 4
    align_offset = 0
    units = ut.PERCENT

    @classmethod
    def can_operate(cls, available):

        return any_of(cls.get_dependency_names(), available)

    def derive(self,
               eng1=P('Eng (1) Np'),
               eng2=P('Eng (2) Np'),
               eng3=P('Eng (3) Np'),
               eng4=P('Eng (4) Np')):

        engines = vstack_params(eng1, eng2, eng3, eng4)
        self.array = np.ma.min(engines, axis=0)


##############################################################################
# Engine Oil Pressure


class Eng_OilPressAvg(DerivedParameterNode):
    '''
    '''

    name = 'Eng (*) Oil Press Avg'
    align = False
    units = ut.PSI

    @classmethod
    def can_operate(cls, available):

        return any_of(cls.get_dependency_names(), available)

    def derive(self,
               eng1=P('Eng (1) Oil Press'),
               eng2=P('Eng (2) Oil Press'),
               eng3=P('Eng (3) Oil Press'),
               eng4=P('Eng (4) Oil Press')):

        engines = vstack_params(eng1, eng2, eng3, eng4)
        self.array = np.ma.average(engines, axis=0)
        self.offset = offset_select('mean', [eng1, eng2, eng3, eng4])


class Eng_OilPressMax(DerivedParameterNode):
    '''
    '''

    name = 'Eng (*) Oil Press Max'
    align = False
    units = ut.PSI

    @classmethod
    def can_operate(cls, available):

        return any_of(cls.get_dependency_names(), available)

    def derive(self,
               eng1=P('Eng (1) Oil Press'),
               eng2=P('Eng (2) Oil Press'),
               eng3=P('Eng (3) Oil Press'),
               eng4=P('Eng (4) Oil Press')):

        engines = vstack_params(eng1, eng2, eng3, eng4)
        self.array = np.ma.max(engines, axis=0)
        self.offset = offset_select('mean', [eng1, eng2, eng3, eng4])


class Eng_OilPressMin(DerivedParameterNode):
    '''
    '''

    name = 'Eng (*) Oil Press Min'
    align = False
    units = ut.PSI

    @classmethod
    def can_operate(cls, available):

        return any_of(cls.get_dependency_names(), available)

    def derive(self,
               eng1=P('Eng (1) Oil Press'),
               eng2=P('Eng (2) Oil Press'),
               eng3=P('Eng (3) Oil Press'),
               eng4=P('Eng (4) Oil Press')):

        engines = vstack_params(eng1, eng2, eng3, eng4)
        self.array = np.ma.min(engines, axis=0)
        self.offset = offset_select('mean', [eng1, eng2, eng3, eng4])


##############################################################################
# Engine Oil Quantity


class Eng_OilQtyAvg(DerivedParameterNode):
    '''
    '''

    name = 'Eng (*) Oil Qty Avg'
    align = False
    units = ut.QUART

    @classmethod
    def can_operate(cls, available):

        return any_of(cls.get_dependency_names(), available)

    def derive(self,
               eng1=P('Eng (1) Oil Qty'),
               eng2=P('Eng (2) Oil Qty'),
               eng3=P('Eng (3) Oil Qty'),
               eng4=P('Eng (4) Oil Qty')):

        engines = vstack_params(eng1, eng2, eng3, eng4)
        self.array = np.ma.average(engines, axis=0)
        self.offset = offset_select('mean', [eng1, eng2, eng3, eng4])


class Eng_OilQtyMax(DerivedParameterNode):
    '''
    '''

    name = 'Eng (*) Oil Qty Max'
    align = False
    units = ut.QUART

    @classmethod
    def can_operate(cls, available):

        return any_of(cls.get_dependency_names(), available)

    def derive(self,
               eng1=P('Eng (1) Oil Qty'),
               eng2=P('Eng (2) Oil Qty'),
               eng3=P('Eng (3) Oil Qty'),
               eng4=P('Eng (4) Oil Qty')):

        engines = vstack_params(eng1, eng2, eng3, eng4)
        self.array = np.ma.max(engines, axis=0)
        self.offset = offset_select('mean', [eng1, eng2, eng3, eng4])


class Eng_OilQtyMin(DerivedParameterNode):
    '''
    '''

    name = 'Eng (*) Oil Qty Min'
    align = False
    units = ut.QUART

    @classmethod
    def can_operate(cls, available):

        return any_of(cls.get_dependency_names(), available)

    def derive(self,
               eng1=P('Eng (1) Oil Qty'),
               eng2=P('Eng (2) Oil Qty'),
               eng3=P('Eng (3) Oil Qty'),
               eng4=P('Eng (4) Oil Qty')):

        engines = vstack_params(eng1, eng2, eng3, eng4)
        self.array = np.ma.min(engines, axis=0)
        self.offset = offset_select('mean', [eng1, eng2, eng3, eng4])


##############################################################################
# Engine Oil Temperature


class Eng_OilTempAvg(DerivedParameterNode):
    '''
    '''

    name = 'Eng (*) Oil Temp Avg'
    align = False
    units = ut.CELSIUS

    @classmethod
    def can_operate(cls, available):

        return any_of(cls.get_dependency_names(), available)

    def derive(self,
               eng1=P('Eng (1) Oil Temp'),
               eng2=P('Eng (2) Oil Temp'),
               eng3=P('Eng (3) Oil Temp'),
               eng4=P('Eng (4) Oil Temp')):

        engines = vstack_params(eng1, eng2, eng3, eng4)
        avg_array = np.ma.average(engines, axis=0)
        if np.ma.count(avg_array) != 0:
            self.array = avg_array
            self.offset = offset_select('mean', [eng1, eng2, eng3, eng4])
        else:
            # Some aircraft have no oil temperature sensors installed, so
            # quit now if there is no valid result.
            self.array = np_ma_masked_zeros_like(avg_array)


class Eng_OilTempMax(DerivedParameterNode):
    '''
    '''

    name = 'Eng (*) Oil Temp Max'
    align = False
    units = ut.CELSIUS

    @classmethod
    def can_operate(cls, available):

        return any_of(cls.get_dependency_names(), available)

    def derive(self,
               eng1=P('Eng (1) Oil Temp'),
               eng2=P('Eng (2) Oil Temp'),
               eng3=P('Eng (3) Oil Temp'),
               eng4=P('Eng (4) Oil Temp')):

        engines = vstack_params(eng1, eng2, eng3, eng4)
        max_array = np.ma.max(engines, axis=0)
        if np.ma.count(max_array) != 0:
            self.array = max_array
            self.offset = offset_select('mean', [eng1, eng2, eng3, eng4])
        else:
            # Some aircraft have no oil temperature sensors installed, so
            # quit now if there is no valid result.
            self.array = np_ma_masked_zeros_like(max_array)


class Eng_OilTempMin(DerivedParameterNode):
    '''
    '''

    name = 'Eng (*) Oil Temp Min'
    align = False
    units = ut.CELSIUS

    @classmethod
    def can_operate(cls, available):

        return any_of(cls.get_dependency_names(), available)

    def derive(self,
               eng1=P('Eng (1) Oil Temp'),
               eng2=P('Eng (2) Oil Temp'),
               eng3=P('Eng (3) Oil Temp'),
               eng4=P('Eng (4) Oil Temp')):

        engines = vstack_params(eng1, eng2, eng3, eng4)
        min_array = np.ma.min(engines, axis=0)
        if np.ma.count(min_array) != 0:
            self.array = min_array
            self.offset = offset_select('mean', [eng1, eng2, eng3, eng4])
        else:
            # Some aircraft have no oil temperature sensors installed, so
            # quit now if there is no valid result.
            self.array = np_ma_masked_zeros_like(min_array)


##############################################################################
# Engine Torque


class Eng_TorqueAvg(DerivedParameterNode):
    '''
    '''

    name = 'Eng (*) Torque Avg'
    align = False
    units = ut.PERCENT

    @classmethod
    def can_operate(cls, available):

        return any_of(cls.get_dependency_names(), available)

    def derive(self,
               eng1=P('Eng (1) Torque'),
               eng2=P('Eng (2) Torque'),
               eng3=P('Eng (3) Torque'),
               eng4=P('Eng (4) Torque')):

        engines = vstack_params(eng1, eng2, eng3, eng4)
        self.array = np.ma.average(engines, axis=0)
        self.offset = offset_select('mean', [eng1, eng2, eng3, eng4])


class Eng_TorqueMax(DerivedParameterNode):
    '''
    '''

    name = 'Eng (*) Torque Max'
    align = False
    units = ut.PERCENT

    @classmethod
    def can_operate(cls, available):

        return any_of(cls.get_dependency_names(), available)

    def derive(self,
               eng1=P('Eng (1) Torque'),
               eng2=P('Eng (2) Torque'),
               eng3=P('Eng (3) Torque'),
               eng4=P('Eng (4) Torque')):

        engines = vstack_params(eng1, eng2, eng3, eng4)
        self.array = np.ma.max(engines, axis=0)
        self.offset = offset_select('mean', [eng1, eng2, eng3, eng4])


class Eng_TorqueMin(DerivedParameterNode):
    '''
    '''

    name = 'Eng (*) Torque Min'
    align = False
    units = ut.PERCENT

    @classmethod
    def can_operate(cls, available):
        return any_of(cls.get_dependency_names(), available)

    def derive(self,
               eng1=P('Eng (1) Torque'),
               eng2=P('Eng (2) Torque'),
               eng3=P('Eng (3) Torque'),
               eng4=P('Eng (4) Torque')):

        engines = vstack_params(eng1, eng2, eng3, eng4)
        self.array = np.ma.min(engines, axis=0)
        self.offset = offset_select('mean', [eng1, eng2, eng3, eng4])


class TorqueAsymmetry(DerivedParameterNode):
    '''
    '''

    align_frequency = 1 # Forced alignment to allow fixed window period.
    align_offset = 0
    units = ut.PERCENT

    @classmethod
    def can_operate(cls, available, eng_type=A('Engine Propulsion'), ac_type=A('Aircraft Type')):
        turbo_prop = eng_type and eng_type.value == 'PROP'
        required = ['Eng (*) Torque Max', 'Eng (*) Torque Min']
        return (ac_type == helicopter or turbo_prop) and all_of(required, available)

    def derive(self, torq_max=P('Eng (*) Torque Max'), torq_min=P('Eng (*) Torque Min')):
        diff = (torq_max.array - torq_min.array)
        window = 5 # 5 second window
        self.array = moving_average(diff, window=window)


##############################################################################
# Engine Vibration (N1)


class Eng_VibN1Max(DerivedParameterNode):
    '''
    This derived parameter condenses all the available first shaft order
    vibration measurements into a single consolidated value.
    '''

    name = 'Eng (*) Vib N1 Max'
    align = False
    units = None

    @classmethod
    def can_operate(cls, available):

        return any_of(cls.get_dependency_names(), available)

    def derive(self,
               eng1=P('Eng (1) Vib N1'),
               eng2=P('Eng (2) Vib N1'),
               eng3=P('Eng (3) Vib N1'),
               eng4=P('Eng (4) Vib N1'),
               fan1=P('Eng (1) Vib N1 Fan'),
               fan2=P('Eng (2) Vib N1 Fan'),
               fan3=P('Eng (3) Vib N1 Fan'),
               fan4=P('Eng (4) Vib N1 Fan'),
               lpt1=P('Eng (1) Vib N1 Turbine'),
               lpt2=P('Eng (2) Vib N1 Turbine'),
               lpt3=P('Eng (3) Vib N1 Turbine'),
               lpt4=P('Eng (4) Vib N1 Turbine'),
               comp1=P('Eng (1) Vib N1 Compressor'),
               comp2=P('Eng (2) Vib N1 Compressor'),
               gear1=P('Eng (1) Vib N1 Gearbox'),
               gear2=P('Eng (2) Vib N1 Gearbox')):

        params = eng1, eng2, eng3, eng4, fan1, fan2, fan3, fan4, lpt1, lpt2, lpt3, lpt4, comp1, comp2, gear1, gear2
        engines = vstack_params(*params)
        self.array = np.ma.max(engines, axis=0)
        self.offset = offset_select('mean', params)


##############################################################################
# Engine Vibration (N2)


class Eng_VibN2Max(DerivedParameterNode):
    '''
    This derived parameter condenses all the available second shaft order
    vibration measurements into a single consolidated value.
    '''

    name = 'Eng (*) Vib N2 Max'
    align = False
    units = None

    @classmethod
    def can_operate(cls, available):

        return any_of(cls.get_dependency_names(), available)

    def derive(self,
               eng1=P('Eng (1) Vib N2'),
               eng2=P('Eng (2) Vib N2'),
               eng3=P('Eng (3) Vib N2'),
               eng4=P('Eng (4) Vib N2'),
               hpc1=P('Eng (1) Vib N2 Compressor'),
               hpc2=P('Eng (2) Vib N2 Compressor'),
               hpt1=P('Eng (1) Vib N2 Turbine'),
               hpt2=P('Eng (2) Vib N2 Turbine'),
               hpt3=P('Eng (3) Vib N2 Turbine'),
               hpt4=P('Eng (4) Vib N2 Turbine')):

        params = eng1, eng2, eng3, eng4, hpc1, hpc2, hpt1, hpt2, hpt3, hpt4
        engines = vstack_params(*params)
        self.array = np.ma.max(engines, axis=0)
        self.offset = offset_select('mean', params)


##############################################################################
# Engine Vibration (N3)


class Eng_VibN3Max(DerivedParameterNode):
    '''
    This derived parameter condenses all the available third shaft order
    vibration measurements into a single consolidated value.
    '''

    name = 'Eng (*) Vib N3 Max'
    align = False
    units = None

    @classmethod
    def can_operate(cls, available):

        return any_of(cls.get_dependency_names(), available)

    def derive(self,
               eng1=P('Eng (1) Vib N3'),
               eng2=P('Eng (2) Vib N3'),
               eng3=P('Eng (3) Vib N3'),
               eng4=P('Eng (4) Vib N3'),
               hpt1=P('Eng (1) Vib N3 Turbine'),
               hpt2=P('Eng (2) Vib N3 Turbine'),
               hpt3=P('Eng (3) Vib N3 Turbine'),
               hpt4=P('Eng (4) Vib N3 Turbine')):

        params = eng1, eng2, eng3, eng4, hpt1, hpt2, hpt3, hpt4
        engines = vstack_params(*params)
        self.array = np.ma.max(engines, axis=0)
        self.offset = offset_select('mean', params)


##############################################################################
# Engine Vibration (Broadband)


class Eng_VibBroadbandMax(DerivedParameterNode):
    '''
    This derived parameter condenses all the available third shaft order
    vibration measurements into a single consolidated value.
    '''

    name = 'Eng (*) Vib Broadband Max'
    align = False
    units = None

    @classmethod
    def can_operate(cls, available):

        return any_of(cls.get_dependency_names(), available)

    def derive(self,
               eng1=P('Eng (1) Vib Broadband'),
               eng2=P('Eng (2) Vib Broadband'),
               eng3=P('Eng (3) Vib Broadband'),
               eng4=P('Eng (4) Vib Broadband'),
               lpt1=P('Eng (1) Vib Broadband Turbine'),
               lpt2=P('Eng (2) Vib Broadband Turbine'),
               comp1=P('Eng (1) Vib Broadband Compressor'),
               comp2=P('Eng (2) Vib Broadband Compressor'),
               gear1=P('Eng (1) Vib Broadband Gearbox'),
               gear2=P('Eng (2) Vib Broadband Gearbox'),
               eng1_accel_a=P('Eng (1) Vib Broadband Accel A'),
               eng2_accel_a=P('Eng (2) Vib Broadband Accel A'),
               eng3_accel_a=P('Eng (3) Vib Broadband Accel A'),
               eng4_accel_a=P('Eng (4) Vib Broadband Accel A'),
               eng1_accel_b=P('Eng (1) Vib Broadband Accel B'),
               eng2_accel_b=P('Eng (2) Vib Broadband Accel B'),
               eng3_accel_b=P('Eng (3) Vib Broadband Accel B'),
               eng4_accel_b=P('Eng (4) Vib Broadband Accel B')):

        params = (eng1, eng2, eng3, eng4, lpt1, lpt2, comp1, comp2, gear1, gear2,
                  eng1_accel_a, eng2_accel_a, eng3_accel_a, eng4_accel_a,
                  eng1_accel_b, eng2_accel_b, eng3_accel_b, eng4_accel_b)

        engines = vstack_params(*params)
        self.array = np.ma.max(engines, axis=0)
        self.offset = offset_select('mean', params)


class Eng_VibNpMax(DerivedParameterNode):
    '''
    This derived parameter condenses all the available first shaft order
    vibration measurements into a single consolidated value.
    '''

    name = 'Eng (*) Vib Np Max'
    align = False
    units = None

    @classmethod
    def can_operate(cls, available):

        return any_of(cls.get_dependency_names(), available)

    def derive(self,
               eng1=P('Eng (1) Vib Np'),
               eng2=P('Eng (2) Vib Np'),
               fan1=P('Eng (1) Vib Np Fan'),
               fan2=P('Eng (2) Vib Np Fan'),
               lpt1=P('Eng (1) Vib Np Turbine'),
               lpt2=P('Eng (2) Vib Np Turbine'),
               comp1=P('Eng (1) Vib Np Compressor'),
               comp2=P('Eng (2) Vib Np Compressor'),
               gear1=P('Eng (1) Vib Np Gearbox'),
               gear2=P('Eng (2) Vib Np Gearbox')):

        params = eng1, eng2, fan1, fan2, lpt1, lpt2, comp1, comp2, gear1, gear2
        engines = vstack_params(*params)
        self.array = np.ma.max(engines, axis=0)
        self.offset = offset_select('mean', params)

##############################################################################
# Engine Vibration (A)


class Eng_VibAMax(DerivedParameterNode):
    '''
    This derived parameter condenses all the available first shaft order
    vibration measurements into a single consolidated value.
    '''

    name = 'Eng (*) Vib A Max'
    align = False
    units = None

    @classmethod
    def can_operate(cls, available):

        return any_of(cls.get_dependency_names(), available)

    def derive(self,
               eng1=P('Eng (1) Vib (A)'),
               eng2=P('Eng (2) Vib (A)'),
               eng3=P('Eng (3) Vib (A)'),
               eng4=P('Eng (4) Vib (A)')):

        params = eng1, eng2, eng3, eng4
        engines = vstack_params(*params)
        self.array = np.ma.max(engines, axis=0)
        self.offset = offset_select('mean', params)


##############################################################################
# Engine Vibration (B)


class Eng_VibBMax(DerivedParameterNode):
    '''
    This derived parameter condenses all the available second shaft order
    vibration measurements into a single consolidated value.
    '''

    name = 'Eng (*) Vib B Max'
    align = False
    units = None

    @classmethod
    def can_operate(cls, available):

        return any_of(cls.get_dependency_names(), available)

    def derive(self,
               eng1=P('Eng (1) Vib (B)'),
               eng2=P('Eng (2) Vib (B)'),
               eng3=P('Eng (3) Vib (B)'),
               eng4=P('Eng (4) Vib (B)')):

        params = eng1, eng2, eng3, eng4
        engines = vstack_params(*params)
        self.array = np.ma.max(engines, axis=0)
        self.offset = offset_select('mean', params)


##############################################################################
# Engine Vibration (C)


class Eng_VibCMax(DerivedParameterNode):
    '''
    This derived parameter condenses all the available third shaft order
    vibration measurements into a single consolidated value.
    '''

    name = 'Eng (*) Vib C Max'
    align = False
    units = None

    @classmethod
    def can_operate(cls, available):

        return any_of(cls.get_dependency_names(), available)

    def derive(self,
               eng1=P('Eng (1) Vib (C)'),
               eng2=P('Eng (2) Vib (C)'),
               eng3=P('Eng (3) Vib (C)'),
               eng4=P('Eng (4) Vib (C)')):

        params = eng1, eng2, eng3, eng4
        engines = vstack_params(*params)
        self.array = np.ma.max(engines, axis=0)
        self.offset = offset_select('mean', params)




##############################################################################
class FuelQty(DerivedParameterNode):
    '''
    May be supplanted by an LFL parameter of the same name if available.

    Sum of fuel in left, right, centre and other tanks where available.
    '''

    # XXX: Enabling alignment because different frequency
    #align = False
    units = ut.KG

    @classmethod
    def can_operate(cls, available):
        fuel_l_and_r = ('Fuel Qty (L)', 'Fuel Qty (R)')
        if any_of(fuel_l_and_r, available):
            return all_of(fuel_l_and_r, available)
        else:
            return any_of(
                [d for d in cls.get_dependency_names() if d != 'Airborne'],
                available
            )

    def derive(self,
               fuel_qty_l=P('Fuel Qty (L)'),
               fuel_qty_c=P('Fuel Qty (C)'),
               fuel_qty_r=P('Fuel Qty (R)'),
               fuel_qty_trim=P('Fuel Qty (Trim)'),
               fuel_qty_aux=P('Fuel Qty (Aux)'),
               fuel_qty_tail=P('Fuel Qty (Tail)'),
               fuel_qty_stab=P('Fuel Qty (Stab)'),
               airbornes=S('Airborne')):
        params = []
        deps = (fuel_qty_l, fuel_qty_c, fuel_qty_r,  fuel_qty_trim,
                      fuel_qty_aux, fuel_qty_tail, fuel_qty_stab)
        for param in deps:
            if not param:
                continue

            if airbornes:
                valid_samples = 0
                invalid_samples = 0
                for airborne in airbornes:
                    array = param.array[airborne.slice]
                    valid_samples += np.ma.count(array)
                    invalid_samples += len(array)
                if valid_samples / float(invalid_samples) < MIN_VALID_FUEL:
                    continue

            # Repair array masks to ensure that the summed values are not too small
            # because they do not include masked values.
            try:
                param.array = repair_mask(param.array)
            except ValueError as err:
                # Q: Should we be creating a summed Fuel Qty parameter when
                # omitting a masked parameter? The resulting array will contain
                # values lower than expected. The same problem will occur if
                # a parameter has been marked invalid, though we will not
                # be aware of the problem within a derive method.
                self.warning('Skipping %s while calculating %s: %s. Summed '
                             'fuel quantity may be lower than expected.',
                             param, self, err)
            else:
                params.append(param)

        try:
            stacked_params = vstack_params(*params)
            self.array = np.ma.sum(stacked_params, axis=0)
            self.array.mask = merge_masks([p.array.mask for p in params])
            self.offset = offset_select('mean', params)
        except:
            # In the case where params are all invalid or empty, return an
            # empty array like the last (inherently recorded) array.
            param = first_valid_parameter(*deps)
            self.array = np_ma_masked_zeros_like(param.array)
            self.offset = 0.0


class FuelQtyC(DerivedParameterNode):
    '''
    Total fuel quantity measured in the centre tanks.

    Note: A340 has up to 4 centre tanks!
    '''
    name = 'Fuel Qty (C)'
    units = ut.KG

    @classmethod
    def can_operate(cls, available):
        return any_of(cls.get_dependency_names(), available)

    def derive(self, fuel_qty_c_1=P('Fuel Qty (C) (1)'),
               fuel_qty_c_2=P('Fuel Qty (C) (2)'),
               fuel_qty_c_3=P('Fuel Qty (C) (3)'),
               fuel_qty_c_4=P('Fuel Qty (C) (4)')):
        # Sum all the available measurements!
        #  Repair masks to cover data spikes we dont want Fuel Qty dropping by the value of a tank.
        #  count arinc as 0 as instances of arinc have only been found when tanks are missing/not installed.
        #  5 mins chosen as individual Fuel Qty tank params are often 1/64hz
        params = (fuel_qty_c_1, fuel_qty_c_2, fuel_qty_c_3, fuel_qty_c_4)
        repair_kwargs = {'repair_duration':500, 'raise_entirely_masked':False}

        repaired_arrays = [repair_mask(p.array, frequency=p.frequency, **repair_kwargs) for p in params if p is not None]
        stacked_params = np.ma.vstack(repaired_arrays)
        self.array = np.ma.sum(stacked_params, axis=0)


class FuelQtyL(DerivedParameterNode):
    '''
    Total fuel quantity measured in the left wing.
    '''
    name = 'Fuel Qty (L)'
    units = ut.KG

    @classmethod
    def can_operate(cls, available):
        return any_of(cls.get_dependency_names(), available)

    def derive(self, fuel_qty_l_1=P('Fuel Qty (L) (1)'),
               fuel_qty_l_2=P('Fuel Qty (L) (2)'),
               fuel_qty_l_3=P('Fuel Qty (L) (3)'),
               fuel_qty_l_4=P('Fuel Qty (L) (4)'),
               fuel_qty_l_5=P('Fuel Qty (L) (5)')):
        # Sum all the available measurements!
        #  Repair masks to cover data spikes we dont want Fuel Qty dropping by the value of a tank.
        #  count arinc as 0 as instances of arinc have only been found when tanks are missing/not installed.
        #  5 mins chosen as individual Fuel Qty tank params are often 1/64hz
        params = (fuel_qty_l_1, fuel_qty_l_2,fuel_qty_l_3, fuel_qty_l_4, fuel_qty_l_5)
        repair_kwargs = {'repair_duration':500, 'raise_entirely_masked':False}

        repaired_arrays = [repair_mask(p.array, frequency=p.frequency, **repair_kwargs) for p in params if p is not None]
        stacked_params = np.ma.vstack(repaired_arrays)
        self.array = np.ma.sum(stacked_params, axis=0)


class FuelQtyR(DerivedParameterNode):
    '''
    Total fuel quantity measured in the right wing.
    '''
    name = 'Fuel Qty (R)'
    units = ut.KG

    @classmethod
    def can_operate(cls, available):
        return any_of(cls.get_dependency_names(), available)

    def derive(self, fuel_qty_r_1=P('Fuel Qty (R) (1)'),
               fuel_qty_r_2=P('Fuel Qty (R) (2)'),
               fuel_qty_r_3=P('Fuel Qty (R) (3)'),
               fuel_qty_r_4=P('Fuel Qty (R) (4)'),
               fuel_qty_r_5=P('Fuel Qty (R) (5)')):
        # Sum all the available measurements!
        #  Repair masks to cover data spikes we dont want Fuel Qty dropping by the value of a tank.
        #  count arinc as 0 as instances of arinc have only been found when tanks are missing/not installed.
        #  5 mins chosen as individual Fuel Qty tank params are often 1/64hz
        params = (fuel_qty_r_1, fuel_qty_r_2, fuel_qty_r_3, fuel_qty_r_4, fuel_qty_r_5)
        repair_kwargs = {'repair_duration':500, 'raise_entirely_masked':False}

        repaired_arrays = [repair_mask(p.array, frequency=p.frequency, **repair_kwargs) for p in params if p is not None]
        stacked_params = np.ma.vstack(repaired_arrays)
        self.array = np.ma.sum(stacked_params, axis=0)


class FuelQtyAux(DerivedParameterNode):
    '''
    Total fuel quantity from multiple aux sources.
    '''

    name = 'Fuel Qty (Aux)'
    units = ut.KG

    @classmethod
    def can_operate(cls, available):
        return any_of(cls.get_dependency_names(), available)

    def derive(self,
               fuel_qty_1=P('Fuel Qty (Aux) (1)'),
               fuel_qty_2=P('Fuel Qty (Aux) (2)')):
        # Sum all the available measurements!
        #  Repair masks to cover data spikes we dont want Fuel Qty dropping by the value of a tank.
        #  count arinc as 0 as instances of arinc have only been found when tanks are missing/not installed.
        #  5 mins chosen as individual Fuel Qty tank params are often 1/64hz
        params = (fuel_qty_1, fuel_qty_2)
        repair_kwargs = {'repair_duration':500, 'raise_entirely_masked':False}

        repaired_arrays = [repair_mask(p.array, frequency=p.frequency, **repair_kwargs) for p in params if p is not None]
        stacked_params = np.ma.vstack(repaired_arrays)
        self.array = np.ma.sum(stacked_params, axis=0)


##############################################################################

class GrossWeight(DerivedParameterNode):
    '''
    Derive gross weight from Zero Fuel Weight and Fuel Qty.
    '''
    align_frequency = 1
    align_offset = 0
    units = ut.KG

    @classmethod
    def can_operate(cls, available):
        return (all_of(('AFR Landing Gross Weight', 'HDF Duration'), available) or
                all_of(('AFR Takeoff Gross Weight', 'HDF Duration', 'AFR Takeoff Fuel', 'AFR Landing Fuel'), available) or
                all_of(('Zero Fuel Weight', 'Fuel Qty'), available))

    def derive(self, zfw=P('Zero Fuel Weight'), fq=P('Fuel Qty'),
               hdf_duration=A('HDF Duration'),
               afr_land_wgt=A('AFR Landing Gross Weight'),
               afr_takeoff_wgt=A('AFR Takeoff Gross Weight'),
               afr_land_fuel=A('AFR Landing Fuel'),
               afr_takeoff_fuel=A('AFR Takeoff Fuel'),
               touchdowns=KTI('Touchdown'),
               liftoffs=KTI('Liftoff')):

        land_weight = afr_land_wgt.value if afr_land_wgt else None
        takeoff_weight = afr_takeoff_wgt.value if afr_takeoff_wgt else None
        land_fuel = afr_land_fuel.value if afr_land_fuel else None
        takeoff_fuel = afr_takeoff_fuel.value if afr_takeoff_fuel else None
        duration = hdf_duration.value * self.frequency if hdf_duration else None

        if land_weight and duration:
            self.array = np_ma_zeros(duration)
            if (liftoffs and touchdowns and takeoff_weight):
                liftoff_index = int(liftoffs.get_first().index)
                touchdown_index = int(touchdowns.get_last().index)
                self.array[:liftoff_index] = np.ma.masked
                self.array[touchdown_index:] = np.ma.masked
                index_difference = touchdown_index+1 - liftoff_index
                self.array[liftoff_index:touchdown_index+1] = \
                    np.linspace(takeoff_weight, land_weight, index_difference)
            else:
                self.array.fill(land_weight)

        elif takeoff_weight and land_fuel and takeoff_fuel and duration:
            self.array = np_ma_zeros(duration)
            land_weight = takeoff_weight - takeoff_fuel + land_fuel
            if liftoffs and touchdowns:
                liftoff_index = int(liftoffs.get_first().index)
                touchdown_index = int(touchdowns.get_last().index)
                self.array[:liftoff_index] = np.ma.masked
                self.array[touchdown_index:] = np.ma.masked
                index_difference = touchdown_index+1 - liftoff_index
                self.array[liftoff_index:touchdown_index+1] = \
                    np.linspace(takeoff_weight, land_weight, index_difference)
            else:
                self.array.fill(land_weight)
        else:
            zfw_value = np.bincount(zfw.array.compressed().astype(np.int)).argmax()
            self.array = fq.array + zfw_value


class ZeroFuelWeight(DerivedParameterNode):
    '''
    The aircraft zero fuel weight is computed from the recorded gross weight
    and fuel data.

    See also the GrossWeightSmoothed calculation which uses fuel flow data to
    obtain a higher sample rate solution to the aircraft weight calculation,
    with a best fit to the available weight data.

    TODO: Move to a FlightAttribute which is stored in the database.
    '''

    units = ut.KG
    # Force align for cases when only attribute dependencies are available.
    align_frequency = 1
    align_offset = 0

    @classmethod
    def can_operate(cls, available):
        return ('HDF Duration' in available and
                ('Dry Operating Weight' in available or
                 all_of(('Fuel Qty', 'Gross Weight'), available)))

    def derive(self, fuel_qty=P('Fuel Qty'), gross_wgt=P('Gross Weight'),
               dry_operating_wgt=A('Dry Operating Weight'),
               payload=A('Payload'), duration=A('HDF Duration')):
        if gross_wgt and fuel_qty:
            weight = np.ma.median(gross_wgt.array - fuel_qty.array)
        else:
            weight = dry_operating_wgt.value
            if payload and payload.value:
                weight += payload.value
        self.array = np.ma.ones(int(duration.value * self.frequency)) * weight


class GrossWeightSmoothed(DerivedParameterNode):
    '''
    Gross weight is usually sampled at a low rate and can be very poor in the
    climb, often indicating an increase in weight at takeoff and this effect
    may not end until the aircraft levels in the cruise. Also some aircraft
    weight data saturates at high AUW values, and while the POLARIS Analysis
    Engine can mask this data a subsitute is needed for takeoff weight (hence
    V2) calculations. This can only be provided by extrapolation backwards
    from data available later in the flight.

    This routine uses fuel flow to compute short term changes in weight and
    ties this to the last valid measurement before landing. This is used
    because we need to accurately reflect the landing weight for events
    relating to landing (errors introduced by extrapolating to the takeoff
    weight are less significant).

    We avoid using the recorded fuel weight in this calculation, however it
    is used in the Zero Fuel Weight calculation.

    If we do not have Fuel Flow we fall back to the unsmoothed Gross Weight.
    '''

    units = ut.KG

    @classmethod
    def can_operate(cls, available):
        return 'Gross Weight' in available

    def derive(self,
               ff=P('Eng (*) Fuel Flow'),
               gw=P('Gross Weight'),
               climbs=S('Climbing'),
               descends=S('Descending'),
               airs=S('Airborne')):

        gw_masked = gw.array.copy()

        if ff and airs:

            # From the entire flight, we remove the periods we are not interested in...

            # We are not interested in matching the data to taxi periods
            gw_masked = mask_outside_slices(gw_masked, airs.get_slices())
            # You can get really silly numbers on some aircraft in the climb
            gw_masked = mask_inside_slices(gw_masked, climbs.get_slices())
            # And we really don't believe that the weight can increase
            gw_masked = np.ma.masked_where(np.ma.ediff1d(gw_masked, to_end=0.0) > 0.0, gw_masked)

            flow = repair_mask(ff.array)
            fuel_to_burn = np.ma.array(integrate(flow / 3600.0, ff.frequency,
                                                 direction='reverse'))

            try:
                # Find the last point where the two arrays intercept
                valid_index = np.ma.intersect1d(gw_masked.nonzero()[0],
                                                fuel_to_burn.nonzero()[0])[-1]
            except IndexError:
                self.warning(
                    "'%s' had no valid samples. Reverting to '%s'.", self.name,
                    gw.name)
                self.array = gw.array
                return

            offset = gw_masked[valid_index] - fuel_to_burn[valid_index]

            self.array = fuel_to_burn + offset

            # Test that the resulting array is sensible compared with Gross Weight.
            where_array = np.ma.where(self.array)[0]
            test_index = where_array[len(where_array) // 2]
            test_difference = \
                abs(gw.array[test_index] - self.array[test_index]) > 1000
            if test_difference > 1000: # Q: Is 1000 too large?
                raise ValueError(
                    "'%s' difference from '%s' at half-way point is greater than "
                    "'%s': '%s'." % self.name, gw.name, 1000, test_difference)
        else:
            self.array = gw.array


class Groundspeed(DerivedParameterNode):
    '''
    This caters for cases where some preprocessing is required.

    :param frame: The frame attribute, e.g. '737-i'
    :type frame: An attribute
    :returns groundspeed as the mean between two valid sensors.
    :type parameter object.
    '''

    align = False
    units = ut.KT

    @classmethod
    def can_operate(cls, available, ac_type=A('Aircraft Type'),
                    precise=A('Precise Positioning')):
        gspd_sources = any_of(('Groundspeed (1)', 'Groundspeed (2)'),
                              available)
        lat_lon = all_of(('Latitude Prepared', 'Longitude Prepared'),
                         available)
        return gspd_sources or (lat_lon and ac_type == helicopter
                                and precise.value)

    def derive(self,
               # aeroplane
               source_A=P('Groundspeed (1)'),
               source_B=P('Groundspeed (2)'),
               # helicopter
               lat=P('Latitude Prepared'),
               lon=P('Longitude Prepared'),
               ac_type=A('Aircraft Type')):

        if source_A or source_B:
            self.array, self.frequency, self.offset = \
                blend_two_parameters(source_A, source_B)
        elif ac_type == helicopter:
            '''
            Calculation of Groundspeed from latitude and longitude

            Made frame dependent to avoid inadvertant use of this code
            where a groundspeed signal may be available under a different name.
            '''
            gs = groundspeed_from_position(lat.array, lon.array, lat.frequency)

            # In some data segments, e.g. ground runs, the data is all masked, so don't create a derived parameter.
            if np.ma.count(gs):
                self.array = np.ma.masked_greater(gs, 400)
            else:
                self.array = np_ma_zeros_like(lat.array)
            self.frequency = lat.frequency
            self.offset = (lat.offset + lon.offset) / 2.0


class GroundspeedSigned(DerivedParameterNode):
    '''
    Adds a negative sign to the pushback movement off the gate to improve ground track computations.

    Also checks the taxi groundspeeds against the recorded position data.
    '''

    units = ut.KT

    def derive(self,
               gspd=P('Groundspeed'),
               power=P('Eng (*) Any Running'),
               ac_type=A('Aircraft Type'),
               precise=A('Precise Positioning'),
               taxis=S('Taxiing'),
               lat=P('Latitude Prepared'),
               lon=P('Longitude Prepared'),
               ):

        self.array = gspd.array
        # Ignore the pushback, when the aircraft can have a groundspeed
        # recorded, but in effect it's negative.
        no_power = np.ma.clump_masked(np.ma.masked_less(power.array, 1))
        pushbacks = slices_remove_small_slices(no_power)
        if pushbacks:
            # We sometimes see engines started while the aircraft is being pushed back, so
            # we scan forwards for the faster movement forward and back to find the end of
            # the stationary period.
            move_off = index_at_value(gspd.array, 10.0, _slice=slice(pushbacks[0].stop,None))
            end_stationary = index_at_value(gspd.array, 0.0, _slice=slice(move_off, pushbacks[0].stop, -1))
            if end_stationary:
                self.array[slices_int(pushbacks[0].start, end_stationary)]*=(-1.0)
            else:
                self.array[pushbacks[0]]*=(-1.0)

        if ac_type == aeroplane and precise.value:
            # We will also check the taxi speeds against the groundspeed, as some aircraft overreport
            # the speed on the ground. Note we are not altering the in-flight data here.
            for taxi in taxis:
                tx = taxi.slice
                gsp = groundspeed_from_position(lat.array[tx], lon.array[tx], lat.frequency)
                self.array[tx] = np.ma.minimum(gspd.array[tx], gsp)


class FlapAngle(DerivedParameterNode):
    '''
    Gather the recorded flap angle parameters and convert into a single
    analogue.

    Interleaves each of the available flap angle signals into one array, uses
    the sampling offsets (parameters do not need to be evenly sampled in the
    frame) to integrate the resulting array at the combined frequency.
    '''

    align = False
    units = ut.DEGREE

    apply_median_filter = True

    @classmethod
    def can_operate(cls, available):

        return any_of((
            'Flap Angle (L)', 'Flap Angle (R)',
            'Flap Angle (C)', 'Flap Angle (MCP)',
            'Flap Angle (L) Inboard', 'Flap Angle (R) Inboard',
        ), available)

    def derive(self,
               flap_A=P('Flap Angle (L)'),
               flap_B=P('Flap Angle (R)'),
               flap_C=P('Flap Angle (C)'),
               flap_D=P('Flap Angle (MCP)'),
               flap_A_inboard=P('Flap Angle (L) Inboard'),
               flap_B_inboard=P('Flap Angle (R) Inboard')):
        flap_A = flap_A or flap_A_inboard
        flap_B = flap_B or flap_B_inboard

        sources = [f for f in (flap_A, flap_B, flap_C, flap_D) if f]

        # if only one parameter, align and use that parameter - easy
        if len(sources) == 1:
            self.array = sources[0].array
            self.offset = sources[0].offset
            self.frequency = sources[0].frequency
            return

        if len(sources) == 3:
            # we can only work with 2 or 4 sources to make the math easier on
            # the hz and interpolation
            sources = sources[:2]


        # sort parameters into ascending offsets
        sources = sorted(sources, key=lambda f: f.offset)

        # interleave data sources so that the x axes is in the correct order
        self.hz = sources[0].hz * len(sources)
        self.offset = sources[0].offset
        if self.offset > 1./self.hz:
            # offset appears too late into the data; make it as late as allowed
            self.warning("Flap Angle sources have similar offsets - " \
                         "check the frame to see if the L and R sources are " \
                         "worth merging or are taken from the same sensors.")
            self.offset = 1./self.hz - 0.00001
        base_hz = sources[0].hz
        duration = len(sources[0].array) / float(sources[0].hz)  # duration of flight in seconds

        xx = []
        yy = []
        for flap in sources:
            assert flap.hz == base_hz, "Can only operate with same flap " \
                   "signals at same frequencies (reshape requires same " \
                   "length arrays). We have: %s which should be at the base " \
                   "frequency of %sHz" % (flap, base_hz)
            xaxis = np.arange(duration, step=1/flap.hz) + flap.offset
            xx.append(xaxis)
            # We do not repair flap.array. If multiple sensors, blend_two_parameters
            # will take care of filling the missing values with values from the
            # good sensor.
            yy.append(flap.array)
            ##scatter(xaxis, flap.array, edgecolor='none', c=col) # col was in zip with sources in for loop

        # if all have the same frequency, offsets are a multiple of the
        # values and they complete they are all equally spaced, we don't need
        # to do any interpolation
        ##TODO: Couldn't work out how to do this in a pretty way!


        # else we have an incomplete set of parameters or are unequally
        # spaced, we need to resample the data with linear interpolation
        # between all of the signals to obtain equally spaced data.

        # create new x axis same length in time but with twice the frequency (step)
        new_xaxis = np.arange(duration, step=1/self.hz) + self.offset # check *2

        # rearrange data into order using ravel/reshape
        new_yaxis = interp(new_xaxis,
                           np.vstack(xx).ravel(order='F'),  # numpy array works
                           np.ma.vstack(yy).data.ravel(order='F'),
                           ##np.ma.vstack(yy).reshape(len(flap.array)*2, order='F'),  # masked array doesn't support order argument yet!
                           )
        # apply median filter to remove spikes where interpolating between
        # two similar but different values and convert to masked array
        if self.apply_median_filter:
            self.array = np.ma.array(medfilt(new_yaxis, 5))
        else:
            self.array = np.ma.array(new_yaxis)
        ##scatter(new_xaxis, self.array, edgecolor='none', c='r')

        if len(sources) == 2:
            self.array, self.frequency, self.offset = blend_two_parameters(*sources)


class FlapSynchroAsymmetry(DerivedParameterNode):
    '''
    Flap Synchro Asymmetry angle.

    Shows an absolute value of difference between Left and Right Flap Synchros.
    Note: this is not a difference in flap angle.
    '''

    units = ut.DEGREE

    @classmethod
    def can_operate(cls, available):
        return all_of(('Flap Angle (L) Synchro', 'Flap Angle (R) Synchro',), available)

    def derive(self, synchro_l=P('Flap Angle (L) Synchro'), synchro_r=P('Flap Angle (R) Synchro'),):
        self.array = np.abs(synchro_l.array - synchro_r.array)


'''
class SlatAngle(DerivedParameterNode):

    s1f = M('Slat (1) Fully Extended'),
    s1t = M('Slat (1) In Transit'),
    s1m = M('Slat (1) Mid Extended'),

    s1f = M('Slat (1) Fully Extended'),
    s1t = M('Slat (1) In Transit'),
    s1m = M('Slat (1) Mid Extended'),

    s1f = M('Slat (1) Fully Extended'),
    s1t = M('Slat (1) In Transit'),
    s1m = M('Slat (1) Mid Extended'),

    s1f = M('Slat (1) Fully Extended'),
    s1t = M('Slat (1) In Transit'),
    s1m = M('Slat (1) Mid Extended'),

    s1f = M('Slat (1) Fully Extended'),
    s1t = M('Slat (1) In Transit'),
    s1m = M('Slat (1) Mid Extended'),

    s1f = M('Slat (1) Fully Extended'),
    s1t = M('Slat (1) In Transit'),
    s1m = M('Slat (1) Mid Extended'),
'''


class SlatAngle(DerivedParameterNode):
    '''
    Combines Slat Angle (L) and Slat Angle (R) if available alternativly
    looks up appropriate slat angles for discrete slat positions.
    '''

    align = False
    units = ut.DEGREE

    @classmethod
    def can_operate(cls, available,
                    model=A('Model'), series=A('Series'), family=A('Family')):

        if any_of(('Slat Angle (L)', 'Slat Angle (R)'), available):
            return True
        elif 'Slat Angle Recorded' in available:
            return True
        else:
            if not all_of(('Slat Fully Extended', 'Model', 'Series', 'Family'), available):
                return False
            try:
                at.get_slat_map(model.value, series.value, family.value)
            except KeyError:
                cls.debug("No slat mapping available for '%s', '%s', '%s'.",
                          model.value, series.value, family.value)
                return False

            return True

    def derive(self, slat_l=P('Slat Angle (L)'), slat_r=P('Slat Angle (R)'),
               slat_full=M('Slat Fully Extended'), slat_part=M('Slat Part Extended'),
               slat_retracted=M('Slat Retracted'), slat_angle_rec=P('Slat Angle Recorded'),
               model=A('Model'), series=A('Series'), family=A('Family')):

        if slat_l or slat_r:
            self.array, self.frequency, self.offset = \
                blend_two_parameters(slat_l, slat_r)
        elif slat_angle_rec:
            # Spikey Slat Angle parameter renamed to Slat Angle Recorded to
            # allow removal of single spikes
            self.frequency = slat_angle_rec.frequency
            self.offset = slat_angle_rec.offset
            self.array = second_window(slat_angle_rec.array, 1, 2) # 3 sample smoothing
        else:
            detents = sorted(at.get_slat_map(model.value, series.value, family.value).keys())
            # align
            master = first_valid_parameter(slat_full, slat_part, slat_retracted)
            self.frequency = master.frequency
            self.offset = master.offset
            if slat_retracted:
                # If Retracted parameter use it
                array = np_ma_masked_zeros_like(master.array)
                slat_retracted = slat_retracted.get_aligned(master)
                array[slat_retracted.array == 'Retracted'] = detents[0]
            else:
                # If no explicit Retracted parameter default to Retracted
                array = np_ma_zeros_like(master.array)
            if slat_full:
                array[slat_full.array == 'Extended'] = detents[-1]
            if slat_part:
                part_extended = slat_part.get_aligned(master)
                array[part_extended.array == 'Part Extended'] = detents[1]
            # TODO: Handle slat in transit parameter
            self.array = nearest_neighbour_mask_repair(array)


class _SlopeMixin(object):
    '''
    Mixin class to provide similar functionality to Slope To Landing and to
    Slope To Aiming Point.
    '''
    def calculate_slope(self, alt_aal, dist, alt_std, sat, apps):
        '''
        Calculate the slope based on Altitude AAL, the reference distance (could
        be Distance To Landing or Aiming Point Range) and correcting for ISA
        deviation using Altitude STD, SAT and Approach and Landing sections.

        :param alt_aal: Altitude AAL
        :type alt_aal: Parameter object
        :param dist: Distance to a reference point on the runway
        :type dist: Parameter object
        :param alt_std: Altitude STD
        :type alt_std: Parameter object
        :param sat: SAT
        :type sat: Parameter object
        :param apps: Approach and Landing sections
        :type sat: SectionNode
        :returns: Slope to the reference point on the runway
        :rtype: np.ma.array
        '''
        array = np_ma_masked_zeros_like(alt_aal.array)
        for app in apps:
            if not np.ma.count(alt_aal.array[app.slice]):
                continue
            # What's the temperature deviation from ISA at landing?
            land_alt = last_valid_sample(alt_std.array[app.slice]).value
            land_sat = last_valid_sample(sat.array[app.slice]).value
            # alt and sat can both be valid zero values, hence clunky test:
            if land_alt is not None and land_sat is not None:
                dev = from_isa(land_alt, land_sat)
                # now correct the altitude for temperature deviation.
                alt = alt_dev2alt(alt_aal.array[app.slice], dev)
                array[app.slice] = alt / ut.convert(dist.array[app.slice], ut.NM, ut.FT)
        return array


class SlopeToLanding(DerivedParameterNode, _SlopeMixin):
    '''
    This parameter was developed as part of the Artificical Intelligence
    analysis of approach profiles, 'Identifying Abnormalities in Aircraft
    Flight Data and Ranking their Impact on the Flight' by Dr Edward Smart,
    Institute of Industrial Research, University of Portsmouth.
    http://eprints.port.ac.uk/4141/

    Amended July 2017 to allow for changes in SAT from ISA standard.
    '''

    units = None # This is computed as a ratio of distances, so the tangent of the descent path angle.

    def derive(self, alt_aal=P('Altitude AAL'),
               dist=P('Distance To Landing'),
               alt_std=P('Altitude STD'),
               sat=P('SAT'),
               apps=S('Approach')):

        self.array = self.calculate_slope(alt_aal, dist, alt_std, sat, apps)


class SlopeAngleToLanding(DerivedParameterNode):
    '''
    This parameter calculates the slope angle in degrees.
    '''

    units = ut.DEGREE

    def derive(self, slope_to_ldg=P('Slope To Landing')):

        self.array = np.degrees(np.arctan(slope_to_ldg.array))


class SlopeToAimingPoint(DerivedParameterNode, _SlopeMixin):
    '''
    Slope to the Aiming Point.

    Amended June 2019 to allow for changes in SAT from ISA standard.
    '''

    units = None

    def derive(self, alt_aal=P('Altitude AAL'),
               dist=P('Aiming Point Range'),
               alt_std=P('Altitude STD'),
               sat=P('SAT'),
               apps=S('Approach')):

        self.array = self.calculate_slope(alt_aal, dist, alt_std, sat, apps)


class SlopeAngleToAimingPoint(DerivedParameterNode):
    '''
    This parameter calculates the slope angle in degrees.
    '''

    units = ut.DEGREE

    def derive(self, slope_to_ldg=P('Slope To Aiming Point')):

        self.array = np.degrees(np.arctan(slope_to_ldg.array))


class ApproachFlightPathAngle(DerivedParameterNode):
    '''
    This parameter calculates the slope angle (in degrees) of a landing.

    The Altitude AAL is adjusted according to the ISA standard using SAT at landing.
    Parameter is calculated from the start of the approach phase to 200ft to avoid
    spike as the angle rapidly changes when passing over the aiming point.
    At 500-200 Coreg (correlation and linear regression) calculations is used
    to further straighten the path to a point between the aiming point and the
    landing point. This means both 'Aiming Point Range' and 'Distance To Landing'.
    The distance to the aiming point (piano keys) is used in preference but can
    fallback to using landing point distance.
    '''
    units = ut.DEGREE

    @classmethod
    def can_operate(cls, available):
        return all_of(('Altitude AAL', 'SAT', 'Approach And Landing'),
                      available) and \
               any_of(('Aiming Point Range', 'Distance To Landing'), available)

    def derive(self, alt_aal=P('Altitude AAL'),
               dist_aim=P('Aiming Point Range'),
               dist_land=P('Distance To Landing'),
               sat=P('SAT'),
               apps=S('Approach And Landing')):
        dist = dist_aim or dist_land
        self.array = np_ma_masked_zeros_like(alt_aal.array)
        for app in apps:
            if not np.ma.count(alt_aal.array[app.slice]):
                continue
            # What's the temperature deviation from ISA at landing?
            try:
                dev = from_isa(alt_aal.array[app.slice].compressed()[-1],
                               sat.array[app.slice].compressed()[-1])
            except IndexError:
                continue  # either array is entirely masked during slice

            # now correct the altitude for temperature deviation.
            alt = alt_dev2alt(alt_aal.array[app.slice], dev)

            if np.ma.any(alt>=200.0):
                alt_cropped = mask_outside_slices(alt, runs_of_ones(alt >= 200.0))
            else:
                # Altitude too low to calculate angle
                continue

            if np.min(alt_cropped) > 500:
                # Can occur in an approach to a go-around
                continue

            alt_band = runs_of_ones(alt_cropped < 500)[0]
            if alt_band.stop - alt_band.start <= 1:
                # Cannot call coreg with data of length 1
                continue

            corr, slope, offset = coreg(
                alt_aal.array[shift_slice(alt_band, app.slice.start)],
                indep_var=dist.array[shift_slice(alt_band, app.slice.start)]
            )
            if not offset or not slope:
                continue
            dist_adj = -offset/slope
            slope_to_ldg = alt_cropped / ut.convert(
                dist.array[app.slice]-dist_adj, ut.NM, ut.FT
            )
            self.array[app.slice] = np.degrees(np.arctan(slope_to_ldg))


'''

TODO: Revise computation of sliding motion

class GroundspeedAlongTrack(DerivedParameterNode):
    """
    Inertial smoothing provides computation of groundspeed data when the
    recorded groundspeed is unreliable. For example, during sliding motion on
    a runway during deceleration. This is not good enough for long period
    computation, but is an improvement over aircraft where the groundspeed
    data stops at 40kn or thereabouts.
    """
    def derive(self, gndspd=P('Groundspeed'),
               at=P('Acceleration Along Track'),
               alt_aal=P('Altitude AAL'),
               glide = P('ILS Glideslope')):
        at_washout = first_order_washout(at.array, AT_WASHOUT_TC, gndspd.hz,
                                         gain=GROUNDSPEED_LAG_TC*GRAVITY_METRIC)
        self.array = first_order_lag(ut.convert(gndspd.array, ut.KT, ut.METER_S) + at_washout,
                                     GROUNDSPEED_LAG_TC,gndspd.hz)


        """
        #-------------------------------------------------------------------
        # TEST OUTPUT TO CSV FILE FOR DEBUGGING ONLY
        # TODO: REMOVE THIS SECTION BEFORE RELEASE
        #-------------------------------------------------------------------
        import csv
        spam = csv.writer(open('beans.csv', 'wb'))
        spam.writerow(['at', 'gndspd', 'at_washout', 'self', 'alt_aal','glide'])
        for showme in range(0, len(at.array)):
            spam.writerow([at.array.data[showme],
                           ut.convert(gndspd.array.data[showme], ut.KT, ut.FPS),
                           at_washout[showme],
                           self.array.data[showme],
                           alt_aal.array[showme],glide.array[showme]])
        #-------------------------------------------------------------------
        # TEST OUTPUT TO CSV FILE FOR DEBUGGING ONLY
        # TODO: REMOVE THIS SECTION BEFORE RELEASE
        #-------------------------------------------------------------------
        """
'''

class HeadingContinuous(DerivedParameterNode):
    '''
    For all internal computing purposes we use this parameter which does not
    jump as it passes through North. To recover the compass display, modulus
    (val % 360 in Python) returns the value to display to the user.

    Some aircraft have poor matching between captain and first officer
    signals, in which case we supply both parameters and merge here. A single
    "Heading" parameter is also required to allow initial data validation
    processes to recognise flight phases. (CRJ-100-200 is an example).
    '''

    align = False
    units = ut.DEGREE

    @classmethod
    def can_operate(cls, available):
        return ('Heading' in available or
                all_of(('Heading (Capt)', 'Heading (FO)'), available))

    def derive(self, head_mag=P('Heading'),
               head_capt=P('Heading (Capt)'),
               head_fo=P('Heading (FO)'),
               frame = A('Frame')):

        frame_name = frame.value if frame else ''

        if frame_name in ['L382-Hercules']:
            gauss = [0.054488683, 0.244201343, 0.402619948, 0.244201343, 0.054488683]
            self.array = moving_average(
                straighten_headings(repair_mask(head_mag.array,
                                                repair_duration=None)),
                window=5, weightings=gauss)

        else:
            if head_capt and head_fo and (head_capt.hz==head_fo.hz):
                head_capt.array = repair_mask(straighten_headings(head_capt.array))
                head_fo.array = repair_mask(straighten_headings(head_fo.array))

                # If two compasses start up aligned east and west of North,
                # the blend_two_parameters can give a result 180 deg out. The
                # next three lines correct this error condition.
                diff = np.ma.mean(head_capt.array) - np.ma.mean(head_fo.array)
                corr = ((int(diff)+180)//360)*360.0
                head_fo.array += corr

                self.array, self.frequency, self.offset = blend_two_parameters(head_capt, head_fo)
            elif np.ma.count(head_mag.array):
                self.array = repair_mask(straighten_headings(head_mag.array))


class HeadingTrueContinuous(DerivedParameterNode):
    '''
    For all internal computing purposes we use this parameter which does not
    jump as it passes through North. To recover the compass display, modulus
    (val % 360 in Python) returns the value to display to the user.
    '''

    units = ut.DEGREE

    def derive(self, hdg=P('Heading True')):
        self.array = repair_mask(straighten_headings(hdg.array))


class Heading(DerivedParameterNode):
    '''
    Compensates for magnetic variation, which will have been computed
    previously based on the magnetic declanation at the aircraft's location.
    '''

    units = ut.DEGREE

    def derive(self, head_true=P('Heading True Continuous'),
               mag_var=P('Magnetic Variation')):
        self.array = (head_true.array - mag_var.array) % 360.0


class HeadingTrue(DerivedParameterNode):
    '''
    Compensates for magnetic variation, which will have been computed
    previously.

    The Magnetic Variation from identified Takeoff and Landing runways is
    taken in preference to that calculated based on geographical latitude and
    longitude in order to account for any compass drift or out of date
    magnetic variation databases on the aircraft.
    '''

    units = ut.DEGREE

    def derive(self, head=P('Heading Continuous'),
               rwy_var=P('Magnetic Variation From Runway')):
        var = rwy_var.array
        self.array = (head.array + var) % 360.0


class ILSFrequency(DerivedParameterNode):
    '''
    Identification of the tuned ILS Frequency.

    Where two systems are recorded, this adopts the No.1 system where
    possible, reverting to the No.2 system when this is tuned to an ILS
    frequency and No1 is not.

    Note: This code used to check for both receivers tuned to the same ILS
    frequency, but on a number of flights one receiver was found to be tuned
    to a VOR or DME, hence the change in function.
    '''

    name = 'ILS Frequency'
    align = False
    units = ut.MHZ

    @classmethod
    def can_operate(cls, available):
        return ('ILS (1) Frequency' in available and
                'ILS (2) Frequency' in available) or \
               ('ILS-VOR (1) Frequency' in available)

    def derive(self, f1=P('ILS (1) Frequency'), f2=P('ILS (2) Frequency'),
               f1v=P('ILS-VOR (1) Frequency'), f2v=P('ILS-VOR (2) Frequency')):

        #TODO: Extend to allow for three-receiver installations
        if f1 and f2:
            first = f1.array
            # align second to the first
            #TODO: Could check which is the higher frequency and align to that
            second = align(f2, f1, interpolate=False)
        elif f1v and f2v:
            first = f1v.array
            # align second to the first
            second = align(f2v, f1v, interpolate=False)
        elif f1v and not f2v:
            # Some aircraft have inoperative ILS-VOR (2) systems, which
            # record frequencies outside the valid range.
            first = f1v.array
        else:
            raise ValueError("Incorrect set of ILS frequency parameters")

        # Mask invalid frequencies
        f1_trim = filter_vor_ils_frequencies(first, 'ILS')
        if f1v and not f2v:
            self.array = f1_trim
        else:
            f2_trim = filter_vor_ils_frequencies(second, 'ILS')
            # We use getmaskarray rather than .mask to provide a correct
            # dimension array in the presence of fully valid data.
            self.array = np.ma.where(np.ma.getmaskarray(f1_trim), f2_trim, f1_trim)


class ILSLocalizer(DerivedParameterNode):
    '''
    This derived parameter merges the available sources into a single
    consolidated parameter.

    Different forms of parameter blending are used to cater for the various numbers
    of available signals on different aircraft.
    '''

    name = 'ILS Localizer'
    align = False
    units = ut.DOTS

    @classmethod
    def can_operate(cls, available):
        return any_of(cls.get_dependency_names(), available)

    def derive(self,
               src_A=P('ILS (1) Localizer'),
               src_B=P('ILS (2) Localizer'),
               src_C=P('ILS (3) Localizer'),
               src_D=P('ILS (4) Localizer'),
               src_E=P('ILS (L) Localizer'),
               src_F=P('ILS (R) Localizer'),
               src_G=P('ILS (C) Localizer'),
               src_J=P('ILS (EFIS) Localizer'),
               ias=P('Airspeed'),
               ):

        sources = [src_A, src_B, src_C, src_D, src_E, src_F, src_G, src_J]
        active_sources = [s for s in sources if s]

        source_count = len(active_sources)
        if source_count == 0:
            # If all sources of data are masked during validation, return a null parameter
            self.offset = ias.offset
            self.frequency = ias.frequency
            self.array = np_ma_masked_zeros_like(ias.array)

        elif source_count == 1:
            self.offset = active_sources[0].offset
            self.frequency = active_sources[0].frequency
            self.array = active_sources[0].array

        elif source_count == 2:
            self.array, self.frequency, self.offset = blend_two_parameters(active_sources[0],
                                                                          active_sources[1],
                                                                          mode='localizer')

        else:
            self.offset = 0.0
            self.frequency = 2.0
            self.array = blend_parameters(sources, offset=self.offset,
                                          frequency=self.frequency)


class ILSLateralDistance(DerivedParameterNode):
    '''
    Lateral distance from the runway centreline based in ILS localizer
    signals, scaled in metres, positive to the right of the centreline.

    The term distance is used to indicate linear distance, rather than the
    angular deviation (dots) of the ILS system.
    '''

    units = ut.METER
    name = 'ILS Lateral Distance'

    def derive(self, loc=P('ILS Localizer'), app_rng=P('Approach Range'),
               approaches=App('Approach Information')):

        self.array = np_ma_masked_zeros_like(loc.array)

        for approach in approaches:
            runway = approach.approach_runway
            if not runway:
                # no runway to establish distance to localizer antenna
                continue

            try:
                start_2_loc = runway_distances(runway)[0]
                hw = ut.convert(runway['strip']['width'] / 2.0, ut.FT, ut.METER)
            except (KeyError, TypeError):
                self.warning('Unknown runway width or localizer coordinates')
                continue

            # Scale for localizer deviation to metres at runway start
            scale = hw / start_2_loc
            s = slices_int(approach.slice)
            self.array[s] = loc.array[s] * app_rng.array[s] * scale


class ILSGlideslope(DerivedParameterNode):
    '''
    This derived parameter merges the available sources into a single
    consolidated parameter. The more complex form of parameter blending is
    used to allow for many permutations.
    '''

    name = 'ILS Glideslope'
    align = False
    units = ut.DOTS

    @classmethod
    def can_operate(cls, available):

        return any_of(cls.get_dependency_names(), available)

    def derive(self,
               src_A=P('ILS (1) Glideslope'),
               src_B=P('ILS (2) Glideslope'),
               src_C=P('ILS (3) Glideslope'),
               src_D=P('ILS (4) Glideslope'),
               src_E=P('ILS (L) Glideslope'),
               src_F=P('ILS (R) Glideslope'),
               src_G=P('ILS (C) Glideslope'),
               src_J=P('ILS (EFIS) Glideslope')):

        sources = [src_A, src_B, src_C, src_D, src_E, src_F, src_G, src_J]
        self.offset = 0.0
        self.frequency = 2.0
        self.array = blend_parameters(sources, offset=self.offset,
                                      frequency=self.frequency)


class AimingPointRange(DerivedParameterNode):
    '''
    Aiming Point Range is derived from the Approach Range. The units are
    converted to nautical miles ready for plotting and the datum is offset to
    either the ILS Glideslope Antenna position where an ILS is installed or
    the nominal threshold position where there is no ILS installation.
    '''

    units = ut.NM

    def derive(self, app_rng=P('Approach Range'),
               approaches=App('Approach Information'),
               ):
        self.array = np_ma_masked_zeros_like(app_rng.array)

        for approach in approaches:
            runway = approach.landing_runway
            if not runway:
                # no runway to establish distance to glideslope antenna
                continue
            try:
                extend = runway_distances(runway)[1] # gs_2_loc
            except (KeyError, TypeError):
                extend = runway_length(runway) - ut.convert(1000, ut.FT, ut.METER)

            s = slices_int(approach.slice)
            self.array[s] = ut.convert(app_rng.array[s] - extend, ut.METER, ut.NM)


class CoordinatesSmoothed(object):
    '''
    Superclass for SmoothedLatitude and SmoothedLongitude classes as they share
    the adjust_track methods.

    _adjust_track_pp is used for aircraft with precise positioning, usually
    GPS based and qualitatively determined by a recorded track that puts the
    aircraft on the correct runway. In these cases we only apply fine
    adjustment of the approach and landing path using ILS localizer data to
    position the aircraft with respect to the runway centreline.

    _adjust_track_ip is for aircraft with imprecise positioning. In these
    cases we use all the data available to correct for errors in the recorded
    position at takeoff, approach and landing.
    '''
    def taxi_out_track_pp(self, lat, lon, speed, hdg, freq):
        '''
        Compute a groundspeed and heading based taxi out track.
        '''

        lat_out, lon_out = ground_track_precise(lat, lon, speed, hdg, freq)
        return lat_out, lon_out

    def taxi_in_track_pp(self, lat, lon, speed, hdg, freq):
        '''
        Compute a groundspeed and heading based taxi in track.
        '''
        lat_in, lon_in = ground_track_precise(lat, lon, speed, hdg, freq)
        return lat_in, lon_in

    def taxi_out_track(self, toff_slice, lat_adj, lon_adj, speed, hdg, freq):
        '''
        Compute a groundspeed and heading based taxi out track.
        TODO: Include lat & lon corrections for precise positioning tracks.
        '''
        lat_out, lon_out = \
            ground_track(lat_adj[toff_slice.start],
                         lon_adj[toff_slice.start],
                         speed[:toff_slice.start],
                         hdg.array[:toff_slice.start],
                         freq,
                         'takeoff')
        return lat_out, lon_out

    def taxi_in_track(self, lat_adj, lon_adj, speed, hdg, freq):
        '''
        Compute a groundspeed and heading based taxi in track.
        '''
        if len(speed):
            lat_in, lon_in = ground_track(lat_adj[0],
                                          lon_adj[0],
                                          speed,
                                          hdg,
                                          freq,
                                          'landing')
            return lat_in, lon_in
        else:
            return [],[]

    def _adjust_track(self, lon, lat, ils_loc, app_range, hdg, gspd, tas,
                      toff, toff_rwy, tdwns, approaches, mobile, precise, ac_type):
        '''
        Returns track adjustment
        '''
        # Set up a working space.
        lat_adj = np_ma_masked_zeros_like(hdg.array)
        lon_adj = np_ma_masked_zeros_like(hdg.array)

        mobiles = [s.slice for s in mobile]
        begin = mobiles[0].start
        end = mobiles[-1].stop

        ils_join_offset = None

        #------------------------------------
        # Use synthesized track for takeoffs
        #------------------------------------

        # We compute the ground track using best available data.
        if gspd:
            speed = gspd.array
            freq = gspd.frequency
        else:
            speed = tas.array
            freq = tas.frequency

        try:
            toff_slice = toff[0].slice
        except:
            toff_slice = None

        if ac_type != helicopter:
            if toff_slice and precise and len(lat.array[begin:toff_slice.start]) >= 2:
                try:
                    lat_out, lon_out = self.taxi_out_track_pp(
                        lat.array[begin:toff_slice.start],
                        lon.array[begin:toff_slice.start],
                        speed[begin:toff_slice.start],
                        hdg.array[begin:toff_slice.start],
                        freq)
                except ValueError:
                    self.exception("'%s'. Using non smoothed coordinates for Taxi Out",
                                 self.__class__.__name__)
                    lat_out = lat.array[begin:toff_slice.start]
                    lon_out = lon.array[begin:toff_slice.start]
                lat_adj[begin:toff_slice.start] = lat_out
                lon_adj[begin:toff_slice.start] = lon_out

            elif toff_slice and toff_rwy and toff_rwy.value:

                toff_start_lat = lat.array[toff_slice.start]
                toff_start_lon = lon.array[toff_slice.start]
                masked_toff = any([x is np.ma.masked for x in (toff_start_lat, toff_start_lon)])
                start_locn_recorded = runway_snap_dict(
                    toff_rwy.value, toff_start_lat,
                    toff_start_lon)
                start_locn_default = toff_rwy.value['start']
                if None in start_locn_recorded.values():
                    masked_toff = True
                else:
                    _,distance = bearing_and_distance(start_locn_recorded['latitude'],
                                                      start_locn_recorded['longitude'],
                                                      start_locn_default['latitude'],
                                                      start_locn_default['longitude'])
                if not masked_toff and distance and distance < 50:
                    # We may have a reasonable start location, so let's use that
                    start_locn = start_locn_recorded
                    initial_displacement = 0.0
                else:
                    # The recorded start point is way off, default to 50m down the track.
                    start_locn = start_locn_default
                    initial_displacement = 50.0

                # With imprecise navigation options it is common for the lowest
                # speeds to be masked, so we pretend to accelerate smoothly from
                # standstill.
                if speed[toff_slice][0] is np.ma.masked:
                    speed[toff_slice][0] = 0
                    speed[toff_slice] = interpolate(speed[toff_slice])

                # Compute takeoff track from start of runway using integrated
                # groundspeed, down runway centreline to end of takeoff (35ft
                # altitude). An initial value of 100m puts the aircraft at a
                # reasonable position with respect to the runway start.
                rwy_dist = np.ma.array(
                    data = integrate(speed[toff_slice], freq,
                                     initial_value=initial_displacement,
                                     extend=True,
                                     scale=ut.multiplier(ut.KT, ut.METER_S)),
                    mask = np.ma.getmaskarray(speed[toff_slice]))

                # Similarly the runway bearing is derived from the runway endpoints
                # (this gives better visualisation images than relying upon the
                # nominal runway heading). This is converted to a numpy masked array
                # of the length required to cover the takeoff phase.
                rwy_hdg = runway_heading(toff_rwy.value)
                rwy_brg = np_ma_ones_like(speed[toff_slice])*rwy_hdg

                # The track down the runway centreline is then converted to
                # latitude and longitude.
                lat_adj[toff_slice], lon_adj[toff_slice] = \
                    latitudes_and_longitudes(rwy_brg,
                                             rwy_dist,
                                             start_locn)

                lat_out, lon_out = self.taxi_out_track(toff_slice, lat_adj, lon_adj, speed, hdg, freq)

                # If we have an array holding the taxi out track, then we use
                # this, otherwise we hold at the startpoint.
                if lat_out is not None and lat_out.size:
                    lat_adj[:toff_slice.start] = lat_out
                else:
                    lat_adj[:toff_slice.start] = lat_adj[toff_slice.start]

                if lon_out is not None and lon_out.size:
                    lon_adj[:toff_slice.start] = lon_out
                else:
                    lon_adj[:toff_slice.start] = lon_adj[toff_slice.start]

            else:
                self.warning('Cannot smooth taxi out')

        #-----------------------------------------------------------------------
        # Use ILS track for approach and landings in all localizer approaches
        #-----------------------------------------------------------------------

        if not approaches:
            return lat_adj, lon_adj

        # Work through the approaches in sequence.
        for approach in approaches:

            this_app_slice = slices_int(approach.slice)

            # Set a default reference point that can be be used for Go-Arounds

            # If we really did touchdown, that is the better point to use.
            try:
                low_point = next(t.index for t in tdwns if
                                 is_index_within_slice(t.index, this_app_slice))
            except StopIteration:
                low_point_array = app_range.array[this_app_slice.start:
                                                  this_app_slice.stop - 1]
                if np.ma.count(low_point_array):
                    # Find the last valid sample
                    low_point = this_app_slice.start + np.max(np.ma.where(
                        low_point_array))
                else:
                    # No valid Approach Range samples, probably due to missing
                    # runway identification
                    # TODO: fallback low_point calculation
                    low_point = this_app_slice.stop

            if approach.type == 'LANDING':
                runway = approach.landing_runway
            elif approach.type == 'GO_AROUND' or approach.type == 'TOUCH_AND_GO':
                runway = approach.approach_runway
            else:
                raise ValueError('Unknown approach type')

            if not runway:
                continue

            # We only refine the approach track if the aircraft lands off the localizer based approach
            # and the localizer is on the runway centreline.
            if approach.loc_est and is_index_within_slice(low_point, approach.loc_est) and not approach.offset_ils:
                this_loc_slice = approach.loc_est

                # Adjust the ils data to be degrees from the reference point.
                scale = localizer_scale(runway)
                bearings = (ils_loc.array[this_loc_slice] * scale + \
                            runway_heading(runway)+180.0)%360.0

                if precise:

                    # Tweek the localizer position to be on the start:end centreline
                    localizer_on_cl = ils_localizer_align(runway)

                    # Find distances from the localizer
                    _, distances = bearings_and_distances(lat.array[this_loc_slice],
                                                          lon.array[this_loc_slice],
                                                          localizer_on_cl)


                    # At last, the conversion of ILS localizer data to latitude and longitude
                    lat_adj[this_loc_slice], lon_adj[this_loc_slice] = \
                        latitudes_and_longitudes(bearings, distances, localizer_on_cl)

                else: # Imprecise navigation but with an ILS tuned.

                    # Adjust distance units
                    distances = app_range.array[this_loc_slice]

                    # Tweek the localizer position to be on the start:end centreline
                    localizer_on_cl = ils_localizer_align(runway)

                    # At last, the conversion of ILS localizer data to latitude and longitude
                    lat_adj[this_loc_slice], lon_adj[this_loc_slice] = \
                        latitudes_and_longitudes(bearings, distances,
                                                 localizer_on_cl)

                # Alignment of the ILS Localizer Range causes corrupt first
                # samples.
                lat_adj[this_loc_slice.start] = np.ma.masked
                lon_adj[this_loc_slice.start] = np.ma.masked

                ils_join_offset = None
                if approach.type == 'LANDING' and not(approach.offset_ils or approach.runway_change):
                    # Remember where we lost the ILS, in preparation for the taxi in.
                    ils_join, _ = last_valid_sample(lat_adj[this_loc_slice])
                    if ils_join:
                        ils_join_offset = this_loc_slice.start + ils_join

            else:
                # No localizer in this approach

                if precise:
                    # Without an ILS we can do no better than copy the prepared arrray data forwards.
                    lat_adj[this_app_slice] = lat.array[this_app_slice]
                    lon_adj[this_app_slice] = lon.array[this_app_slice]
                else:
                    '''
                    We need to fix the bottom end of the descent without an
                    ILS to fix. The best we can do is put the touchdown point
                    in the right place. (An earlier version put the track
                    onto the runway centreline which looked convincing, but
                    went disasterously wrong for curving visual approaches
                    into airfields like Nice).
                    '''
                    # Adjust distance units
                    distance = np.ma.array([value_at_index(app_range.array, low_point)])
                    if not distance:
                        continue
                    bearing = np.ma.array([(runway_heading(runway)+180)%360.0])

                    # Work out the touchdown or lowest point of go-around.
                    # The reference point is the end of the runway where no ILS is available.
                    ref_point = runway['end']
                    lat_tdwn, lon_tdwn = latitudes_and_longitudes(
                        bearing, distance, ref_point)

                    lat_err = value_at_index(lat.array, low_point) - lat_tdwn
                    lon_err = value_at_index(lon.array, low_point) - lon_tdwn

                    lat_adj[this_app_slice] = lat.array[this_app_slice] - lat_err
                    lon_adj[this_app_slice] = lon.array[this_app_slice] - lon_err

            # The computation of a ground track is not ILS dependent and does
            # not depend upon knowing the runway details.
            if approach.type == 'LANDING' and ac_type == aeroplane:
                # This function returns the lowest non-None offset.
                try:
                    join_idx = int(min(filter(bool, [ils_join_offset,
                                             approach.turnoff])))
                except ValueError:
                    join_idx = None

                if join_idx and (len(lat_adj) > join_idx): # We have some room to extend over.

                    if precise:
                        # Set up the point of handover
                        lat.array[join_idx] = lat_adj[join_idx]
                        lon.array[join_idx] = lon_adj[join_idx]
                        try:
                            lat_in, lon_in = self.taxi_in_track_pp(
                                lat.array[join_idx:end],
                                lon.array[join_idx:end],
                                speed[join_idx:end],
                                hdg.array[join_idx:end],
                                freq)
                        except ValueError:
                            self.exception("'%s'. Using non smoothed coordinates for Taxi In",
                                           self.__class__.__name__)
                            lat_in = lat.array[join_idx:end]
                            lon_in = lon.array[join_idx:end]
                    else:
                        if join_idx and (len(lat_adj) > join_idx):
                            scan_back = slice(join_idx, this_app_slice.start, -1)
                            lat_join = first_valid_sample(lat_adj[scan_back])
                            lon_join = first_valid_sample(lon_adj[scan_back])
                            if lat_join.index is None or lon_join.index is None:
                                lat_in = lon_in = None
                            else:
                                join_idx -= max(lat_join.index, lon_join.index) # step back to make sure the join location is not masked.
                                lat_in, lon_in = self.taxi_in_track(
                                    lat_adj[join_idx:end],
                                    lon_adj[join_idx:end],
                                    speed[join_idx:end],
                                    hdg.array[join_idx:end],
                                    freq,
                                )

                    # If we have an array of taxi in track values, we use
                    # this, otherwise we hold at the end of the landing.
                    if lat_in is not None and np.ma.count(lat_in):
                        lat_adj[join_idx:end] = lat_in
                    else:
                        lat_adj[join_idx:end] = lat_adj[join_idx]

                    if lon_in is not None and np.ma.count(lon_in):
                        lon_adj[join_idx:end] = lon_in
                    else:
                        lon_adj[join_idx:end] = lon_adj[join_idx]

        return lat_adj, lon_adj


class LatitudeSmoothed(DerivedParameterNode, CoordinatesSmoothed):
    """
    From a prepared Latitude parameter, which may have been created by
    straightening out a recorded latitude data set, or from an estimate using
    heading and true airspeed, we now match the data to the available runway
    data. (Airspeed is included as an alternative to groundspeed so that the
    algorithm has wider applicability).

    Where possible we use ILS data to make the landing data as accurate as
    possible, and we create ground track data with groundspeed and heading if
    available.

    Once these sections have been created, the parts are 'stitched' together
    to make a complete latitude trace.

    The first parameter in the derive method is heading_continuous, which is
    always available and which should always have a sample rate of 1Hz. This
    ensures that the resulting computations yield a smoothed track with 1Hz
    spacing, even if the recorded latitude and longitude have only 0.25Hz
    sample rate.
    """

    units = ut.DEGREE

    # List the minimum acceptable parameters here
    @classmethod
    def can_operate(cls, available, precise=A('Precise Positioning'), ac_type=A('Aircraft Type')):
        if ac_type == helicopter:
            return 'Longitude Prepared' in available
        required = [
            'Latitude Prepared',
            'Longitude Prepared',
            'Airspeed True',
            'Approach Information',
            'Precise Positioning',
            'FDR Takeoff Runway',
            'Mobile']
        if bool(getattr(precise, 'value', False)) is False:
            required.append('Approach Range')  # required for Imprecise non ILS approaches
        return all_of(required, available) \
               and any_of(('Heading True Continuous',
                           'Heading Continuous'), available)

    def derive(self,
               # align to longitude to avoid wrap around artifacts
               lon=P('Longitude Prepared'),
               lat=P('Latitude Prepared'),
               hdg_mag=P('Heading Continuous'),
               ils_loc=P('ILS Localizer'),
               app_range=P('Approach Range'),
               hdg_true=P('Heading True Continuous'),
               gspd_u = P('Groundspeed'),
               gspd_s = P('Groundspeed Signed'),
               tas=P('Airspeed True'),
               precise=A('Precise Positioning'),
               toff=S('Takeoff Roll Or Rejected Takeoff'),
               toff_rwy = A('FDR Takeoff Runway'),
               tdwns = S('Touchdown'),
               approaches = App('Approach Information'),
               mobile=S('Mobile'),
               ac_type = A('Aircraft Type'),
               ):

        if ac_type == aeroplane:
            precision = bool(getattr(precise, 'value', False))
            gspd = gspd_s if gspd_s else gspd_u
            hdg = hdg_true if hdg_true else hdg_mag
            lat_adj, lon_adj = self._adjust_track(
                lon, lat, ils_loc, app_range, hdg, gspd, tas, toff, toff_rwy, tdwns,
                approaches, mobile, precision, ac_type)
            self.array = track_linking(lat.array, lat_adj)
        else:
            self.array = lat.array


class LongitudeSmoothed(DerivedParameterNode, CoordinatesSmoothed):
    """
    See Latitude Smoothed for notes.
    """

    units = ut.DEGREE
    ##align_frequency = 1.0
    ##align_offset = 0.0

    @classmethod
    def can_operate(cls, available, precise=A('Precise Positioning'), ac_type=A('Aircraft Type')):
        if ac_type == helicopter:
            return 'Longitude Prepared' in available
        required = [
            'Latitude Prepared',
            'Longitude Prepared',
            'Airspeed True',
            'Approach Information',
            'Precise Positioning',
            'FDR Takeoff Runway',
            'Mobile']
        if bool(getattr(precise, 'value', False)) is False:
            required.append('Approach Range')  # required for Imprecise non ILS approaches
        return all_of(required, available) \
               and any_of(('Heading True Continuous',
                           'Heading Continuous'), available)

    def derive(self,
               # align to longitude to avoid wrap around artifacts
               lon = P('Longitude Prepared'),
               lat = P('Latitude Prepared'),
               hdg_mag=P('Heading Continuous'),
               ils_loc = P('ILS Localizer'),
               app_range = P('Approach Range'),
               hdg_true = P('Heading True Continuous'),
               gspd_u = P('Groundspeed'),
               gspd_s = P('Groundspeed Signed'),
               tas = P('Airspeed True'),
               precise =A('Precise Positioning'),
               toff = S('Takeoff Roll Or Rejected Takeoff'),
               toff_rwy = A('FDR Takeoff Runway'),
               tdwns = S('Touchdown'),
               approaches = App('Approach Information'),
               mobile=S('Mobile'),
               ac_type = A('Aircraft Type'),
               ):

        if ac_type == aeroplane:
            precision = bool(getattr(precise, 'value', False))
            gspd = gspd_s if gspd_s else gspd_u
            hdg = hdg_true if hdg_true else hdg_mag
            lat_adj, lon_adj = self._adjust_track(
                lon, lat, ils_loc, app_range, hdg, gspd, tas, toff, toff_rwy,
                tdwns, approaches, mobile, precision, ac_type)
            self.array = track_linking(lon.array, lon_adj)
        else:
            self.array = lon.array


class Mach(DerivedParameterNode):
    '''
    Mach derived from air data parameters for aircraft where no suitable Mach
    data is recorded.
    '''

    units = ut.MACH

    def derive(self, cas=P('Airspeed'), alt=P('Altitude STD Smoothed')):
        dp = cas2dp(cas.array)
        p = alt2press(alt.array)
        self.array = dp_over_p2mach(dp/p)


class MagneticVariation(DerivedParameterNode):
    '''
    This computes magnetic declination values from latitude, longitude,
    altitude and date. Uses Latitude/Longitude or
    Latitude (Coarse)/Longitude (Coarse) parameters instead of Prepared or
    Smoothed to avoid cyclical dependencies.

    Example: A Magnetic Variation of +5 deg means one adds 5 degrees to
    the Magnetic Heading to obtain the True Heading.
    '''
    # 1/4 is the minimum allowable frequency due to minimum data boundary
    # of 4 seconds.
    align_frequency = 1 / 4.0
    align_offset = 0.0
    units = ut.DEGREE

    @classmethod
    def can_operate(cls, available, ac_type=A('Aircraft Type')):
        lat = any_of(('Latitude', 'Latitude (Coarse)'), available)
        lon = any_of(('Longitude', 'Longitude (Coarse)'), available)
        return lat and lon and all_of(('Altitude AAL', 'Start Datetime'),
                                      available)

    def derive(self, lat=P('Latitude'), lat_coarse=P('Latitude (Coarse)'),
               lon=P('Longitude'), lon_coarse=P('Longitude (Coarse)'),
               alt_aal=P('Altitude AAL'), start_datetime=A('Start Datetime')):

        lat = lat or lat_coarse
        lon = lon or lon_coarse
        mag_var_frequency = int(64 * self.frequency)
        mag_vars = []
        start_date = start_datetime.value.date() if start_datetime.value else date.today()

        # TODO: Optimize.
        for lat_val, lon_val, alt_aal_val in zip(lat.array[::mag_var_frequency],
                                                 lon.array[::mag_var_frequency],
                                                 alt_aal.array[::mag_var_frequency]):
            if np.ma.masked in (lat_val, lon_val, alt_aal_val):
                mag_vars.append(np.ma.masked)
            else:
                mag_vars.append(geomag.declination(lat_val, lon_val,
                                                   alt_aal_val,
                                                   time=start_date))

        if not any(mag_vars):
            # all masked array
            self.array = np_ma_masked_zeros_like(lat.array)
            return

        # Repair mask to avoid interpolating between masked values.
        mag_vars = repair_mask(np.ma.array(mag_vars),
                               repair_duration=None,
                               extrapolate=True)
        m = np.arange(0, len(lat.array), mag_var_frequency)
        k = min(len(m)-1,3) # ensure k is not bigger than len of m as this can occur during RTO segments
        interpolator = InterpolatedUnivariateSpline(m, mag_vars, k=k)
        interpolation_length = (len(mag_vars) - 1) * mag_var_frequency
        array = np_ma_masked_zeros_like(lat.array)
        array[:interpolation_length] = \
            interpolator(np.arange(interpolation_length))

        # Exclude masked values.
        mask = lat.array.mask | lon.array.mask | alt_aal.array.mask
        array = np.ma.masked_where(mask, array)
        # Q: Not sure of the logic behind this second mask repair.
        self.array = repair_mask(array, extrapolate=True,
                                 repair_duration=None)


class MagneticVariationFromRunway(DerivedParameterNode):
    '''
    This computes difference of local magnetic variation values on the runways
    and the Magnetic Variation parameter at the same point and
    interpolates between one airport and the next. The values at each airport
    are kept constant. Magnetic Variation is fitted this difference.

    Runways identified by approaches are not included as the aircraft may
    have drift and therefore cannot establish the heading of the runway as it
    does not land on it.

    The main idea here is that we can easily identify the ends of the runway
    and the heading of the aircraft on the runway. This allows a Heading True
    to be derived from the aircraft's perceived magnetic variation. This is
    important as some aircraft's recorded Heading (magnetic) can be based
    upon magnetic variation from out of date databases. Also, by using the
    aircraft compass values to work out the variation, we inherently
    accommodate compass drift for that day.

    Example: A Magnetic Variation of +5 deg means one adds 5 degrees to
    the Magnetic Heading to obtain the True Heading.
    '''
    units = ut.DEGREE

    def derive(self,
               mag=P('Magnetic Variation'),
               head_toff = KPV('Heading During Takeoff'),
               head_land = KPV('Heading During Landing'),
               toff_rwy = A('FDR Takeoff Runway'),
               land_rwy = A('FDR Landing Runway')):
        dev = np_ma_zeros_like(mag.array)
        dev.mask = True

        # takeoff
        tof_hdg_mag_kpv = head_toff.get_first()
        if tof_hdg_mag_kpv and toff_rwy:
            takeoff_hdg_mag = tof_hdg_mag_kpv.value
            try:
                takeoff_hdg_true = runway_heading(toff_rwy.value)
            except ValueError:
                # runway does not have coordinates to calculate true heading
                pass
            else:
                # calculate the difference magnetic variation and runway magnetic
                # variation.runway magnetic variation/declination is the difference
                # from magnetic to true heading
                dev[int(tof_hdg_mag_kpv.index)] = mag.array[int(tof_hdg_mag_kpv.index)] - \
                    heading_diff(takeoff_hdg_mag, takeoff_hdg_true)

        # landing
        ldg_hdg_mag_kpv = head_land.get_last()
        if ldg_hdg_mag_kpv and land_rwy:
            landing_hdg_mag = ldg_hdg_mag_kpv.value
            try:
                landing_hdg_true = runway_heading(land_rwy.value)
            except ValueError:
                # runway does not have coordinates to calculate true heading
                pass
            else:
                # calculate the difference magnetic variation and runway magnetic
                # variation.runway magnetic variation/declination is the difference
                # from magnetic to true heading
                dev[int(ldg_hdg_mag_kpv.index)] = mag.array[int(ldg_hdg_mag_kpv.index)] - \
                    heading_diff(landing_hdg_mag, landing_hdg_true)

        # linearly interpolate between values and extrapolate to ends of the
        # array, even if only the takeoff variation is calculated as the
        # landing variation is more likely to be the same as takeoff than 0
        # degrees (and vice versa).
        offset = interpolate(dev, extrapolate=True)
        # apply offset to Magnetic Variation
        self.array = mag.array - offset


class VerticalSpeedInertial(DerivedParameterNode):
    '''
    See 'Vertical Speed' for pressure altitude based derived parameter.

    If the aircraft records an inertial vertical speed, rename this "Vertical
    Speed Inertial - Recorded" to avoid conflict

    This routine derives the vertical speed from the vertical acceleration, the
    Pressure altitude and the Radio altitude.

    Long term errors in the accelerometers are removed by washing out the
    acceleration term with a longer time constant filter before use. The
    consequence of this is that long period movements with continued
    acceleration will be underscaled slightly. As an example the test case
    with a 1ft/sec^2 acceleration results in an increasing vertical speed of
    55 fpm/sec, not 60 as would be theoretically predicted.

    Complementary first order filters are used to combine the acceleration
    data and the height data. A high pass filter on the altitude data and a
    low pass filter on the acceleration data combine to form a consolidated
    signal.

    See also http://www.flightdatacommunity.com/inertial-smoothing.
    '''

    units = ut.FPM

    def derive(self,
               az = P('Acceleration Vertical'),
               alt_std = P('Altitude STD Smoothed'),
               alt_rad = P('Altitude Radio Offset Removed'),
               fast = S('Fast'),
               ac_type=A('Aircraft Type')):

        def inertial_vertical_speed(alt_std_repair, frequency, alt_rad_repair,
                                    az_repair):
            # Uses the complementary smoothing approach

            # This is the accelerometer washout term, with considerable gain.
            # The initialisation "initial_value=az_repair[0]" is very
            # important, as without this the function produces huge spikes at
            # each start of a data period.
            az_washout = first_order_washout (az_repair,
                                              AZ_WASHOUT_TC, frequency,
                                              gain=GRAVITY_IMPERIAL,
                                              initial_value=np.ma.mean(az_repair[0:40]))
            inertial_roc = first_order_lag (az_washout,
                                            VERTICAL_SPEED_LAG_TC,
                                            frequency,
                                            gain=VERTICAL_SPEED_LAG_TC)

            # We only differentiate the pressure altitude data.
            roc_alt_std = first_order_washout(alt_std_repair,
                                              VERTICAL_SPEED_LAG_TC, frequency,
                                              gain=1/VERTICAL_SPEED_LAG_TC)

            roc = (roc_alt_std + inertial_roc)
            hz = az.frequency

            # Between 100ft and the ground, replace the computed data with a
            # purely inertial computation to avoid ground effect.
            climbs = slices_from_to(alt_rad_repair, 0, 100)[1]
            # Exclude small slices (< 50ft rate of change for 2 seconds).
            # TODO: Exclude insignificant rate of change.
            climbs = slices_remove_small_slices(climbs, time_limit=2,
                                                hz=frequency)
            for n, climb in enumerate(climbs):
                # From 5 seconds before lift to 100ft
                lift_m5s = int(max(0, climb.start - 5*hz))
                up = slices_int(lift_m5s if lift_m5s >= 0 else 0, climb.stop)
                up_slope = integrate(az_washout[up], hz)
                blend_end_error = roc[climb.stop-1] - up_slope[-1]
                blend_slope = np.linspace(0.0, blend_end_error, climb.stop-climb.start)
                if ac_type != helicopter and n == 0:
                    roc[:lift_m5s] = 0.0
                roc[lift_m5s:climb.start] = up_slope[:climb.start-lift_m5s]
                roc[climb] = up_slope[climb.start-lift_m5s:] + blend_slope

                '''
                # Debug plot only.
                import matplotlib.pyplot as plt
                plt.plot(az_washout[up],'k')
                plt.plot(up_slope, 'g')
                plt.plot(roc[up],'r')
                plt.plot(alt_rad_repair[up], 'c')
                plt.show()
                plt.clf()
                plt.close()
                '''

            descents = slices_from_to(alt_rad_repair, 100, 0)[1]
            # Exclude small slices (< 50ft rate of change for 2 seconds).
            # TODO: Exclude insignificant rate of change.
            descents = slices_remove_small_slices(descents, time_limit=2,
                                                  hz=frequency)
            for n, descent in enumerate(descents):
                down = slices_int(descent.start, descent.stop+5*hz)
                down_slope = integrate(az_washout[down],
                                       hz,)
                blend = roc[down.start] - down_slope[0]
                blend_slope = np.linspace(blend, -down_slope[-1], len(down_slope))
                roc[down] = down_slope + blend_slope
                if ac_type != helicopter and n == len(descents) -1 :
                    roc[int(descent.stop+5*hz):] = 0.0

                '''
                # Debug plot only.
                import matplotlib.pyplot as plt
                plt.plot(az_washout[down],'k')
                plt.plot(down_slope,'g')
                plt.plot(roc[down],'r')
                plt.plot(blend_slope,'b')
                plt.plot(down_slope + blend_slope,'m')
                plt.plot(alt_rad_repair[down], 'c')
                plt.show()
                plt.close()
                '''

            return roc * 60.0

        # Make space for the answers
        self.array = np_ma_masked_zeros_like(alt_std.array)
        hz = az.frequency

        for speedy in fast:
            # Fix minor dropouts
            az_repair = repair_mask(az.array[speedy.slice], frequency=hz)
            alt_rad_repair = repair_mask(alt_rad.array[speedy.slice], frequency=hz,
                                             repair_duration=None,
                                             raise_entirely_masked=False)
            alt_std_repair = repair_mask(alt_std.array[speedy.slice],
                                         frequency=hz)

            # np.ma.getmaskarray ensures we have complete mask arrays even if
            # none of the samples are masked (normally returns a single
            # "False" value. We ignore the rad alt mask because we are only
            # going to use the radio altimeter values below 100ft, and short
            # transients will have been repaired. By repairing with the
            # repair_duration=None option, we ignore the masked saturated
            # values at high altitude.

            az_masked = np.ma.array(data = az_repair.data,
                                    mask = np.ma.logical_or(
                                        np.ma.getmaskarray(az_repair),
                                        np.ma.getmaskarray(alt_std_repair)))

            # We are going to compute the answers only for ranges where all
            # the required parameters are available.
            clumps = np.ma.clump_unmasked(az_masked)
            for clump in clumps:
                self.array[shift_slice(clump,speedy.slice.start)] = inertial_vertical_speed(
                    alt_std_repair[clump], az.frequency,
                    alt_rad_repair[clump], az_repair[clump])


class VerticalSpeed(DerivedParameterNode):
    '''
    The period for averaging altitude data is a trade-off between transient
    response and noise rejection.

    Some older aircraft have poor resolution, and the 4 second timebase
    leaves a noisy signal. We have inspected Hercules data, where the
    resolution is of the order of 9 ft/bit, and data from the BAe 146 where
    the resolution is 15ft and 737-6 frames with 32ft resolution. In these
    cases the wider timebase with greater smoothing is necessary, albeit at
    the expense of transient response.

    For most aircraft however, a period of 4 seconds is used. This has been
    found to give good results, and is also the value used to compute the
    recorded Vertical Speed parameter on Airbus A320 series aircraft
    (although in that case the data is delayed, and the aircraft cannot know
    the future altitudes!).
    '''

    units = ut.FPM

    @classmethod
    def can_operate(cls, available):
        return 'Altitude STD Smoothed' in available

    def derive(self, alt_std=P('Altitude STD Smoothed'), frame=A('Frame')):
        frame_name = frame.value if frame else ''

        if (frame_name == '146' or
            frame_name.startswith('747-200') or
            frame_name.startswith('737-6')):
            self.array = rate_of_change(alt_std, 11.0) * 60.0
        elif frame_name == 'L382-Hercules':
            self.array = rate_of_change(alt_std, 15.0, method='regression') * 60.0
        else:
            self.array = rate_of_change(alt_std, 4.0) * 60.0


class VerticalSpeedForFlightPhases(DerivedParameterNode):
    """
    A simple and robust vertical speed parameter suitable for identifying
    flight phases. DO NOT use this for event detection.
    """

    units = ut.FPM

    def derive(self, alt_std = P('Altitude STD Smoothed')):
        # This uses a scaled hysteresis parameter. See settings for more detail.
        threshold = HYSTERESIS_FPROC * max(1, rms_noise(alt_std.array) or 1)
        # The max(1, prevents =0 case when testing with artificial data.
        self.array = hysteresis(rate_of_change(alt_std, 6) * 60, threshold)


class Relief(DerivedParameterNode):
    """
    Also known as Terrain, this is zero at the airfields. There is a small
    cliff in mid-flight where the Altitude AAL changes from one reference to
    another, however this normally arises where Altitude Radio is out of its
    operational range, so will be masked from view.
    """

    units = ut.FT

    def derive(self, alt_aal = P('Altitude AAL'),
               alt_rad = P('Altitude Radio')):
        self.array = alt_aal.array - alt_rad.array


class CoordinatesStraighten(object):
    '''
    Superclass for LatitudePrepared and LongitudePrepared.
    '''

    def _smooth_coordinates(self, coord1, coord2, ac_type):
        """
        Acceleration along track only used to determine the sample rate and
        alignment of the resulting smoothed track parameter.

        :param coord1: Either 'Latitude' or 'Longitude' parameter.
        :type coord1: DerivedParameterNode
        :param coord2: Either 'Latitude' or 'Longitude' parameter.
        :type coord2: DerivedParameterNode
        :param ac_type: 'aeroplane' or 'helicopter'
        :type ac_type: Attribute['Aircraft Type']

        :returns: coord1 smoothed.
        :rtype: np.ma.masked_array
        """
        coord1_s = repair_mask(coord1.array, coord1.frequency, repair_duration=600)
        coord2_s = repair_mask(coord2.array, coord2.frequency, repair_duration=600)

        # Join the masks, so that we only consider positional data when both are valid:
        coord1_s.mask = np.ma.logical_or(np.ma.getmaskarray(coord1.array),
                                         np.ma.getmaskarray(coord2.array))
        coord2_s.mask = np.ma.getmaskarray(coord1_s)
        # Preload the output with masked values to keep dimension correct
        array = np_ma_masked_zeros_like(coord1_s)

        # Now we just smooth the valid sections.
        tracks = np.ma.clump_unmasked(coord1_s)
        # Skip the -180 / 180 roll over point from the smoothing
        coord1_roll_overs = 1 + np.where(
            np.ma.abs(np.ma.ediff1d(coord1_s)) > 350)[0]
        coord2_roll_overs = 1 + np.where(
            np.ma.abs(np.ma.ediff1d(coord2_s)) > 350)[0]
        # We need to apply this whether Longitude is the first or second argument,
        # as it is always used in the cost function algorithm.
        for ro in list(coord1_roll_overs)+list(coord2_roll_overs):
            tracks = slices_split(tracks, ro)
        for track in tracks:
            # Reject any data with invariant positions, i.e. sitting on stand.
            if np.ma.ptp(coord1_s[track]) > 0.0 and np.ma.ptp(coord2_s[track]) > 0.0:
                coord1_s_track, coord2_s_track, cost = \
                    smooth_track(coord1_s[track], coord2_s[track], ac_type,
                                 coord1.frequency)
                array[track] = coord1_s_track
        return array


#class LongitudePrepared(DerivedParameterNode):
    #"""
    #See Latitude Smoothed for notes.
    #"""

    #align_frequency = 1
    #units = ut.DEGREE

    #@classmethod
    #def can_operate(cls, available):
        #return any_of(('Longitude Prepared (Heading)',
                       #'Longitude Prepared (Lat Lon)'), available)

    ## Note force to 1Hz operation as latitude & longitude can be only
    ## recorded at 0.25Hz.
    #def derive(self,
               #from_latlong = P('Longitude Prepared (Lat Lon)'),
               #from_heading = P('Longitude Prepared (Heading)')):
        #self.array = from_latlong.array if from_latlong else from_heading.array


#class LongitudePreparedLatLon(DerivedParameterNode, CoordinatesStraighten):
    #"""
    #See Latitude Smoothed for notes.
    #"""
    #name = 'Longitude Prepared (Lat Lon)'
    #align_frequency = 1
    #units = ut.DEGREE

    #def derive(self,
               ## align to longitude to avoid wrap around artifacts
               #lon=P('Longitude'), lat=P('Latitude'),
               #ac_type=A('Aircraft Type')):
        #"""
        #This removes the jumps in longitude arising from the poor resolution of
        #the recorded signal.
        #"""
        #self.array = self._smooth_coordinates(lon, lat, ac_type)


class LongitudePrepared(DerivedParameterNode, CoordinatesStraighten):
    """
    See Latitude Smoothed for notes.
    """
    name = 'Longitude Prepared'
    align_frequency = 1
    units = ut.DEGREE

    @classmethod
    def can_operate(cls, available):
        return all_of(('Airspeed True',
                       'Latitude At Liftoff',
                       'Longitude At Liftoff',
                       'Latitude At Touchdown',
                       'Longitude At Touchdown'), available) and \
                any_of(('Heading', 'Heading True'), available)

    # Note force to 1Hz operation as latitude & longitude can be only
    # recorded at 0.25Hz.
    def derive(self,
               hdg_mag=P('Heading'),
               hdg_true=P('Heading True'),
               tas=P('Airspeed True'),
               gspd=P('Groundspeed'),
               alt_aal=P('Altitude AAL'),
               lat_lift=KPV('Latitude At Liftoff'),
               lon_lift=KPV('Longitude At Liftoff'),
               lat_land=KPV('Latitude At Touchdown'),
               lon_land=KPV('Longitude At Touchdown')):
        hdg = hdg_true if hdg_true else hdg_mag
        speed = gspd if gspd else tas

        coords = [
            lat_lift.get_first(), lon_lift.get_first(),
            lat_land.get_last(), lon_land.get_last()
        ]
        if any(coord is None for coord in coords):
            self.array = np_ma_masked_zeros_like(alt_aal.array)
            return

        _, lon_array = air_track(
            lat_lift.get_first().value, lon_lift.get_first().value,
            lat_land.get_last().value, lon_land.get_last().value,
            speed.array, hdg.array, alt_aal.array, tas.frequency)
        self.array = lon_array


#class LatitudePrepared(DerivedParameterNode):
    #"""
    #See Latitude Smoothed for notes.
    #"""

    #align_frequency = 1
    #units = ut.DEGREE

    #@classmethod
    #def can_operate(cls, available):
        #return any_of(('Latitude Prepared (Lat Lon)',
                       #'Latitude Prepared (Heading)'), available)

    ## Note force to 1Hz operation as latitude & longitude can be only
    ## recorded at 0.25Hz.
    #def derive(self,
               #from_latlong = P('Latitude Prepared (Lat Lon)'),
               #from_heading = P('Latitude Prepared (Heading)')):
        #self.array = from_latlong.array if from_latlong else from_heading.array


#class LatitudePreparedLatLon(DerivedParameterNode, CoordinatesStraighten):
    #"""
    #Creates Latitude Prepared from smoothed Latitude and Longitude parameters.
    #See Latitude Smoothed for notes.
    #"""
    #name = 'Latitude Prepared (Lat Lon)'
    #align_frequency = 1
    #units = ut.DEGREE

    ## Note force to 1Hz operation as latitude & longitude can be only
    ## recorded at 0.25Hz.
    #def derive(self,
               ## align to longitude to avoid wrap around artifacts
               #lon=P('Longitude'),
               #lat=P('Latitude'),
               #ac_type=A('Aircraft Type')):
        #self.array = self._smooth_coordinates(lat, lon, ac_type)


class LatitudePrepared(DerivedParameterNode, CoordinatesStraighten):
    """
    Creates 'Latitude Prepared' from Heading and Airspeed between the
    takeoff and landing locations.
    """
    name = 'Latitude Prepared'
    align_frequency = 1
    units = ut.DEGREE

    @classmethod
    def can_operate(cls, available):
        return all_of(('Airspeed True',
                       'Latitude At Liftoff',
                       'Longitude At Liftoff',
                       'Latitude At Touchdown',
                       'Longitude At Touchdown'), available) and \
               any_of(('Heading', 'Heading True'), available)

    # Note force to 1Hz operation as latitude & longitude can be only
    # recorded at 0.25Hz.
    def derive(self,
               hdg_mag=P('Heading'),
               hdg_true=P('Heading True'),
               tas=P('Airspeed True'),
               gspd=P('Groundspeed'),
               alt_aal=P('Altitude AAL'),
               lat_lift=KPV('Latitude At Liftoff'),
               lon_lift=KPV('Longitude At Liftoff'),
               lat_land=KPV('Latitude At Touchdown'),
               lon_land=KPV('Longitude At Touchdown')):
        hdg = hdg_true if hdg_true else hdg_mag
        speed = gspd if gspd else tas

        coords = [
            lat_lift.get_first(), lon_lift.get_first(),
            lat_land.get_last(), lon_land.get_last()
        ]
        if any(coord is None for coord in coords):
            self.array = np_ma_masked_zeros_like(alt_aal.array)
            return

        lat_array, _ = air_track(
            lat_lift.get_first().value, lon_lift.get_first().value,
            lat_land.get_last().value, lon_land.get_last().value,
            speed.array, hdg.array, alt_aal.array, tas.frequency)
        self.array = lat_array


class HeadingRate(DerivedParameterNode):
    '''
    Simple rate of change of heading.
    '''

    units = ut.DEGREE_S

    def derive(self, head=P('Heading Continuous')):

        # add a little hysteresis to rate of change to smooth out minor changes
        roc = rate_of_change(head, 4 if head.hz > 0.25 else 1 / head.hz * 2)
        self.array = hysteresis(roc, 0.1)
        # trouble is that we're loosing the nice 0 values, so force include!
        self.array[(self.array <= 0.05) & (self.array >= -0.05)] = 0


class Pitch(DerivedParameterNode):
    '''
    Combination of pitch signals from two sources where required.
    '''

    align = False
    units = ut.DEGREE

    def derive(self, p1=P('Pitch (1)'), p2=P('Pitch (2)')):

        self.array, self.frequency, self.offset = \
            blend_two_parameters(p1, p2)


class PitchRate(DerivedParameterNode):
    '''
    Computes rate of change of pitch attitude over a two second period.

    Comment: A two second period is used to remove excessive short period
    transients which the pilot could not realistically be asked to control.
    It also means that low sample rate data (some aircraft have
    pitch sampled at 1Hz) will still give comparable results. The drawback is
    that very brief transients, for example due to rough handling or
    turbulence, will not be detected.

    The rate_of_change algorithm was extended to allow regression
    calculation. This provides a best fit slope over the two second period,
    and so reduces the sensitivity to single samples, but tends to increase
    the peak values. As this also makes the resulting computation suffer more
    from masked values, and increases the computing load, it was decided not
    to implement this for pitch and roll rates.

    http://www.flightdatacommunity.com/calculating-pitch-rate/
    '''

    units = ut.DEGREE_S

    def derive(self,
               pitch=P('Pitch'),
               frame=A('Frame')):

        frame_name = frame.value if frame else ''

        if frame_name == 'L382-Hercules':
            self.array = rate_of_change(pitch, 8.0, method='regression')
        else:
            # See http://www.flightdatacommunity.com/blog/ for commentary on pitch rate techniques.
            self.array = rate_of_change(pitch, 2.0)


class Roll(DerivedParameterNode):
    '''
    Combination of roll signals from two sources where required.
    '''

    align = False
    units = ut.DEGREE

    @classmethod
    def can_operate(cls, available):

        return all_of((
            'Altitude AAL',
            'Heading Continuous',
        ), available) or \
               all_of((
                   'Roll (1)',
                   'Roll (2)',
        ), available)

    def derive(self,
               r1=P('Roll (1)'),
               r2=P('Roll (2)'),
               hdg=P('Heading Continuous'),
               alt_aal=P('Altitude AAL')):

        if r1 and r2:
            # Merge data from two sources.
            self.array, self.frequency, self.offset = \
                blend_two_parameters(r1, r2)

        else:
            # Added Beechcraft as had inoperable Roll.
            # Many Hercules aircraft do not have roll recorded. This is a
            # simple substitute, derived from examination of the roll vs
            # heading rate of aircraft with a roll sensor.
            hdg_in_air = repair_mask(
                np.ma.where(align(alt_aal, hdg)==0.0, np.ma.masked, hdg.array),
                repair_duration=None, extrapolate=True)
            self.array = 8.0 * rate_of_change_array(hdg_in_air,
                                                    hdg.hz,
                                                    width=30.0,
                                                    method='regression')
            #roll = np.ma.fix_invalid(roll, mask=False, copy=False, fill_value=0.0)
            #self.array = repair_mask(roll, repair_duration=None)
            self.frequency = hdg.frequency
            self.offset = hdg.offset

            '''
            import matplotlib.pyplot as plt
            plt.plot(align(alt_aal, hdg),'r')
            plt.plot(self.array,'b')
            plt.show()
            '''


class RollSmoothed(DerivedParameterNode):

    align = False
    units = ut.DEGREE

    def derive(self,
               source_A=P('Roll'),
               source_B=P('Roll (1)'),
               source_C=P('Roll (2)'),
               ):

        if source_A.frequency >= 4.0:
            # Modern aircraft with higher sample rates don't need smoothing
            self.array = source_A.array
            self.offset = source_A.offset
            self.frequency = source_A.frequency

        else:
            # Older aircraft are best smoothed using two separate sources
            # and cubic interpolation.
            self.offset = 0.0
            self.frequency = 4.0
            sources = [source_B, source_C]
            self.array = blend_parameters(sources,
                                          offset=self.offset,
                                          frequency=self.frequency,
                                          small_slice_duration=10,
                                          mode='cubic')


class PitchSmoothed(DerivedParameterNode):

    align = False
    units = ut.DEGREE

    def derive(self,
               source_A=P('Pitch'),
               source_B=P('Pitch (1)'),
               source_C=P('Pitch (2)'),
               ):

        if source_A.frequency >= 4.0:
            # Modern aircraft with higher sample rates don't need smoothing
            self.array = source_A.array
            self.offset = source_A.offset
            self.frequency = source_A.frequency

        else:
            # Older aircraft are best smoothed using two separate sources
            # and cubic interpolation.
            self.offset = 0.0
            self.frequency = 4.0
            sources = [source_B, source_C]
            self.array = blend_parameters(sources,
                                          offset=self.offset,
                                          frequency=self.frequency,
                                          small_slice_duration=10,
                                          mode='cubic')


class RollRate(DerivedParameterNode):
    '''
    The computational principles here are similar to Pitch Rate; see commentary
    for that parameter.
    '''

    units = ut.DEGREE_S

    def derive(self, roll=P('Roll')):

        self.array = rate_of_change(roll, 2.0)


class RollRateForTouchdown(DerivedParameterNode):
    '''
    Unsmoothed roll rate (required for touchdown).
    '''

    units = ut.DEGREE_S

    @classmethod
    def can_operate(cls, available,
                    family=A('Family'),):

        family_name = family.value if family else None

        return family_name in ('ERJ-170/175',) and (
            'Roll' in available)


    def derive(self,
               roll=P('Roll'),):
        '''
        As per Embraer's AMM - Figure 606 - Sheet 1
        Rev 52 - Nov 24/17; 200-802-A/600

        RRi = roll rate at i time instant
        R(i) = roll angle at i time instant
        R(i-1) = roll angle at i-1 time instant
        dt = delta time between i and i-1

        RRi = (R(i) - R(i-1))/dt
        '''
        roc_array = np.ma.ediff1d(roll.array)*roll.hz
        roc_array = np.insert(roc_array, 0,0,axis=0) # roll rate array too short by one - prepend a zero
        self.array = np.array(roc_array)


class RollRateAtTouchdownLimit(DerivedParameterNode):
    '''
    Maximum roll rate at touchdown for current weight.
    Applicable only for Embraer E-175.
    '''
    units = ut.DEGREE_S

    @classmethod
    def can_operate(cls, available,
                    family=A('Family'),):

        family_name = family.value if family else None

        return family_name in ('ERJ-170/175',) and (
               'Gross Weight Smoothed' in available)

    def derive(self,
               gw=P('Gross Weight Smoothed'),):

        '''
        Embraer 175 - AMM 2134
        200-802-A/600
        Rev 52 - Nov 24/17

        E175 Aircraft Maintenance Manual, Roll Rate Calculation and Threshold,
        Figure 606 - Sheet 2

        The following method returns an approximation of the roll limit curve.

        For weights between 20000kg and 21999kg approximate (values returned are
        slightly below the limit) roll rate limit is:    def test_can_operate(self):
        opts = RollRateAtTouchdownLimit.get_operational_combinations()
        self.assertTrue(('Gross Weight Smoothed', 'ERJ-170/175') in opts)
        f(x) = -0.001x + 34

        For weights between 22000kg and 38000kg roll rate limit is a function:
        f(x) = -0.000375x + 20.75

        For weights between 38001kg and 40000kg we assume a limit of 6 degrees per second,
        which again, is slightly below the limit.
        '''

        self.array = np_ma_masked_zeros_like(gw.array)
        range1 = (20000 <= gw.array) & (gw.array < 22000)
        self.array[range1] = gw.array[range1] * -0.001 + 34
        range2 = (22000 <= gw.array) & (gw.array <= 38000)
        self.array[range2] = gw.array[range2] * -0.000375 + 20.75
        self.array[(38000 < gw.array) & (gw.array <= 40000)] = 6


class AccelerationNormalLowLimitForLandingWeight(DerivedParameterNode):
    '''
    Maximum acceleration normal at touchdown for weight using the
    low load threshold.
    Applicable only for Embraer E-175.

    If landing weight is higher than 34000kg, the threshold for a
    hard landing is 1.75g

    If between 25500 and 34000, the threshold for hard landing is 2.0g

    If the landing weight is between 22500 and 25500 the threshold for
    a hard landing is a slope line from 2.2g at 22500 to 2.0g at 25500
    '''
    units = ut.G

    @classmethod
    def can_operate(cls, available,
                    family=A('Family'),):
        family_name = family.value if family else None
        return family_name in ('ERJ-170/175',) and ('Gross Weight Smoothed' in available)

    def derive(self,
               gw=P('Gross Weight Smoothed')):

        self.array = np_ma_masked_zeros_like(gw.array)
        range1 = gw.array < 25500
        range_slope = (gw.array >= 22500) & (gw.array < 25500)
        self.array[range1] = 2.2
        self.array[range_slope] = np.linspace(2.2, 2.0, num=3000)[gw.array.astype(np.int)[range_slope] - 22500]
        range2 = (gw.array >= 25500) & (gw.array <= 34000)
        self.array[range2] = 2.0
        range3 = gw.array > 34000
        self.array[range3] = 1.75


class AccelerationNormalHighLimitForLandingWeight(DerivedParameterNode):
    '''
    Maximum acceleration normal at touchdown for weight using the
    high load threshold.
    Applicable only for Embraer E-175.

    If landing weight is higher than 34000kg, the threshold for a
    hard landing is 1.93g

    If between 25500 and 34000, the threshold for hard landing is 2.20g

    If the landing weight is between 22500 and 25500 the threshold for
    a hard landing is a slope line from 2.42g at 22500 to 2.2g at 25500
    '''
    units = ut.G

    @classmethod
    def can_operate(cls, available,
                    family=A('Family'),):
        family_name = family.value if family else None
        return family_name in ('ERJ-170/175',) and ('Gross Weight Smoothed' in available)

    def derive(self,
               gw=P('Gross Weight Smoothed')):

        self.array = np_ma_masked_zeros_like(gw.array)
        range1 = gw.array < 25500
        range_slope = (gw.array >= 22500) & (gw.array < 25500)
        self.array[range1] = 2.42
        self.array[range_slope] = np.linspace(2.42, 2.2, num=3000)[gw.array.astype(np.int)[range_slope] - 22500]
        range2 = (gw.array >= 25500) & (gw.array <= 34000)
        self.array[range2] = 2.2
        range3 = gw.array > 34000
        self.array[range3] = 1.93


class AccelerationNormalHighLimitWithFlapsDown(DerivedParameterNode):
    '''
    Maximum acceleration normal during flight with flaps extended.
    Applicable only for B737-MAX-8.

    Normal threshold is 2.0g.

    With flaps 30 or 40:
    If gross weight is less than MLW, the threshold is 2.0g.

    If between MLW and MTOW, the threshold varies linearly from
    2.0g down to 1.5g.

    If the landing weight is higher than MTOW the threshold is 1.5g.
    '''

    units = ut.G

    @classmethod
    def can_operate(cls, available,
                    family=A('Family'),):
        family_name = family.value if family else None
        return family_name in ('B737 MAX',) and \
               any_of(('Flap Lever', 'Flap Lever (Synthetic)'), available) and \
               all_of(('Gross Weight Smoothed', 'Maximum Takeoff Weight',
                       'Maximum Landing Weight'), available)

    def derive(self,
               flap_lever=P('Flap Lever'),
               flap_synth=P('Flap Lever (Synthetic)'),
               gw=P('Gross Weight Smoothed'),
               mtow=A('Maximum Takeoff Weight'),
               mlw=A('Maximum Landing Weight')):

        flap = flap_lever or flap_synth
        # 2.0g is default value
        array = np_ma_ones_like(flap.array) * 2.0

        if 'Lever 0' in flap.array.state:
            retracted = flap.array == 'Lever 0'
        elif '0' in flap.array.state:
            retracted = flap.array == '0'
        np.ma.masked_where(retracted, array, copy=False)

        # With flaps 30 or 40 and above MLW
        mtow = mtow.value
        mlw = mlw.value
        flap_30_40 = (flap.array >= 30.) & (gw.array > mlw)

        # Linearly interpolate between 2.0g at MLW and 1.5g at MTOW
        array[flap_30_40] += (gw.array[flap_30_40] - mlw) / (mtow - mlw) * (1.5 - 2.0)

        flap_30_40_above_mtow = flap_30_40 & (gw.array > mtow)
        array[flap_30_40_above_mtow] = 1.5

        self.array = array


class Rudder(DerivedParameterNode):
    '''
    Combination of multi-part rudder elements.
    '''

    units = ut.DEGREE

    @classmethod
    def can_operate(cls, available):

        return any_of((
            'Rudder (Upper)',
            'Rudder (Middle)',
            'Rudder (Lower)',
        ), available)

    def derive(self,
               src_A=P('Rudder (Upper)'),
               src_B=P('Rudder (Middle)'),
               src_C=P('Rudder (Lower)'),
               ):

        sources = [s for s in (src_A, src_B, src_C) if s is not None]
        self.offset = 0.0
        self.frequency = sources[0].frequency
        self.array = blend_parameters(sources, offset=self.offset,
                                      frequency=self.frequency)


class RudderPedalCapt(DerivedParameterNode):
    '''
    '''

    name = 'Rudder Pedal (Capt)'
    units = ut.DEGREE  # FIXME: Or should this be ut.PERCENT?


    @classmethod
    def can_operate(cls, available):
        return any_of((
            'Rudder Pedal (Capt) (1)',
            'Rudder Pedal (Capt) (2)',
        ), available)

    def derive(self, rudder_pedal_capt_1=P('Rudder Pedal (Capt) (1)'),
               rudder_pedal_capt_2=P('Rudder Pedal (Capt) (2)')):

        self.array, self.frequency, self.offset = \
            blend_two_parameters(rudder_pedal_capt_1, rudder_pedal_capt_2)


class RudderPedalFO(DerivedParameterNode):
    '''
    '''

    name = 'Rudder Pedal (FO)'
    units = ut.DEGREE  # FIXME: Or should this be ut.PERCENT?

    @classmethod
    def can_operate(cls, available):
        return any_of((
            'Rudder Pedal (FO) (1)',
            'Rudder Pedal (FO) (2)',
        ), available)

    def derive(self, rudder_pedal_fo_1=P('Rudder Pedal (FO) (1)'),
               rudder_pedal_fo_2=P('Rudder Pedal (FO) (2)')):

        self.array, self.frequency, self.offset = \
            blend_two_parameters(rudder_pedal_fo_1, rudder_pedal_fo_2)


class RudderPedal(DerivedParameterNode):
    '''
    '''

    units = ut.DEGREE  # FIXME: Or should this be ut.PERCENT?

    @classmethod
    def can_operate(cls, available):

        return any_of((
            'Rudder Pedal (Capt)',
            'Rudder Pedal (FO)',
            'Rudder Pedal Potentiometer',
            'Rudder Pedal Synchro',
        ), available)

    def derive(self, rudder_pedal_capt=P('Rudder Pedal (Capt)'),
               rudder_pedal_fo=P('Rudder Pedal (FO)'),
               pot=P('Rudder Pedal Potentiometer'),
               synchro=P('Rudder Pedal Synchro')):

        if rudder_pedal_capt or rudder_pedal_fo:
            self.array, self.frequency, self.offset = \
                blend_two_parameters(rudder_pedal_capt, rudder_pedal_fo)

        synchro_samples = 0

        if synchro:
            synchro_samples = np.ma.count(synchro.array)
            self.frequency = synchro.frequency
            self.offset = synchro.offset
            self.array = synchro.array

        if pot:
            pot_samples = np.ma.count(pot.array)
            if pot_samples > synchro_samples:
                self.frequency = pot.frequency
                self.offset = pot.offset
                self.array = pot.array


class RudderPedalForce(DerivedParameterNode):
    '''
    Introduced for the CRJ fleet, where left and right pedal forces for each
    pilot are measured. We allow for both pilots pushing on the pedals at the
    same time, and make the positive = heading right sign convention to merge
    both. If you just rest your feet on the footrests, the resultant should
    be zero.
    '''

    units = ut.DECANEWTON

    def derive(self,
               fcl=P('Rudder Pedal Force (Capt) (L)'),
               fcr=P('Rudder Pedal Force (Capt) (R)'),
               ffl=P('Rudder Pedal Force (FO) (L)'),
               ffr=P('Rudder Pedal Force (FO) (R)')):

        right = fcr.array + ffr.array
        left = fcl.array + ffl.array
        self.array = right - left


class ThrottleLevers(DerivedParameterNode):
    '''
    A synthetic throttle lever angle, based on the average of the two. Allows
    for simple identification of changes in power etc.
    '''

    align = False
    units = ut.DEGREE

    @classmethod
    def can_operate(cls, available):
        return any_of((
            'Eng (1) Throttle Lever',
            'Eng (2) Throttle Lever',
        ), available)

    def derive(self,
               tla1=P('Eng (1) Throttle Lever'),
               tla2=P('Eng (2) Throttle Lever')):

        self.array, self.frequency, self.offset = \
            blend_two_parameters(tla1, tla2)


class ThrustAsymmetry(DerivedParameterNode):
    '''
    Thrust asymmetry based on N1.

    For EPR rated aircraft, this measure is applicable as we are
    not applying a manufacturer's limit to the value, rather this is being
    used to identify imbalance of thrust and as the thrust comes from engine
    speed, N1 is still applicable.

    Using a 5 second moving average to desensitise the parameter against
    transient differences as engines accelerate.

    If we have EPR rated engines, we treat EPR=2.0 as 100% and EPR=1.0 as 0%
    so the Thrust Asymmetry is simply (EPRmax-EPRmin)*100.

    For propeller aircraft the product of prop speed and torgue should be
    used to provide a similar single asymmetry value.
    '''

    align_frequency = 1 # Forced alignment to allow fixed window period.
    align_offset = 0
    units = ut.PERCENT

    @classmethod
    def can_operate(cls, available):
        return all_of(('Eng (*) EPR Max', 'Eng (*) EPR Min'), available) or\
               all_of(('Eng (*) N1 Max', 'Eng (*) N1 Min'), available)

    def derive(self, epr_max=P('Eng (*) EPR Max'), epr_min=P('Eng (*) EPR Min'),
               n1_max=P('Eng (*) N1 Max'), n1_min=P('Eng (*) N1 Min')):
        # use N1 if we have it in preference to EPR
        if n1_max:
            diff = (n1_max.array - n1_min.array)
        else:
            diff = (epr_max.array - epr_min.array) * 100
        window = 5 # 5 second window
        self.array = moving_average(diff, window=window)


class Turbulence(DerivedParameterNode):
    '''
    Turbulence is measured as the Root Mean Squared (RMS) of the Vertical
    Acceleration over a 5-second period.
    '''

    units = ut.G

    def derive(self, acc=P('Acceleration Vertical')):
        width = int(acc.frequency*5)
        width += 1 - width % 2
        mean = moving_average(acc.array, window=width)
        acc_sq = (acc.array)**2.0
        n__sum_sq = moving_average(acc_sq, window=width)
        # Rescaling required as moving average is over width samples, whereas
        # we have only width - 1 gaps; fences and fence posts again !
        core = (n__sum_sq - mean**2.0)*width/(width-1.0)
        self.array = np.ma.sqrt(core)


#------------------------------------------------------------------
# WIND RELATED PARAMETERS
#------------------------------------------------------------------


class WindDirectionContinuous(DerivedParameterNode):
    '''
    Like the aircraft heading, this does not jump as it passes through North.
    '''

    units = ut.DEGREE

    def derive(self, wind_head=P('Wind Direction'),):

        self.array = straighten_headings(wind_head.array)


class WindDirectionTrueContinuous(DerivedParameterNode):
    '''
    Like the aircraft heading, this does not jump as it passes through North.

    This is a copy of the above parameter - Wind Direction Continuous.
    We need to keep that for now as some data exports use Wind Direction True
    Continuous.

    Previously this parameter was based on Wind Direction + magnetic variation,
    and was created in assumption that Wind Direction was magnetic, not true,
    which has been proven to be incorrect.
    '''

    units = ut.DEGREE

    def derive(self, wind_dir_cont=P('Wind Direction Continuous'),):

        self.array = wind_dir_cont.array


class WindDirectionMagneticContinuous(DerivedParameterNode):
    '''
    Like the aircraft heading, this does not jump as it passes through North.
    '''

    units = ut.DEGREE

    def derive(self, wind_head=P('Wind Direction Magnetic')):

        self.array = straighten_headings(wind_head.array)


class Headwind(DerivedParameterNode):
    '''
    Headwind calculates the headwind component based upon the Wind Speed and
    Wind Direction compared to the Heading to get the direct Headwind
    component.

    If Airspeed True and Groundspeed are available, below 100ft AAL the
    difference between the two is used, ignoring the Wind Speed / Direction
    component which become erroneous.

    Negative values of this Headwind component are a Tailwind.
    '''

    units = ut.KT

    @classmethod
    def can_operate(cls, available):
        wind_based = all_of((
            'Wind Speed',
            'Wind Direction',
            'Heading True',
            'Altitude AAL',
        ), available)

        aspd_based = all_of((
            'Airspeed True',
            'Groundspeed'
        ), available)

        return wind_based or aspd_based

    def derive(self, aspd=P('Airspeed True'),
               windspeed=P('Wind Speed'),
               wind_dir=P('Wind Direction'),
               head=P('Heading True'),
               alt_aal=P('Altitude AAL'),
               gspd=P('Groundspeed')):

        if all((windspeed, wind_dir, head, alt_aal)):
            # Wind based
            if aspd:
                # mask windspeed data while going slow
                windspeed.array[aspd.array.mask] = np.ma.masked
            rad_scale = radians(1.0)
            headwind = windspeed.array * np.ma.cos((wind_dir.array-head.array)*rad_scale)

            # If we have airspeed and groundspeed, overwrite the values for the
            # altitudes below one hundred feet.
            if aspd and gspd:
                for below_100ft in alt_aal.slices_below(100):
                    try:
                        headwind[below_100ft] = moving_average((aspd.array[below_100ft] - gspd.array[below_100ft]),
                                                               window=5)
                    except:
                        pass # Leave the data unchanged as one of the parameters is fully masked.
            self.array = headwind

        else:
            # Airspeed based
            try:
                headwind = moving_average((aspd.array - gspd.array),
                                          window=5)
            except ValueError:
                # one of the parameters is fully masked.
                headwind = np_ma_masked_zeros_like(aspd.array)

            self.array = headwind


class Tailwind(DerivedParameterNode):
    '''
    This is the tailwind component.
    '''

    units = ut.KT

    def derive(self, hwd=P('Headwind')):

        self.array = -hwd.array


class SAT(DerivedParameterNode):
    '''
    Computes Static Air Temperature (temperature of the outside air) from the
    Total Air Temperature, allowing for compressibility effects, or if this
    is not available, the standard atmosphere and lapse rate.
    '''

    # Q: Support transforming SAT from OAT (as they are equal).
    # TODO: Review naming convention - rename to "Static Air Temperature"?

    name = 'SAT'
    units = ut.CELSIUS

    @classmethod
    def can_operate(cls, available):
        return any_of (('SAT (1)', 'SAT (2)', 'SAT (3)'), available) or all_of(('TAT', 'Mach'), available)

    def derive(self,
               sat1=P('SAT (1)'),
               sat2=P('SAT (2)'),
               sat3=P('SAT (3)'),
               tat=P('TAT'),
               mach=P('Mach')):
        sat_params = [p for p in (sat1, sat2, sat3) if p is not None]
        if sat_params:
            sats = vstack_params(*sat_params)
            self.array = np.ma.average(sats, axis=0)
            # Use average offset of the sat parameters
            self.offset = sum(p.offset for p in sat_params) / len(sat_params)
        else:
            self.array = machtat2sat(mach.array, tat.array)


class SAT_ISA(DerivedParameterNode):
    '''
    Computes Static Air Temperature (temperature of the outside air) from the
    standard atmosphere and lapse rate.
    '''

    name = 'SAT International Standard Atmosphere'
    units = ut.CELSIUS

    def derive(self, alt=P('Altitude STD Smoothed')):
        self.array = alt2sat(alt.array)


class TAT(DerivedParameterNode):
    '''
    Operates in two different modes, depending upon available information.

    (1) Blends data from two air temperature sources.
    (2) Computes TAT from SAT and Mach number.
    '''

    @classmethod
    def can_operate(cls, available):
        return (('TAT (1)' in available and 'TAT (2)' in available) or \
                ('SAT' in available and 'Mach' in available))

    # TODO: Review naming convention - rename to "Total Air Temperature"?

    name = 'TAT'
    align = False
    units = ut.CELSIUS

    def derive(self,
               source_1=P('TAT (1)'),
               source_2=P('TAT (2)'),
               sat=P('SAT'), mach=P('Mach')):

        if sat:
            # We compute the total air temperature, assuming a perfect sensor.
            # Where Mach is masked we use SAT directly
            if sat.hz > mach.hz:
                self.hz = sat.hz
                self.offset = sat.offset
                mach = mach.get_aligned(sat)
            elif mach.hz > sat.hz:
                self.hz = mach.hz
                self.offset = mach.offset
                sat = sat.get_aligned(mach)

            self.array = np.ma.where(
                np.ma.getmaskarray(mach.array), sat.array, machsat2tat(mach.array, sat.array,
                                                                       recovery_factor=1.0))

        else:
            # Alternate samples (1)&(2) are blended.
            self.array, self.frequency, self.offset = \
                blend_two_parameters(source_1, source_2)


class WindAcrossLandingRunway(DerivedParameterNode):
    '''
    This is the windspeed across the final landing runway, positive wind from
    left to right.
    '''

    units = ut.KT

    @classmethod
    def can_operate(cls, available):
        return all_of(('Wind Speed', 'Wind Direction Continuous', 'FDR Landing Runway'), available) \
               or \
               all_of(('Wind Speed', 'Wind Direction Magnetic Continuous', 'Heading During Landing'), available)

    def derive(self, windspeed=P('Wind Speed'),
               wind_dir_true=P('Wind Direction Continuous'),
               wind_dir_mag=P('Wind Direction Magnetic Continuous'),
               land_rwy=A('FDR Landing Runway'),
               land_hdg=KPV('Heading During Landing')):

        if wind_dir_true and land_rwy:
            # proceed with "True" values
            wind_dir = wind_dir_true
            land_heading = runway_heading(land_rwy.value)
            self.array = np_ma_masked_zeros_like(wind_dir_true.array)
        elif wind_dir_mag and land_hdg:
            # proceed with "Magnetic" values
            wind_dir = wind_dir_mag
            land_heading = land_hdg.get_last().value
        else:
            # either no landing runway detected or no landing heading detected
            self.array = np_ma_masked_zeros_like(windspeed.array)
            self.warning('Cannot calculate without landing runway (%s) or landing heading (%s)',
                         bool(land_rwy), bool(land_hdg))
            return
        diff = (land_heading - wind_dir.array) * deg2rad
        self.array = windspeed.array * np.ma.sin(diff)


class Aileron(DerivedParameterNode):
    '''
    Aileron measures the roll control from the Left and Right Aileron
    signals. By taking the average of the two signals, any Flaperon movement
    is removed from the signal, leaving only the difference between the left
    and right which results in the roll control.

    Note: This requires that both Aileron signals have positive sign for
    positive (right) rolling moment. That is, port aileron down and starboard
    aileron up have positive sign.

    Note: This is NOT a multistate parameter - see Flaperon.
    '''

    align = False
    units = ut.DEGREE

    @classmethod
    def can_operate(cls, available):
        return any_of(('Aileron (L)', 'Aileron (R)'), available)

    def derive(self, al=P('Aileron (L)'), ar=P('Aileron (R)')):
        if al and ar:
            # Taking the average will ensure that positive roll to the right
            # on both signals is maintained as positive control, where as
            # any flaperon action (left positive, right negative) will
            # average out as no roll control.
            faster, slower = sorted((al, ar), key=attrgetter('frequency'),
                                    reverse=True)
            self.frequency = faster.frequency * 2
            self.offset = (faster.offset + slower.offset) / 4
            self.array = (align(faster, self) + align(slower, self)) / 2
        else:
            ail = al or ar
            self.array = ail.array
            self.frequency = ail.frequency
            self.offset = ail.offset


class AileronLeft(DerivedParameterNode):
    '''
    '''

    name = 'Aileron (L)'
    units = ut.DEGREE

    @classmethod
    def can_operate(cls, available):
        return any_of(('Aileron (L) Potentiometer',
                       'Aileron (L) Synchro',
                       'Aileron (L) Inboard',
                       'Aileron (L) Outboard'), available)

    def derive(self, pot=P('Aileron (L) Potentiometer'),
               synchro=P('Aileron (L) Synchro'),
               ali=P('Aileron (L) Inboard'),
               alo=P('Aileron (L) Outboard')):
        synchro_noise = 0
        if synchro:
            synchro_noise = rms_noise(synchro.array)
            self.array = synchro.array
        if pot:
            pot_noise = rms_noise(pot.array)
            if pot_noise>synchro_noise:
                self.array = pot.array
        # If Inboard available, use this in preference
        if ali:
            self.array = ali.array
        elif alo:
            self.array = alo.array


class AileronRight(DerivedParameterNode):
    '''
    '''

    name = 'Aileron (R)'
    units = ut.DEGREE

    @classmethod
    def can_operate(cls, available):
        return any_of(('Aileron (R) Potentiometer',
                       'Aileron (R) Synchro',
                       'Aileron (R) Inboard',
                       'Aileron (R) Outboard'), available)

    def derive(self, pot=P('Aileron (R) Potentiometer'),
               synchro=P('Aileron (R) Synchro'),
               ari=P('Aileron (R) Inboard'),
               aro=P('Aileron (R) Outboard')):

        synchro_noise = 0
        if synchro:
            synchro_noise = rms_noise(synchro.array)
            self.array = synchro.array
        if pot:
            pot_noise = rms_noise(pot.array)
            if pot_noise>synchro_noise:
                self.array = pot.array
        # If Inboard available, use this in preference
        if ari:
            self.array = ari.array
        elif aro:
            self.array = aro.array


class AileronTrim(DerivedParameterNode):  # FIXME: RollTrim
    '''
    '''

    # TODO: TEST

    name = 'Aileron Trim'  # FIXME: Roll Trim
    align = False
    units = ut.DEGREE

    def derive(self,
               atl=P('Aileron Trim (L)'),
               atr=P('Aileron Trim (R)')):

        self.array, self.frequency, self.offset = blend_two_parameters(atl, atr)


class Elevator(DerivedParameterNode):
    '''
    Blends alternate elevator samples. If either elevator signal is invalid,
    this reverts to just the working sensor.
    '''

    align = False
    units = ut.DEGREE

    @classmethod
    def can_operate(cls,available):
        return any_of(('Elevator (L)', 'Elevator (R)'), available)

    def derive(self,
               el=P('Elevator (L)'),
               er=P('Elevator (R)')):

        if el and er:
            self.array, self.frequency, self.offset = blend_two_parameters(el, er)
        else:
            self.array = el.array if el else er.array
            self.frequency = el.frequency if el else er.frequency
            self.offset = el.offset if el else er.offset


class ElevatorLeft(DerivedParameterNode):
    '''
    Specific to a group of ATR aircraft which were progressively modified to
    replace potentiometers with synchros. The data validity tests will mark
    whole parameters invalid, or if both are valid, we want to pick the best
    option.

    Extended to cater for aircraft with split elevators instrumented separately.
    '''

    name = 'Elevator (L)'
    units = ut.DEGREE

    @classmethod
    def can_operate(cls, available):
        return any_of(('Elevator (L) Potentiometer',
                       'Elevator (L) Synchro',
                       'Elevator (L) Inboard',
                       'Elevator (L) Outboard'), available)

    def derive(self, pot=P('Elevator (L) Potentiometer'),
               synchro=P('Elevator (L) Synchro'),
               inboard=P('Elevator (L) Inboard'),
               outboard=P('Elevator (L) Outboard')):

        synchro_samples = 0

        if synchro:
            synchro_samples = np.ma.count(synchro.array)
            self.array = synchro.array

        if pot:
            pot_samples = np.ma.count(pot.array)
            if pot_samples>synchro_samples:
                self.array = pot.array

        # If Inboard available, use this in preference
        if inboard:
            self.array = inboard.array
        elif outboard:
            self.array = outboard.array


class ElevatorRight(DerivedParameterNode):
    '''
    '''

    name = 'Elevator (R)'
    units = ut.DEGREE

    @classmethod
    def can_operate(cls, available):
        return any_of(('Elevator (R) Potentiometer',
                       'Elevator (R) Synchro',
                       'Elevator (R) Inboard',
                       'Elevator (R) Outboard'), available)

    def derive(self, pot=P('Elevator (R) Potentiometer'),
               synchro=P('Elevator (R) Synchro'),
               inboard=P('Elevator (R) Inboard'),
               outboard=P('Elevator (R) Outboard')):

        synchro_samples = 0
        if synchro:
            synchro_samples = np.ma.count(synchro.array)
            self.array = synchro.array
        if pot:
            pot_samples = np.ma.count(pot.array)
            if pot_samples>synchro_samples:
                self.array = pot.array

        # If Inboard available, use this in preference
        if inboard:
            self.array = inboard.array
        elif outboard:
            self.array = outboard.array

##############################################################################
# Speedbrake


class Speedbrake(DerivedParameterNode):
    '''
    Spoiler angle in degrees, zero flush with the wing and positive up.

    Spoiler positions are recorded in different ways on different aircraft,
    hence the frame specific sections in this class.
    '''

    align = False
    units = ut.DEGREE

    @classmethod
    def can_operate(cls, available, family=A('Family')):
        '''
        Note: The frame name cannot be accessed within this method to determine
              which parameters are required.

        For B737-NG aircraft, D226A101-2 RevH states:
            NOTE 25D Spoiler Position No. 3 and 10
            (737-3, -3A, -3B, -3C, -7)
            For airplanes that do not have the Short Field Performance option
        This suggests that the synchro sourced L&R 3 positions have a scaling
        that changes with short field option.

        CL-600 has 3 operational combinations;
         * CRJ100/200/Challenger 850 Flight Spoiler is L&R 3
         * CRJ700/900 Flight Spoilers are L&R 3 and 4
         * Challenger 605 Flight Spoiler is L&R 2
        '''
        family_name = family.value if family else None
        return family_name and (
            family_name in {'CL-600', 'G-V', 'G-IV'} and (
                'Spoiler (L) (2)' in available and
                'Spoiler (R) (2)' in available
            ) or
            family_name == 'G-VI' and (
                'Spoiler (L) (1)' in available and
                'Spoiler (R) (1)' in available
            ) or
            family_name in {'A300', 'A318', 'A319', 'A320', 'A321', 'A330', 'A340', 'A380'} and (
                ('Spoiler (L) (3)' in available and
                    'Spoiler (R) (3)' in available) or
                ('Spoiler (L) (2)' in available and
                    'Spoiler (R) (2)' in available)
            ) or
            family_name == 'A350' and (
                'Spoiler (L) (4)' in available and
                'Spoiler (R) (4)' in available
            ) or
            family_name == 'B737 Classic' and (
                'Spoiler (L) (4)' in available and
                'Spoiler (R) (4)' in available
            ) or
            family_name in {'B737 NG', 'B737 MAX'} and (
                ('Spoiler (L) (3)' in available and
                    'Spoiler (R) (3)' in available) or
                ('Spoiler (L) (4)' in available and
                    'Spoiler (R) (4)' in available)
            ) or
            family_name == 'Global' and (
                'Spoiler (L) (5)' in available and
                'Spoiler (R) (5)' in available
            ) or
            family_name == 'B787' and (
                'Spoiler (L) (7)' in available and
                'Spoiler (R) (7)' in available
            ) or
            family_name in {'Citation', 'Citation VLJ', 'Learjet', 'Phenom 300', 'Pilatus-PC'} and all_of((
                'Spoiler (L)',
                'Spoiler (R)'),
                available
            ) or
            family_name in {'CRJ 900', 'CL-600', 'G-IV'} and all_of((
                'Spoiler (L) (3)',
                'Spoiler (L) (4)',
                'Spoiler (R) (3)',
                'Spoiler (R) (4)'),
                available
            ) or
            family_name == 'CL-600' and all_of((
                'Spoiler (L) (3)',
                'Spoiler (R) (3)',),
                available
            ) or
            family_name == 'MD-11' and all_of((
                'Spoiler (L) (3)',
                'Spoiler (L) (5)',
                'Spoiler (R) (3)',
                'Spoiler (R) (5)'),
                available
            ) or
            family_name in {'ERJ-170/175', 'ERJ-190/195'} and all_of((
                'Spoiler (L) (3)',
                'Spoiler (L) (4)',
                'Spoiler (L) (5)',
                'Spoiler (R) (3)',
                'Spoiler (R) (4)',
                'Spoiler (R) (5)'),
                available
            ) or
            family_name == 'B777' and all_of((
                'Spoiler (L) (6)',
                'Spoiler (L) (7)',
                'Spoiler (R) (6)',
                'Spoiler (R) (7)'),
                available
            )
        )

    def merge_spoiler(self, spoiler_a, spoiler_b):
        '''
        We indicate the angle of the lower of the two raised spoilers, as
        this represents the drag element. Differential deployment is used to
        augments roll control, so the higher of the two spoilers is relating
        to roll control. Small values are ignored as these arise from control
        trim settings.
        '''
        assert spoiler_a.frequency == spoiler_b.frequency, \
               "Cannot merge Spoilers of differing frequencies"
        self.frequency = spoiler_a.frequency
        self.offset = (spoiler_a.offset + spoiler_b.offset) / 2.0
        array = np.ma.minimum(spoiler_a.array, spoiler_b.array)
        # Force small angles to indicate zero:
        self.array = np.ma.where(array < 10.0, 0.0, array)

    def derive(self,
               spoiler_l=P('Spoiler (L)'),
               spoiler_l1=P('Spoiler (L) (1)'),
               spoiler_l2=P('Spoiler (L) (2)'),
               spoiler_l3=P('Spoiler (L) (3)'),
               spoiler_l4=P('Spoiler (L) (4)'),
               spoiler_l5=P('Spoiler (L) (5)'),
               spoiler_l6=P('Spoiler (L) (6)'),
               spoiler_l7=P('Spoiler (L) (7)'),
               spoiler_r=P('Spoiler (R)'),
               spoiler_r1=P('Spoiler (R) (1)'),
               spoiler_r2=P('Spoiler (R) (2)'),
               spoiler_r3=P('Spoiler (R) (3)'),
               spoiler_r4=P('Spoiler (R) (4)'),
               spoiler_r5=P('Spoiler (R) (5)'),
               spoiler_r6=P('Spoiler (R) (6)'),
               spoiler_r7=P('Spoiler (R) (7)'),
               family=A('Family'),
               ):

        family_name = family.value

        if family_name in {'G-V', 'G-IV'} or (family_name == 'CL-600' and spoiler_l2 and spoiler_r2):
            self.merge_spoiler(spoiler_l2, spoiler_r2)
        elif family_name == 'G-VI':
            self.merge_spoiler(spoiler_l1, spoiler_r1)
        elif family_name in {'A300', 'A318', 'A319', 'A320', 'A321', 'A330', 'A340', 'A380'}:
            if spoiler_l3 is not None:
                self.merge_spoiler(spoiler_l3, spoiler_r3)
            else:
                self.merge_spoiler(spoiler_l2, spoiler_r2)
        elif family_name == 'A350':
            self.merge_spoiler(spoiler_l4, spoiler_r4)
        elif family_name == 'B737 Classic':
            self.merge_spoiler(spoiler_l4, spoiler_r4)
        elif family_name in {'B737 NG', 'B737 MAX'}:
            if spoiler_l3 and spoiler_r3:
                self.merge_spoiler(spoiler_l3, spoiler_r3)
            else:
                self.merge_spoiler(spoiler_l4, spoiler_r4)
        elif family_name == 'Global':
            self.merge_spoiler(spoiler_l5, spoiler_r5)
        elif family_name == 'B787':
            self.merge_spoiler(spoiler_l7, spoiler_r7)
        elif family_name in {'Citation', 'Citation VLJ', 'Learjet', 'Phenom 300', 'Pilatus-PC'}:
            self.merge_spoiler(spoiler_l, spoiler_r)
        elif family_name in {'CL-600', 'CRJ 900', 'G-IV'}:
            # First blend inboard and outboard, then merge
            spoiler_L = DerivedParameterNode(
                'Spoiler (L)', *blend_two_parameters(spoiler_l3, spoiler_l4))
            spoiler_R = DerivedParameterNode(
                'Spoiler (R)', *blend_two_parameters(spoiler_r3, spoiler_r4))
            self.merge_spoiler(spoiler_L, spoiler_R)
        elif family_name == 'MD-11':
            # First blend inboard and outboard, then merge
            spoiler_L = DerivedParameterNode(
                'Spoiler (L)', *blend_two_parameters(spoiler_l3, spoiler_l5))
            spoiler_R = DerivedParameterNode(
                'Spoiler (R)', *blend_two_parameters(spoiler_r3, spoiler_r5))
            self.merge_spoiler(spoiler_L, spoiler_R)
        elif family_name in {'ERJ-170/175', 'ERJ-190/195'}:
            # First blend inboard, middle and outboard, then merge
            spoiler_L = DerivedParameterNode(
                'Spoiler (L)',
                blend_parameters((spoiler_l3, spoiler_l4, spoiler_l5)))
            spoiler_R = DerivedParameterNode(
                'Spoiler (R)',
                blend_parameters((spoiler_r3, spoiler_r4, spoiler_r5)))
            self.merge_spoiler(spoiler_L, spoiler_R)
        elif family_name == 'B777':
            spoiler_L = DerivedParameterNode(
                'Spoiler (L)',
                *blend_two_parameters(spoiler_l6, spoiler_l7))
            spoiler_R = DerivedParameterNode(
                'Spoiler (R)',
                *blend_two_parameters(spoiler_r6, spoiler_r7))
            self.merge_spoiler(spoiler_L, spoiler_R)
        else:
            raise DataFrameError(self.name, family_name)


class SpeedbrakeHandle(DerivedParameterNode):
    '''
    '''

    units = ut.DEGREE

    @classmethod
    def can_operate(cls, available):
        return any_of((
            'Speedbrake Handle (L)',
            'Speedbrake Handle (R)',
            'Speedbrake Handle (C)',
            'Speedbrake Handle (1)',
            'Speedbrake Handle (2)',
            'Speedbrake Handle (3)',
            'Speedbrake Handle (4)',
        ), available)

    def derive(self,
               sbh_l=P('Speedbrake Handle (L)'),
               sbh_r=P('Speedbrake Handle (R)'),
               sbh_c=P('Speedbrake Handle (C)'),
               sbh_1=P('Speedbrake Handle (1)'),
               sbh_2=P('Speedbrake Handle (2)'),
               sbh_3=P('Speedbrake Handle (3)'),
               sbh_4=P('Speedbrake Handle (4)')):

        available = [par for par in [sbh_l, sbh_r, sbh_c, sbh_1, sbh_2, sbh_3, sbh_4] if par]
        if len(available) > 1:
            self.array = blend_parameters(
                available, self.offset, self.frequency)
        elif len(available) == 1:
            self.array = available[0].array


class Stabilizer(DerivedParameterNode):
    '''
    Combination of multi-part stabilizer elements.

    Three sensors measure the input shaft angle, converted here for the 777 surface.

    See D247W018-9 Page 2677
    '''

    units = ut.DEGREE

    def derive(self,
               src_1=P('Stabilizer (1)'),
               src_2=P('Stabilizer (2)'),
               src_3=P('Stabilizer (3)'),
               frame = A('Frame'),
               ):

        frame_name = frame.value if frame else ''

        if frame_name == '777':
            sources = [src_1, src_2, src_3]
            self.offset = 0.0
            self.frequency = src_1.frequency
            shaft_angle = blend_parameters(sources, offset=self.offset,
                                           frequency=self.frequency)
            self.array = 0.0503 * shaft_angle - 3.4629
        else:
            raise ValueError('Stabilizer called but not for 777 frame.')


class ApproachRange(DerivedParameterNode):
    '''
    This is the range to the touchdown point for both ILS and visual
    approaches including go-arounds. The reference point is the ILS Localizer
    antenna where the runway is so equipped, or the end of the runway where
    no ILS is available.

    The array is masked where no data has been computed, and provides
    measurements in metres from the reference point where the aircraft is on
    an approach.

    A simpler function is provided for helicopter operations as they may
    not - in fact normally do not - have a runway to land on.
    '''

    units = ut.METER

    @classmethod
    def can_operate(cls, available):
        return all_of(('Airspeed True',
                       'Altitude AAL',
                       'Approach Information'), available) and \
               any_of(('Heading True',
                       'Track True',
                       'Track',
                       'Heading'), available)

    def derive(self, gspd=P('Groundspeed'),
               glide=P('ILS Glideslope'),
               trk_mag=P('Track'),
               trk_true=P('Track True'),
               hdg_mag=P('Heading'),
               hdg_true=P('Heading True'),
               tas=P('Airspeed True'),
               alt_aal=P('Altitude AAL'),
               approaches=App('Approach Information'),
               ):
        app_range = np_ma_masked_zeros_like(alt_aal.array)

        for approach in approaches:
            # We are going to reference the approach to a runway touchdown
            # point. Without that it's pretty meaningless, so give up now.
            runway = approach.landing_runway
            if not runway:
                continue

            # Retrieve the approach slice
            this_app_slice = slices_int(approach.slice)

            # Let's use the best available information for this approach
            if trk_true and np.ma.count(trk_true.array[this_app_slice]):
                hdg = trk_true
                magnetic = False
            elif trk_mag and np.ma.count(trk_mag.array[this_app_slice]):
                hdg = trk_mag
                magnetic = True
            elif hdg_true and np.ma.count(hdg_true.array[this_app_slice]):
                hdg = hdg_true
                magnetic = False
            else:
                hdg = hdg_mag
                magnetic = True

            kwargs = {'runway': runway}

            if magnetic:
                try:
                    # If magnetic heading is being used get magnetic heading
                    # of runway
                    kwargs = {'heading': runway['magnetic_heading']}
                except KeyError:
                    # If magnetic heading is not know for runway fallback to
                    # true heading
                    pass

            # What is the heading with respect to the runway centreline for this approach?
            off_cl = runway_deviation(hdg.array[this_app_slice], **kwargs)
            off_cl = np.ma.filled(off_cl, fill_value=0.0)

            # Use recorded groundspeed where available, otherwise
            # estimate range using true airspeed. This is because there
            # are aircraft which record ILS but not groundspeed data. In
            # either case the speed is referenced to the runway heading
            # in case of large deviations on the approach or runway.
            if gspd:
                speed = gspd.array[this_app_slice] * \
                    np.cos(np.radians(off_cl))
                freq = gspd.frequency

            if not gspd or not np.ma.count(speed):
                speed = tas.array[this_app_slice] * \
                    np.cos(np.radians(off_cl))
                freq = tas.frequency

            # Estimate range by integrating back from zero at the end of the
            # phase to high range values at the start of the phase.
            spd_repaired = repair_mask(speed, repair_duration=None,
                                       extrapolate=True)
            app_range[this_app_slice] = integrate(spd_repaired, freq,
                                                  scale=ut.multiplier(ut.KT, ut.METER_S),
                                                  extend=True,
                                                  direction='reverse')

            _, app_slices = slices_between(alt_aal.array[this_app_slice],
                                           100, 500)
            # Computed locally, so app_slices do not need rescaling.
            if len(app_slices) != 1:
                self.info(
                    'Altitude AAL is not between 100-500 ft during an '
                    'approach slice. %s will not be calculated for this '
                    'section.', self.name)
                app_range[this_app_slice] = np_ma_masked_zeros_like(app_range[this_app_slice])
                continue

            # reg_slice is the slice of data over which we will apply a
            # regression process to identify the touchdown point from the
            # height and distance arrays.
            reg_slice = shift_slice(app_slices[0], this_app_slice.start)

            gs_est = approach.gs_est
            # Check we have enough valid glideslope data for the regression slice.
            if gs_est and np.ma.count(glide.array[reg_slice])>10:
                # Compute best fit glidepath. The term (1-0.13 x glideslope
                # deviation) caters for the aircraft deviating from the
                # planned flightpath. 1 dot low is about 7% of a 3 degree
                # glidepath. Not precise, but adequate accuracy for the small
                # error we are correcting for here, and empyrically checked.
                corr, slope, offset = coreg(app_range[reg_slice],
                    alt_aal.array[reg_slice] * (1 - 0.13 * glide.array[reg_slice]))
                # This should correlate very well, and any drop in this is a
                # sign of problems elsewhere.
                if corr < 0.995:
                    self.warning('Low convergence in computing ILS '
                                 'glideslope offset.')

                # We can be sure there is a glideslope antenna because we
                # captured the glidepath.
                try:
                    # Reference to the localizer as it is an ILS approach.
                    extend = runway_distances(runway)[1]  # gs_2_loc
                except (KeyError, TypeError):
                    # If ILS antennae coordinates not known, substitute the
                    # touchdown point 1000ft from start of runway
                    extend = runway_length(runway) - ut.convert(1000, ut.FT, ut.METER)

            else:
                # Just work off the height data assuming the pilot was aiming
                # to touchdown close to the glideslope antenna (for a visual
                # approach to an ILS-equipped runway) or at the touchdown
                # zone if no ILS glidepath is installed.
                corr, slope, offset = coreg(app_range[reg_slice],
                                            alt_aal.array[reg_slice])
                # This should still correlate pretty well, though not quite
                # as well as for a directed approach.
                if (corr or 0) < 0.990:
                    self.warning('Low convergence in computing visual '
                                 'approach path offset.')

                # If we have a glideslope antenna position, use this as the pilot will normally land abeam the antenna.
                try:
                    # Reference to the end of the runway as it is treated as a visual approach later on.
                    start_2_loc, gs_2_loc, end_2_loc, pgs_lat, pgs_lon = \
                        runway_distances(runway)
                    extend = gs_2_loc - end_2_loc
                except (KeyError, TypeError):
                    # If no ILS antennae, put the touchdown point 1000ft from start of runway
                    extend = runway_length(runway) - ut.convert(1000, ut.FT, ut.METER)


            # This plot code allows the actual flightpath and regression line
            # to be viewed in case of concern about the performance of the
            # algorithm.
            # x-reference set to 0=g/s position or aiming point.
            # blue = Altitude AAL
            # red = corrected for glideslope deviations
            # black = fitted slope.
            '''
            from analysis_engine.plot_flight import plot_parameter
            import matplotlib.pyplot as plt
            x1=app_range[gs_est.start:this_app_slice.stop] - offset
            y1=alt_aal.array[gs_est.start:this_app_slice.stop]
            x2=app_range[gs_est] - offset
            #
            y2=alt_aal.array[gs_est] * (1-0.13*glide.array[gs_est])
            xnew = np.linspace(np.min(x2),np.max(x2),num=2)
            ynew = (xnew)/slope
            plt.plot(x1,y1,'b-',x2,y2,'r-',xnew,ynew,'k-')
            plt.show()
            '''


            # Shift the values in this approach so that the range = 0 at
            # 0ft on the projected ILS or approach slope.
            app_range[this_app_slice] += extend - (offset or 0)

        self.array = app_range


##############################################################################


class VOR1Frequency(DerivedParameterNode):
    '''
    Extraction of VOR tuned frequencies from receiver (1).
    '''

    name = 'VOR (1) Frequency'
    units = ut.MHZ

    def derive(self, f=P('ILS-VOR (1) Frequency')):
        self.array = filter_vor_ils_frequencies(f.array, 'VOR')


class VOR2Frequency(DerivedParameterNode):
    '''
    Extraction of VOR tuned frequencies from receiver (1).
    '''

    name = 'VOR (2) Frequency'
    units = ut.MHZ

    def derive(self, f=P('ILS-VOR (2) Frequency')):
        self.array = filter_vor_ils_frequencies(f.array, 'VOR')

class WindSpeed(DerivedParameterNode):
    '''
    Required for Embraer 135-145 Data Frame
    '''

    align = False
    units = ut.KT

    def derive(self, wind_1=P('Wind Speed (1)'), wind_2=P('Wind Speed (2)')):
        self.array, self.frequency, self.offset = \
            blend_two_parameters(wind_1, wind_2)


class WindDirection(DerivedParameterNode):
    '''
    Recorded wind direction is always True.

    Either combines two separate Wind Direction parameters.
    The Embraer 135-145 data frame includes two sources.
    '''

    align = False
    units = ut.DEGREE

    @classmethod
    def can_operate(cls, available):
        return (('Wind Direction (1)' in available or
                 'Wind Direction (2)' in available))

    def derive(self, wind_1=P('Wind Direction (1)'),
               wind_2=P('Wind Direction (2)')):

        if wind_1 or wind_2:
            self.array, self.frequency, self.offset = \
                blend_two_parameters(wind_1, wind_2)


class WindDirectionTrue(DerivedParameterNode):
    '''
    This is a copy of the above parameter - Wind Direction.
    We need to keep that for now as some data exports use Wind Direction True.

    Previously this parameter was Wind Direction + magnetic variation, and was
    created in assumption that Wind Direction was magnetic, not true, which has
    been proven to be incorrect.
    '''

    align = False
    units = ut.DEGREE

    def derive(self, wind_dir=P('Wind Direction'),):

        self.array = wind_dir.array


class WindDirectionMagnetic(DerivedParameterNode):
    '''
    Compensates for magnetic variation, which will have been computed
    previously.
    '''

    units = ut.DEGREE

    @classmethod
    def can_operate(cls, available):
        return 'Wind Direction' in available and \
               any_of(('Magnetic Variation From Runway', 'Magnetic Variation'),
                      available)

    def derive(self, wind=P('Wind Direction'),
               rwy_var=P('Magnetic Variation From Runway'),
               mag_var=P('Magnetic Variation')):
        var = mag_var.array if mag_var and np.ma.count(mag_var.array) else rwy_var.array
        self.array = (wind.array - var) % 360.0


class WheelSpeedLeft(DerivedParameterNode):
    '''
    Merge the various recorded wheel speed signals from the left hand bogie.
    '''

    name = 'Wheel Speed (L)'
    align = False
    units = ut.METER_S

    @classmethod
    def can_operate(cls, available):
        return 'Wheel Speed (L) (1)' in available

    def derive(self, ws_1=P('Wheel Speed (L) (1)'), ws_2=P('Wheel Speed (L) (2)'),
               ws_3=P('Wheel Speed (L) (3)'), ws_4=P('Wheel Speed (L) (4)')):
        sources = [ws_1, ws_2, ws_3, ws_4]
        self.offset = 0.0
        self.frequency = 4.0
        self.array = blend_parameters(sources, self.offset, self.frequency)


class WheelSpeedRight(DerivedParameterNode):
    '''
    Merge the various recorded wheel speed signals from the right hand bogie.
    '''

    name = 'Wheel Speed (R)'
    align = False
    units = ut.METER_S

    @classmethod
    def can_operate(cls, available):
        return 'Wheel Speed (R) (1)' in available

    def derive(self, ws_1=P('Wheel Speed (R) (1)'), ws_2=P('Wheel Speed (R) (2)'),
               ws_3=P('Wheel Speed (R) (3)'), ws_4=P('Wheel Speed (R) (4)')):
        sources = [ws_1, ws_2, ws_3, ws_4]
        self.offset = 0.0
        self.frequency = 4.0
        self.array = blend_parameters(sources, self.offset, self.frequency)


class AirspeedSelectedForApproaches(DerivedParameterNode):
    '''
    Use Airspeed Selected if frequency >= 0.25, otherwise upsample to 1Hz using
    next sampled value.
    '''
    units = ut.KT

    def derive(self, aspd=P('Airspeed Selected'), fast=S('Fast')):
        if aspd.frequency >= 0.25:
            self.array = aspd.array
            return

        rep = 1 // aspd.frequency
        array = repair_mask(mask_outside_slices(aspd.array, fast.get_slices()), method='fill_start', repair_duration=None)
        array = array.repeat(rep)
        if aspd.offset >= 1:
            # Compensate for the offset of the source parameter to align the
            # value steps with the recorded ones
            offset = int(aspd.offset)
            array = np.ma.concatenate(
                (np_ma_masked_zeros(offset), array[:-offset]))
        self.array = np.ma.concatenate([array[int(rep - 1):], array[-int((rep - 1)):]])
        self.frequency = 1
        self.offset = 0


class AirspeedSelected(DerivedParameterNode):
    '''
    Merge the various recorded Airspeed Selected signals.
    '''

    name = 'Airspeed Selected'
    align = False
    units = ut.KT

    @classmethod
    def can_operate(cls, available):
        return any_of(cls.get_dependency_names(), available)

    def derive(self, as_l=P('Airspeed Selected (L)'),
               as_r=P('Airspeed Selected (R)'),
               as_mcp=P('Airspeed Selected (MCP)'),
               as_1=P('Airspeed Selected (1)'),
               as_2=P('Airspeed Selected (2)'),
               as_3=P('Airspeed Selected (3)'),
               as_4=P('Airspeed Selected (4)')):
        sources = [as_l, as_r, as_mcp, as_1, as_2, as_3, as_4]
        sources = [s for s in sources if s is not None]
        # Constrict number of sources to be a power of 2 for an even alignable
        # frequency.
        sources = sources[:power_floor(len(sources))]
        self.offset = 0.0
        self.frequency = len(sources) * sources[0].frequency
        self.array = blend_parameters(sources, self.offset, self.frequency)


class WheelSpeed(DerivedParameterNode):
    '''
    Merge Left and Right wheel speeds.
    '''
    # Q: Should wheel speed Centre (C) be merged too?
    align = False
    units = ut.METER_S

    def derive(self, ws_l=P('Wheel Speed (L)'), ws_r=P('Wheel Speed (R)')):
        self.array, self.frequency, self.offset = \
            blend_two_parameters(ws_l, ws_r)


class Track(DerivedParameterNode):
    '''
    Magnetic Track Heading of the Aircraft by adding Drift from track to the
    aircraft Heading.

    Range 0 to 360
    '''

    units = ut.DEGREE

    def derive(self, heading=P('Heading'), drift=P('Drift')):
        self.array = (heading.array + drift.array) % 360.0


class TrackTrue(DerivedParameterNode):
    '''
    True Track Heading of the Aircraft by adding Drift from track to the
    aircraft's True Heading.

    Range 0 to 360
    '''

    units = ut.DEGREE

    def derive(self, heading=P('Heading True'), drift=P('Drift')):
        #Note: drift is to the right of heading, so: Track = Heading + Drift
        self.array = (heading.array + drift.array) % 360.0

class TrackContinuous(DerivedParameterNode):
    '''
    Magnetic Track Heading of the Aircraft by adding Drift from track to the
    aircraft Heading.

    Range is Continuous
    '''

    units = ut.DEGREE

    def derive(self, heading=P('Heading Continuous'), drift=P('Drift')):
        self.array = heading.array + drift.array


class TrackTrueContinuous(DerivedParameterNode):
    '''
    True Track Heading of the Aircraft by adding Drift from track to the
    aircraft's True Heading.

    Range is Continuous
    '''

    units = ut.DEGREE

    def derive(self, heading=P('Heading True Continuous'), drift=P('Drift')):
        #Note: drift is to the right of heading, so: Track = Heading + Drift
        self.array = heading.array + drift.array


class TrackDeviationFromRunway(DerivedParameterNode):
    '''
    Difference from the aircraft's Track angle and that of the Runway
    centreline. Measured during Takeoff and Approach phases.

    Based on Track True angle in preference to Track (magnetic) angle in
    order to avoid complications with magnetic deviation values recorded at
    airports. The deviation from runway centre line would be the same whether
    the calculation is based on Magnetic or True measurements.

    This parameter uses continous versions of Track and Track True as the input
    but returns a range from 0 to 360
    '''

    # force offset for approach slice start consistency
    align_frequency = 1
    align_offset = 0
    units = ut.DEGREE

    @classmethod
    def can_operate(cls, available):
        return any_of(('Approach Information', 'FDR Takeoff Runway'), available) \
               and any_of(('Track Continuous', 'Track True Continuous'), available)

    def _track_deviation(self, array, _slice, rwy, magnetic=False):
        if magnetic:
            try:
                # If magnetic heading is being used get magnetic heading
                # of runway
                self.array[_slice] = runway_deviation(
                     array[_slice], heading=rwy['magnetic_heading'])
                return
            except KeyError:
                # If magnetic heading is not known for runway fallback to
                # true heading
                self.warning('Runway magnetic heading not available; using True heading. Note: not accounting for magnetic variation!')
                pass
        try:
            self.array[_slice] = runway_deviation(array[_slice], runway=rwy)
        except ValueError:
            # could not determine runway information
            return

    def derive(self, track_true=P('Track True Continuous'),
               track_mag=P('Track Continuous'),
               takeoff=S('Takeoff Roll Or Rejected Takeoff'),
               to_rwy=A('FDR Takeoff Runway'),
               apps=App('Approach Information')):

        if track_true:
            magnetic = False
            track = track_true
        else:
            magnetic = True
            track = track_mag

        self.array = np_ma_masked_zeros_like(track.array)
        to_stop = None
        if to_rwy:
            # extend takeoff slice for 5 minutes after
            to_stop = takeoff[0].slice.stop+300
            _slice = slice(takeoff[0].slice.start, to_stop)
            self._track_deviation(track.array, _slice, to_rwy.value, magnetic)
        if apps:
            for app in apps:
                if app.type=='LANDING':
                    runway = app.landing_runway
                else:
                    runway = app.approach_runway
                if not runway:
                    self.warning("Cannot calculate TrackDeviationFromRunway for "
                                 "approach as there is no runway.")
                    continue
                # extend approach slice up to 15 minutes earlier (or to takeoff)
                # limit to previous approach stop
                prev_app = apps.get_previous(app.slice.start, use='start')
                prev_app_idx = prev_app.slice.stop if prev_app else 0
                idxs = [i for i in [to_stop, app.slice.start-900, prev_app_idx] if i]
                app_start = max(idxs) if idxs else None
                _slice = slice(app_start, app.slice.stop)
                self._track_deviation(track.array, _slice, runway, magnetic)


##############################################################################
# Velocity Speeds


########################################
# Takeoff Safety Speed (V2)


##class V2(DerivedParameterNode):
    ##'''
    ##Takeoff Safety Speed (V2) can be derived for different aircraft.

    ##If the value is provided in an achieved flight record (AFR), we use this in
    ##preference. This allows us to cater for operators that use improved
    ##performance tables so that they can provide the values that they used.

    ##For Airbus aircraft, if auto speed control is enabled, we can use the
    ##primary flight display selected speed value from the start of the takeoff
    ##run.

    ##Some other aircraft types record multiple parameters in the same location
    ##within data frames. We need to select only the data that we are interested
    ##in, i.e. the V2 values.

    ##The value is restricted to the range from the start of takeoff acceleration
    ##to the end of the initial climb flight phase.

    ##Reference was made to the following documentation to assist with the
    ##development of this algorithm:

    ##- A320 Flight Profile Specification
    ##- A321 Flight Profile Specification
    ##'''

    ##units = ut.KT

    ##@classmethod
    ##def can_operate(cls, available, afr_v2=A('AFR V2'),
                    ##manufacturer=A('Manufacturer')):

        ##afr = all_of((
            ##'Airspeed',
            ##'AFR V2',
            ##'Liftoff',
            ##'Climb Start',
        ##), available) and afr_v2 and afr_v2.value >= AIRSPEED_THRESHOLD

        ##airbus = all_of((
            ##'Airspeed',
            ##'Airspeed Selected',
            ##'Speed Control',
            ##'Liftoff',
            ##'Climb Start',
            ##'Manufacturer',
        ##), available) and manufacturer and manufacturer.value == 'Airbus'

        ##embraer = all_of((
            ##'Airspeed',
            ##'V2-Vac',
            ##'Liftoff',
            ##'Climb Start',
        ##), available)

        ##return afr or airbus or embraer

    ##def derive(self,
               ##airspeed=P('Airspeed'),
               ##v2_vac=A('V2-Vac'),
               ##spd_sel=P('Airspeed Selected'),
               ##spd_ctl=P('Speed Control'),
               ##afr_v2=A('AFR V2'),
               ##liftoffs=KTI('Liftoff'),
               ##climb_starts=KTI('Climb Start'),
               ##manufacturer=A('Manufacturer')):

        ### Prepare a zeroed, masked array based on the airspeed:
        ##self.array = np_ma_masked_zeros_like(airspeed.array, np.int)

        ### Determine interesting sections of flight which we want to use for V2.
        ### Due to issues with how data is recorded, use five superframes before
        ### liftoff until the start of the climb:
        ##starts = deepcopy(liftoffs)
        ##for start in starts:
            ##start.index = max(start.index - 5 * 64 * self.hz, 0)
        ##phases = slices_from_ktis(starts, climb_starts)

        ### 1. Use value provided in achieved flight record (if available):
        ##if afr_v2 and afr_v2.value >= AIRSPEED_THRESHOLD:
            ##for phase in phases:
                ##self.array[phase] = round(afr_v2.value)
            ##return

        ### 2. Derive parameter for Embraer 170/190:
        ##if v2_vac:
            ##for phase in phases:
                ##value = most_common_value(v2_vac.array[phase].astype(np.int))
                ##if value is not None:
                    ##self.array[phase] = value
            ##return

        ### 3. Derive parameter for Airbus:
        ##if manufacturer and manufacturer.value == 'Airbus':
            ##spd_sel.array[spd_ctl.array == 'Manual'] = np.ma.masked
            ##for phase in phases:
                ##value = most_common_value(spd_sel.array[phase].astype(np.int))
                ##if value is not None:
                    ##self.array[phase] = value
            ##return


class V2Lookup(DerivedParameterNode):
    '''
    Takeoff Safety Speed (V2) can be derived for different aircraft.

    In cases where values cannot be derived solely from recorded parameters, we
    can make use of a look-up table to determine values for velocity speeds.

    For V2, looking up a value requires the weight and flap (lever detents)
    at liftoff.

    Flap is used as the first dependency to avoid interpolation of flap detents
    when flap is recorded at a lower frequency than airspeed.
    '''

    units = ut.KT

    @classmethod
    def can_operate(cls, available,
                    model=A('Model'), series=A('Series'), family=A('Family'),
                    engine_series=A('Engine Series'), engine_type=A('Engine Type')):

        core = all_of((
            'Airspeed',
            'Liftoff',
            'Climb Start',
            'Model',
            'Series',
            'Family',
            'Engine Type',
            'Engine Series',
        ), available)

        flap = any_of((
            'Flap Lever',
            'Flap Lever (Synthetic)',
        ), available)

        attrs = (model, series, family, engine_type, engine_series)
        return core and flap and lookup_table(cls, 'v2', *attrs)

    def derive(self,
               flap_lever=M('Flap Lever'),
               flap_synth=M('Flap Lever (Synthetic)'),
               airspeed=P('Airspeed'),
               weight_liftoffs=KPV('Gross Weight At Liftoff'),
               liftoffs=KTI('Liftoff'),
               climb_starts=KTI('Climb Start'),
               model=A('Model'),
               series=A('Series'),
               family=A('Family'),
               engine_type=A('Engine Type'),
               engine_series=A('Engine Series')):

        # Prepare a zeroed, masked array based on the airspeed:
        self.array = np_ma_masked_zeros_like(airspeed.array, np.int)

        # Determine interesting sections of flight which we want to use for V2.
        # Due to issues with how data is recorded, use five superframes before
        # liftoff until the start of the climb:
        starts = deepcopy(liftoffs)
        for start in starts:
            start.index = max(start.index - 5 * 64 * self.hz, 0)
        phases = slices_from_ktis(starts, climb_starts)

        # Initialise the velocity speed lookup table:
        attrs = (model, series, family, engine_type, engine_series)
        table = lookup_table(self, 'v2', *attrs)

        for phase in phases:

            if weight_liftoffs:
                weight_liftoff = weight_liftoffs.get_first(within_slice=phase)
                index, weight = weight_liftoff.index, weight_liftoff.value
            else:
                index, weight = liftoffs.get_first(within_slice=phase).index, None

            if index is None:
                continue

            detent = (flap_lever or flap_synth).array[int(index)]

            try:
                self.array[slices_int(phase)] = table.v2(detent, weight)
            except (KeyError, ValueError) as error:
                self.warning("Error in '%s': %s", self.name, error)
                # Where the aircraft takes off with flap settings outside the
                # documented V2 range, we need the program to continue without
                # raising an exception, so that the incorrect flap at takeoff
                # can be detected.
                continue


########################################
# Reference Speed (Vref)


class Vref(DerivedParameterNode):
    '''
    Reference Speed (Vref) can be derived for different aircraft.

    If the value is provided in an achieved flight record (AFR), we use this in
    preference. This allows us to cater for operators that use improved
    performance tables so that they can provide the values that they used.

    Some other aircraft types record multiple parameters in the same location
    within data frames. We need to select only the data that we are interested
    in, i.e. the Vref values.

    The value is restricted to the approach and landing phases which includes
    all approaches that result in landings and go-arounds.
    '''

    units = ut.KT

    @classmethod
    def can_operate(cls, available, afr_vref=A('AFR Vref')):

        afr = all_of((
            'Airspeed',
            'AFR Vref',
            'Approach And Landing',
        ), available) and afr_vref and afr_vref.value >= AIRSPEED_THRESHOLD

        embraer = all_of((
            'Airspeed',
            'V1-Vref',
            'Approach And Landing',
        ), available)

        return afr or embraer

    def derive(self,
               airspeed=P('Airspeed'),
               v1_vref=P('V1-Vref'),
               afr_vref=A('AFR Vref'),
               approaches=S('Approach And Landing')):

        # Prepare a zeroed, masked array based on the airspeed:
        self.array = np_ma_masked_zeros_like(airspeed.array, np.int)

        # 1. Use value provided in achieved flight record (if available):
        if afr_vref and afr_vref.value >= AIRSPEED_THRESHOLD:
            for approach in approaches:
                self.array[slices_int(approach.slice)] = round(afr_vref.value)
            return

        # 2. Derive parameter for Embraer 170/190:
        if v1_vref:
            for approach in approaches:
                value = most_common_value(v1_vref.array[slices_int(approach.slice)].astype(np.int))
                if value is not None:
                    self.array[slices_int(approach.slice)] = value
            return


class VrefLookup(DerivedParameterNode):
    '''
    Reference Speed (Vref) can be derived for different aircraft.

    In cases where values cannot be derived solely from recorded parameters, we
    can make use of a look-up table to determine values for velocity speeds.

    For Vref, looking up a value requires the weight and flap (lever detents)
    at touchdown or the lowest point in a go-around.

    Flap is used as the first dependency to avoid interpolation of flap detents
    when flap is recorded at a lower frequency than airspeed.
    '''

    units = ut.KT

    @classmethod
    def can_operate(cls, available,
                    model=A('Model'), series=A('Series'), family=A('Family'),
                    engine_type=A('Engine Type'), engine_series=A('Engine Series')):

        core = all_of((
            'Airspeed',
            'Approach And Landing',
            'Model',
            'Series',
            'Family',
            'Engine Type',
            'Engine Series',
        ), available)

        flap = any_of((
            'Flap Lever',
            'Flap Lever (Synthetic)',
        ), available)

        weight = any_of((
            'Gross Weight Smoothed',
            'Touchdown',
        ), available)

        attrs = (model, series, family, engine_type, engine_series)
        return core and flap and weight and lookup_table(cls, 'vref', *attrs)

    def derive(self,
               flap_lever=M('Flap Lever'),
               flap_synth=M('Flap Lever (Synthetic)'),
               air_spd=P('Airspeed'),
               gw=P('Gross Weight Smoothed'),
               approaches=S('Approach And Landing'),
               touchdowns=KTI('Touchdown'),
               model=A('Model'),
               series=A('Series'),
               family=A('Family'),
               engine_type=A('Engine Type'),
               engine_series=A('Engine Series')):

        # Prepare a zeroed, masked array based on the airspeed:
        self.array = np_ma_masked_zeros_like(air_spd.array, np.int)

        # Initialise the velocity speed lookup table:
        attrs = (model, series, family, engine_type, engine_series)
        table = lookup_table(self, 'vref', *attrs)

        # If we have gross weight, repair gaps up to 2 superframes in length:
        if gw is not None:
            try:
                # TODO: Things to consider related to gross weight:
                #       - Does smoothed gross weight need to be repaired?
                repaired_gw = repair_mask(gw.array, repair_duration=130,
                                          extrapolate=True)
            except ValueError:
                self.warning("'%s' will be fully masked because '%s' array "
                             "could not be repaired.", self.name, gw.name)
                return

        # Determine the maximum detent in advance to avoid multiple lookups:
        parameter = flap_lever or flap_synth
        max_detent = max(table.vref_detents, key=lambda x: parameter.state.get(x, -1))

        for approach in approaches:
            phase = slices_int(approach.slice)
            # Select the maximum flap detent during the phase:
            index, detent = max_value(parameter.array, phase)
            # Allow no gross weight for aircraft which use a fixed vspeed:
            weight = repaired_gw[int(index)] if index and gw is not None else None

            if touchdowns.get(within_slice=phase) or detent in table.vref_detents:
                # We either touched down, so use the touchdown flap lever
                # detent, or we had reached a maximum flap lever detent during
                # the approach which is in the vref table.
                pass
            else:
                # Not the final landing and max detent not in vspeed table,
                # so use the maximum detent possible as a reference.
                self.info("No touchdown in this approach and maximum "
                          "%s '%s' not in lookup table. Using max "
                          "possible detent '%s' as reference.",
                          parameter.name, detent, max_detent)
                detent = max_detent

            try:
                self.array[phase] = table.vref(detent, weight)
            except (KeyError, ValueError) as error:
                self.warning("Error in '%s': %s", self.name, error)
                # Where the aircraft takes off with flap settings outside the
                # documented vref range, we need the program to continue without
                # raising an exception, so that the incorrect flap at landing
                # can be detected.
                continue


########################################
# Approach Speed (Vapp)


class Vapp(DerivedParameterNode):
    '''
    Approach Speed (Vapp) can be derived for different aircraft.

    If the value is provided in an achieved flight record (AFR), we use this in
    preference. This allows us to cater for operators that use improved
    performance tables so that they can provide the values that they used.

    Some other aircraft types record multiple parameters in the same location
    within data frames. We need to select only the data that we are interested
    in, i.e. the Vapp values.

    The value is restricted to the approach and landing phases which includes
    all approaches that result in landings and go-arounds.
    '''

    units = ut.KT

    @classmethod
    def can_operate(cls, available, afr_vapp=A('AFR Vapp')):

        afr = all_of((
            'Airspeed',
            'AFR Vapp',
            'Approach And Landing',
        ), available) and afr_vapp and afr_vapp.value >= AIRSPEED_THRESHOLD

        embraer = all_of((
            'Airspeed',
            'VR-Vapp',
            'Approach And Landing',
        ), available)

        return afr or embraer

    def derive(self,
               airspeed=P('Airspeed'),
               vr_vapp=A('VR-Vapp'),
               afr_vapp=A('AFR Vapp'),
               approaches=S('Approach And Landing')):

        # Prepare a zeroed, masked array based on the airspeed:
        self.array = np_ma_masked_zeros_like(airspeed.array, np.int)

        # 1. Use value provided in achieved flight record (if available):
        if afr_vapp and afr_vapp.value >= AIRSPEED_THRESHOLD:
            for approach in approaches:
                self.array[slices_int(approach.slice)] = round(afr_vapp.value)
            return

        # 2. Derive parameter for Embraer 170/190:
        if vr_vapp:
            for approach in approaches:
                value = most_common_value(vr_vapp.array[slices_int(approach.slice)].astype(np.int))
                if value is not None:
                    self.array[slices_int(approach.slice)] = value
            return


class VappLookup(DerivedParameterNode):
    '''
    Approach Speed (Vapp) can be derived for different aircraft.

    In cases where values cannot be derived solely from recorded parameters, we
    can make use of a look-up table to determine values for velocity speeds.

    For Vapp, looking up a value requires the weight and flap (lever detents)
    at touchdown or the lowest point in a go-around.

    Flap is used as the first dependency to avoid interpolation of flap detents
    when flap is recorded at a lower frequency than airspeed.
    '''

    units = ut.KT

    @classmethod
    def can_operate(cls, available,
                    model=A('Model'), series=A('Series'), family=A('Family'),
                    engine_type=A('Engine Type'), engine_series=A('Engine Series')):

        core = all_of((
            'Airspeed',
            'Approach And Landing',
            'Model',
            'Series',
            'Family',
            'Engine Type',
            'Engine Series',
        ), available)

        flap = any_of((
            'Flap Lever',
            'Flap Lever (Synthetic)',
        ), available)

        weight = any_of((
            'Gross Weight Smoothed',
            'Touchdown',
        ), available)

        attrs = (model, series, family, engine_type, engine_series)
        return core and flap and weight and lookup_table(cls, 'vapp', *attrs)

    def derive(self,
               flap_lever=M('Flap Lever'),
               flap_synth=M('Flap Lever (Synthetic)'),
               air_spd=P('Airspeed'),
               gw=P('Gross Weight Smoothed'),
               approaches=S('Approach And Landing'),
               touchdowns=KTI('Touchdown'),
               model=A('Model'),
               series=A('Series'),
               family=A('Family'),
               engine_type=A('Engine Type'),
               engine_series=A('Engine Series')):

        # Prepare a zeroed, masked array based on the airspeed:
        self.array = np_ma_masked_zeros_like(air_spd.array, np.int)

        # Initialise the velocity speed lookup table:
        attrs = (model, series, family, engine_type, engine_series)
        table = lookup_table(self, 'vapp', *attrs)

        # If we have gross weight, repair gaps up to 2 superframes in length:
        if gw is not None:
            try:
                # TODO: Things to consider related to gross weight:
                #       - Does smoothed gross weight need to be repaired?
                repaired_gw = repair_mask(gw.array, repair_duration=130,
                                          extrapolate=True)
            except ValueError:
                self.warning("'%s' will be fully masked because '%s' array "
                             "could not be repaired.", self.name, gw.name)
                return

        # Determine the maximum detent in advance to avoid multiple lookups:
        parameter = flap_lever or flap_synth
        max_detent = max(table.vapp_detents, key=lambda x: parameter.state.get(x, -1))

        for approach in approaches:
            phase = slices_int(approach.slice)
            # Select the maximum flap detent during the phase:
            index, detent = max_value(parameter.array, phase)
            # Allow no gross weight for aircraft which use a fixed vspeed:
            weight = repaired_gw[index] if gw is not None else None

            if touchdowns.get(within_slice=phase) or detent in table.vapp_detents:
                # We either touched down, so use the touchdown flap lever
                # detent, or we had reached a maximum flap lever detent during
                # the approach which is in the vapp table.
                pass
            else:
                # Not the final landing and max detent not in vspeed table,
                # so use the maximum detent possible as a reference.
                self.info("No touchdown in this approach and maximum "
                          "%s '%s' not in lookup table. Using max "
                          "possible detent '%s' as reference.",
                          parameter.name, detent, max_detent)
                detent = max_detent

            try:
                self.array[phase] = table.vapp(detent, weight)
            except (KeyError, ValueError) as error:
                self.warning("Error in '%s': %s", self.name, error)
                # Where the aircraft takes off with flap settings outside the
                # documented vapp range, we need the program to continue without
                # raising an exception, so that the incorrect flap at landing
                # can be detected.
                continue


########################################
# Lowest Selectable Speed (VLS)

class VLSLookup(DerivedParameterNode):
    '''
    Lowest Selectable Speed (VLS) can be derived for Airbus aircraft.

    In cases where values cannot be derived solely from recorded parameters, we
    can make use of a look-up table to determine values for velocity speeds.

    For VLS, looking up a value requires configuration and in some cases CG.
    '''

    name = 'VLS Lookup'
    units = ut.KT

    @classmethod
    def can_operate(cls, available,
                    model=A('Model'), series=A('Series'), family=A('Family'),
                    engine_type=A('Engine Type'), engine_series=A('Engine Series')):

        if family and not family.value in ('A319', 'A320', 'A321', 'A330', 'A340'):
            return False

        core = all_of((
            'Airspeed',
            'Approach And Landing',
            'Model',
            'Series',
            'Family',
            'Engine Type',
            'Engine Series',
            'Gross Weight Smoothed',
            'Airborne',
        ), available)

        flap = any_of((
            'Flap Lever',
            'Flap Lever (Synthetic)',
        ), available)

        attrs = (model, series, family, engine_type, engine_series)
        return core and flap and lookup_table(cls, 'vls', *attrs)

    def derive(self,
               flap_lever=M('Flap Lever'),
               flap_synth=M('Flap Lever (Synthetic)'),
               air_spd=P('Airspeed'),
               gw=P('Gross Weight Smoothed'),
               approaches=S('Approach And Landing'),
               model=A('Model'),
               series=A('Series'),
               family=A('Family'),
               engine_type=A('Engine Type'),
               engine_series=A('Engine Series'),
               center_of_gravity=P('Center Of Gravity'),
               alt_std=P('Altitude STD Smoothed'),
               airborne=S('Airborne')):

        # Prepare a zeroed, masked array based on the airspeed:
        self.array = np_ma_masked_zeros_like(air_spd.array, np.int)

        # Initialise the velocity speed lookup table:
        attrs = (model, series, family, engine_type, engine_series)
        table = lookup_table(self, 'vls', *attrs)

        # Repair gaps in Gross Weight up to 2 superframes in length:
        try:
            repaired_gw = repair_mask(gw.array, repair_duration=130,
                                      extrapolate=True)
        except ValueError:
            self.warning("'%s' will be fully masked because '%s' array "
                         "could not be repaired.", self.name, gw.name)
            return

        parameter = flap_lever or flap_synth

        for approach in approaches:
            phase = slices_int(approach.slice)
            # Find the maximum flap detent selection point during the phase:
            max_flap_selected = max_value(parameter.array, phase)
            if max_flap_selected.index:
                weight = repaired_gw[max_flap_selected.index]
            else:
                weight = None
            if center_of_gravity:
                cg = center_of_gravity.array[max_flap_selected.index]
            else:
                cg = None

            try:
                for state in (parameter.array.values_mapping[r] for r in np.ma.unique(parameter.array.raw.compressed())):
                    self.array[parameter.array == state] = table.vls(state, weight, cg)
            except (KeyError, ValueError) as error:
                self.warning("Error in '%s': %s", self.name, error)
                continue

        # Compute VLS clean
        table = lookup_table(self, 'vls_clean', *attrs)

        if table is None or alt_std is None:
            return

        # Repair gaps in Altitude STD Smoothed up to 2 superframes in length:
        try:
            repaired_alt = repair_mask(alt_std.array, repair_duration=130,
                                          extrapolate=True)
        except ValueError:
            self.warning("'%s' will be fully masked for VLS clean because "
                         "'%s' array could not be repaired.", self.name, alt_std.name)
            return

        flaps_0 = parameter.array == 'Lever 0'
        self.array[flaps_0] = table.vls_clean(repaired_gw[flaps_0], repaired_alt[flaps_0])

        # We want to mask out grounded sections of flight:
        self.array = mask_outside_slices(self.array, airborne.get_slices())



########################################
# Maximum Operating Speed (VMO)


class VMOLookup(DerivedParameterNode):
    '''
    Maximum Operating Speed (VMO) can be derived for different aircraft.

    In cases where values cannot be derived solely from recorded parameters, we
    can make use of a look-up table to determine values for velocity speeds.

    For VMO, looking up a value requires the pressure altitude.
    '''

    name = 'VMO Lookup'
    units = ut.KT

    @classmethod
    def can_operate(cls, available,
                    model=A('Model'), series=A('Series'), family=A('Family'),
                    engine_type=A('Engine Type'), engine_series=A('Engine Series')):

        core = all_of((
            'Altitude STD Smoothed',
            'Model',
            'Series',
            'Family',
            'Engine Type',
            'Engine Series',
        ), available)

        attrs = (model, series, family, engine_type, engine_series)
        return core and lookup_table(cls, 'vmo', *attrs)

    def derive(self,
               alt_std=P('Altitude STD Smoothed'),
               model=A('Model'),
               series=A('Series'),
               family=A('Family'),
               engine_type=A('Engine Type'),
               engine_series=A('Engine Series')):

        # Initialise the velocity speed lookup table:
        attrs = (model, series, family, engine_type, engine_series)
        table = lookup_table(self, 'vmo', *attrs)

        self.array = table.vmo(alt_std.array)


########################################
# Maximum Operating Mach (MMO)


class MMOLookup(DerivedParameterNode):
    '''
    Maximum Operating Mach (MMO) can be derived for different aircraft.

    In cases where values cannot be derived solely from recorded parameters, we
    can make use of a look-up table to determine values for velocity speeds.

    For MMO, looking up a value requires the pressure altitude.
    '''

    name = 'MMO Lookup'
    units = ut.MACH

    @classmethod
    def can_operate(cls, available,
                    model=A('Model'), series=A('Series'), family=A('Family'),
                    engine_type=A('Engine Type'), engine_series=A('Engine Series')):

        core = all_of((
            'Altitude STD Smoothed',
            'Model',
            'Series',
            'Family',
            'Engine Type',
            'Engine Series',
        ), available)

        attrs = (model, series, family, engine_type, engine_series)
        return core and lookup_table(cls, 'mmo', *attrs)

    def derive(self,
               alt_std=P('Altitude STD Smoothed'),
               model=A('Model'),
               series=A('Series'),
               family=A('Family'),
               engine_type=A('Engine Type'),
               engine_series=A('Engine Series')):

        # Initialise the velocity speed lookup table:
        attrs = (model, series, family, engine_type, engine_series)
        table = lookup_table(self, 'mmo', *attrs)

        self.array = table.mmo(alt_std.array)


########################################
# Minimum Airspeed


class MinimumAirspeed(DerivedParameterNode):
    '''
    Minimum airspeed at which there is suitable manoeuvrability.

    For Boeing aircraft, use the minimum manoeuvre speed or the minimum
    operating speed depending on availability.

    For Airbus aircraft, use the lowest selectable airspeed (VLS).

    - Airbus Flight Crew Operating Manual (FCOM) (For All Types)
    - Boeing Flight Crew Training Manual (FCTM) (For All Types)
    '''

    units = ut.KT

    @classmethod
    def can_operate(cls, available):

        core = all_of(('Airborne', 'Airspeed'), available)
        a = any_of((
            'FC Min Operating Speed',
            'Min Operating Speed',
            'VLS',
            'VLS Lookup',
        ), available)
        b = any_of((
            'Minimum Clean Lookup',
        ), available)
        f = any_of(('Flap Lever', 'Flap Lever (Synthetic)'), available)
        return core and (a or (b and f))

    def derive(self,
               airspeed=P('Airspeed'),
               mos_fc=P('FC Min Operating Speed'),
               mos=P('Min Operating Speed'),
               vls=P('VLS'),
               vls_lookup=P('VLS Lookup'),
               min_clean=P('Minimum Clean Lookup'),
               flap_lever=M('Flap Lever'),
               flap_synth=M('Flap Lever (Synthetic)'),
               airborne=S('Airborne')):

        # Use whatever minimum speed parameter we have available:
        parameter = first_valid_parameter(vls, vls_lookup, min_clean, mos_fc, mos)
        if not parameter:
            self.array = np_ma_masked_zeros_like(airspeed.array)
            return
        else:
            self.array = parameter.array

        # Handle where minimum manoeuvre speed is for clean configuration only:
        if parameter is min_clean:
            flap = flap_lever or flap_synth
            flaps_up = flap.array == '0'
            self.array[~flaps_up] = np.ma.masked
            self.array[flaps_up] = min_clean.array[flaps_up]

        # We want to mask out grounded sections of flight:
        self.array = mask_outside_slices(self.array, airborne.get_slices())


class MinimumCleanLookup(DerivedParameterNode):
    '''
    Minimum Clean Speed Lookup

    757/767: Vref30+80kts below FL250, Vref30+100kts above FL250
    '''
    units = ut.KT

    @classmethod
    def can_operate(cls, available, family=A('Family')):
        return family and family.value in ('B757', 'B767') and \
               all_of(cls.get_dependency_names(), available)

    def derive(self,
               air_spd=P('Airspeed'),
               gw=P('Gross Weight Smoothed'),
               airborne=S('Airborne'),
               model=A('Model'),
               series=A('Series'),
               family=A('Family'),
               engine_type=A('Engine Type'),
               engine_series=A('Engine Series'),
               alt_std=P('Altitude STD Smoothed'),
               crz=S('Cruise'),):

        # Prepare a zeroed, masked array based on the airspeed:
        self.array = np_ma_masked_zeros_like(air_spd.array, np.int)

        # Initialise the velocity speed lookup table:
        attrs = (model, series, family, engine_type, engine_series)
        table = lookup_table(self, 'vref', *attrs)

        # Determine the sections of flight to populate:
        phases = airborne.get_slices()

        # Need Vref30, so detent is pre set.
        detent = '30'

        for phase in phases:
            self.array[slices_int(phase)] = table.vref(detent, gw.array[slices_int(phase)])
            # Add 80kts to the whole array to get Vref30+80kts
            self.array[slices_int(phase)] += 80

        # above_FL250 includes S('Cruise') slices above FL247 in order to avoid
        # creating 'spikes' when the cruising altitude is FL250
        above_FL250 = slices_or(alt_std.slices_above(25000),
                                slices_and(crz.get_slices(), alt_std.slices_above(24700)))

        # Add 20kts to get Vref30+100kts above FL250
        for section in above_FL250:
            self.array[slices_int(section)] += 20


########################################
# Flap Manoeuvre Speed


class FlapManoeuvreSpeed(DerivedParameterNode):
    '''
    Flap manoeuvring speed for various flap settings.

    The flap manoeuvring speed guarantees full manoeuvre capability or at least
    a certain number of degrees of bank to stick shaker within a few thousand
    feet of the airport altitude.

    Reference was made to the following documentation to assist with the
    development of this algorithm:

    - Boeing Flight Crew Training Manual (FCTM) (For All Types)
    '''

    units = ut.KT

    @classmethod
    def can_operate(cls, available, manufacturer=A('Manufacturer'),
                    model=A('Model'), series=A('Series'), family=A('Family'),
                    engine_type=A('Engine Type'), engine_series=A('Engine Series')):

        if not manufacturer or not manufacturer.value == 'Boeing':
            return False

        try:
            at.get_fms_map(model.value, series.value, family.value)
        except KeyError:
            cls.warning("No flap manoeuvre speed tables available for '%s', "
                        "'%s', '%s'.", model.value, series.value, family.value)
            return False

        core = all_of((
            'Airspeed', 'Altitude STD Smoothed',
            'Gross Weight Smoothed', 'Model', 'Series', 'Family',
            'Engine Type', 'Engine Series',
        ), available)

        flap = any_of((
            'Flap Lever',
            'Flap Lever (Synthetic)',
        ), available)

        attrs = (model, series, family, engine_type, engine_series)
        return core and flap and lookup_table(cls, 'vref', *attrs)

    def derive(self,
               airspeed=P('Airspeed'),
               flap_lever=M('Flap Lever'),
               flap_synth=M('Flap Lever (Synthetic)'),
               gw=P('Gross Weight Smoothed'),
               vref_25=P('Vref (25)'),
               vref_30=P('Vref (30)'),
               alt_std=P('Altitude STD Smoothed'),
               model=A('Model'),
               series=A('Series'),
               family=A('Family'),
               engine_type=A('Engine Type'),
               engine_series=A('Engine Series')):

        flap = flap_lever or flap_synth

        # Prepare a zeroed, masked array based on the airspeed:
        self.array = np_ma_masked_zeros_like(airspeed.array)

        # Initialise the velocity speed lookup table:
        attrs = (model, series, family, engine_type, engine_series)
        table = lookup_table(self, 'vref', *attrs)

        # Lookup the table for recommended flap manoeuvring speeds:
        fms_table = at.get_fms_map(model.value, series.value, family.value)

        # For each flap detent calculate the flap manoeuvring speed:
        for detent, slices in slices_of_runs(flap.array):

            fms = fms_table.get(detent)
            if fms is None:
                continue  # skip to next detent as no value is defined.
            elif isinstance(fms[0], tuple):
                for weight, speed in reversed(fms):
                    condition = runs_of_ones(gw.array <= weight)
                    for s in slices_and(slices, condition):
                        self.array[s] = speed
            elif isinstance(fms[0], six.string_types):
                setting, offset = fms
                vref_recorded = locals().get('vref_%s' % setting)
                for s in slices:
                    # Use recorded vref if available else use lookup tables:
                    if vref_recorded is not None:
                        vref = vref_recorded.array[s]
                    elif gw.array[s].mask.all():
                        continue  # If the slice is all masked, skip...
                    else:
                        vref = table.vref(setting, gw.array[s])
                    self.array[s] = vref + offset
            else:
                raise TypeError('Encountered invalid table.')

        # We want to mask out sections of flight where the aircraft is not
        # airborne and where the aircraft is above 20000ft as, for the majority
        # of aircraft, flaps should not be extended above that limit.
        phases = slices_and(alt_std.slices_below(20000), alt_std.slices_above(50))
        self.array = mask_outside_slices(self.array, phases)


##############################################################################
# Relative Airspeeds


class AirspeedMinusAirspeedSelectedFor3Sec(DerivedParameterNode):
    '''
    Airspeed relative to Airspeed Selected During Approach which in case of low
    sample rate uses next sample of Airspeed Selected.
    '''

    align_frequency = 2
    align_offset = 0
    units = ut.KT

    @classmethod
    def can_operate(cls, available):
        return all_of(('Airspeed', 'Airspeed Selected For Approaches'), available)

    def derive(self, aspd=P('Airspeed'), aspd_sel=P('Airspeed Selected For Approaches')):
        self.array = second_window(aspd.array - aspd_sel.array,
                                   self.frequency, 3)


########################################
# Airspeed Minus Airspeed Selected (FMS)

class AirspeedMinusAirspeedSelectedFMS(DerivedParameterNode):
    '''
    Airspeed relative to Airspeed Selected (FMS) during approach.
    '''
    units = ut.KT
    name = 'Airspeed Minus Airspeed Selected (FMS)'

    def derive(self,
               airspeed=P('Airspeed'),
               fms=P('Airspeed Selected (FMS)'),
               approaches=S('Approach And Landing')):
        # Prepare a zored, masked array based on the airspeed:
        self.array = np_ma_masked_zeros_like(airspeed.array)

        for approach in approaches:
            phase = slices_int(approach.slice)
            self.array[phase] = airspeed.array[phase] - fms.array[phase]


class AirspeedMinusAirspeedSelectedFMSFor3Sec(DerivedParameterNode):
    '''
    Airspeed relative to Airspeed Selected (FMS) over a 3 second window.
    '''
    align_frequency = 2
    align_offset = 0
    units = ut.KT
    name = 'Airspeed Minus Airspeed Selected (FMS) For 3 Sec'

    def derive(self, speed=P('Airspeed Minus Airspeed Selected (FMS)')):
        self.array = second_window(speed.array, self.frequency, 3)


########################################
# Airspeed Minus V2


class AirspeedMinusV2(DerivedParameterNode):
    '''
    Airspeed relative to the Takeoff Safety Speed (V2).

    Values of V2 are taken from recorded or derived values if available,
    otherwise we fall back to using a value from a lookup table.

    We also check to ensure that we have some valid samples in any recorded or
    derived parameter, otherwise, again, we fall back to lookup tables. To
    avoid issues with small samples of invalid data, we check that the area of
    data we are interested in has no masked values.

    As an additional step for the V2 parameter, we repair the masked values and
    extrapolate as sometimes the recorded parameter does not extend beyond the
    period during which the aircraft is on the runway.
    '''

    units = ut.KT

    @classmethod
    def can_operate(cls, available):

        return (all_of(('Airspeed', 'Liftoff', 'Climb Start',
                        'Climb Acceleration Start', 'Grounded'), available) and
                any_of(('V2 At Liftoff', 'Airspeed Selected At Takeoff Acceleration Start',
                        'V2 Lookup At Liftoff'), available))

    def derive(self,
               airspeed=P('Airspeed'),
               v2_recorded=KPV('V2 At Liftoff'),
               airspeed_selected=KPV('Airspeed Selected At Takeoff Acceleration Start'),
               v2_lookup=KPV('V2 Lookup At Liftoff'),
               liftoffs=KTI('Liftoff'),
               climb_starts=KTI('Climb Start'),
               climb_accel_starts=KTI('Climb Acceleration Start'),
               grounded=S('Grounded')):

        # Prepare a zeroed, masked array based on the airspeed:
        self.array = np_ma_masked_zeros_like(airspeed.array)

        # Determine interesting sections of flight which we want to use for V2.
        # Due to issues with how data is recorded, use five superframes before
        # liftoff until the start of the climb:
        phases = []
        for liftoff in liftoffs:
            ground = grounded.get_previous(liftoff.index, use='start')
            search_start = max(liftoff.index - 5 * 64 * self.hz, 0)
            # Avoid touchdown at touch and go which should be relative to vref/vapp
            start_index = max(search_start, ground.slice.start + 1 if ground else 0)
            my_climb_start = climb_starts.get_next(liftoff.index)
            if my_climb_start:
                # Extend to the greatest of Climb Start or Climb Acceleration Start
                my_climb_accel_start = climb_accel_starts.get_next(liftoff.index)
                stop_index = max(my_climb_start.index, my_climb_accel_start.index if my_climb_accel_start else 0)
            else:
                continue
            phases.append((search_start, start_index, stop_index))

        v2 = v2_recorded or airspeed_selected or v2_lookup
        if not v2:
            return

        for search_start, start_index, stop_index in phases:
            my_v2 = v2.get_last(within_slice=slice(search_start, stop_index+1))
            if my_v2 is not None and my_v2.value is not None:
                phase = slices_int(start_index, stop_index+1)
                self.array[phase] = airspeed.array[phase] - my_v2.value


class AirspeedMinusV2For3Sec(DerivedParameterNode):
    '''
    Airspeed relative to the Takeoff Safety Speed (V2) over a 3 second window.

    See the derived parameter 'Airspeed Minus V2' for further details.
    '''

    align_frequency = 2
    align_offset = 0
    units = ut.KT

    def derive(self, speed=P('Airspeed Minus V2')):

        self.array = second_window(speed.array, self.frequency, 3)


########################################
# Airspeed Minus Vref


class AirspeedMinusVref(DerivedParameterNode):
    '''
    Airspeed relative to the Reference Speed (Vref).

    Values of Vref are taken from recorded or derived values if available,
    otherwise we fall back to using a value from a lookup table.

    We also check to ensure that we have some valid samples in any recorded or
    derived parameter, otherwise, again, we fall back to lookup tables. To
    avoid issues with small samples of invalid data, we check that the area of
    data we are interested in has no masked values.
    '''

    units = ut.KT

    @classmethod
    def can_operate(cls, available):

        return all_of((
            'Airspeed',
            'Approach And Landing',
        ), available) and any_of(('Vref', 'Vref Lookup'), available)

    def derive(self,
               airspeed=P('Airspeed'),
               vref_recorded=P('Vref'),
               vref_lookup=P('Vref Lookup'),
               approaches=S('Approach And Landing')):

        # Prepare a zeroed, masked array based on the airspeed:
        self.array = np_ma_masked_zeros_like(airspeed.array)

        phases = slices_int(approaches.get_slices())

        vref = first_valid_parameter(vref_recorded, vref_lookup, phases=phases)

        if vref is None:
            return

        for phase in phases:
            value = most_common_value(vref.array[phase].astype(np.int))
            if value is not None:
                self.array[phase] = airspeed.array[phase] - value


class AirspeedMinusVrefFor3Sec(DerivedParameterNode):
    '''
    Airspeed relative to the Reference Speed (Vref) over a 3 second window.

    See the derived parameter 'Airspeed Minus Vref' for further details.
    '''

    align_frequency = 2
    align_offset = 0
    units = ut.KT

    def derive(self, speed=P('Airspeed Minus Vref')):

        self.array = second_window(speed.array, self.frequency, 3)


########################################
# Airspeed Minus Vapp


class AirspeedMinusVapp(DerivedParameterNode):
    '''
    Airspeed relative to the Approach Speed (Vapp).

    Values of Vapp are taken from recorded or derived values if available,
    otherwise we fall back to using a value from a lookup table.

    We also check to ensure that we have some valid samples in any recorded or
    derived parameter, otherwise, again, we fall back to lookup tables. To
    avoid issues with small samples of invalid data, we check that the area of
    data we are interested in has no masked values.
    '''

    units = ut.KT

    @classmethod
    def can_operate(cls, available):

        return all_of((
            'Airspeed',
            'Approach And Landing',
        ), available) and any_of(('Vapp', 'Vapp Lookup'), available)

    def derive(self,
               airspeed=P('Airspeed'),
               vapp_recorded=P('Vapp'),
               vapp_lookup=P('Vapp Lookup'),
               approaches=S('Approach And Landing')):

        # Prepare a zeroed, masked array based on the airspeed:
        self.array = np_ma_masked_zeros_like(airspeed.array)

        phases = slices_int(approaches.get_slices())

        vapp = first_valid_parameter(vapp_recorded, vapp_lookup, phases=phases)

        if vapp is None:
            return

        for phase in phases:
            if vapp.name == 'Vapp':
                # we have the recorded or value provided in derived parameter
                # from AFR field, so we can use the entire array
                self.array[phase] = airspeed.array[phase] - vapp.array[phase]
            else:
                # we have the lookup parameter
                value = most_common_value(vapp.array[phase].astype(np.int))
                if value is None:
                    continue
                self.array[phase] = airspeed.array[phase] - value


class AirspeedMinusVappFor3Sec(DerivedParameterNode):
    '''
    Airspeed relative to the Approach Speed (Vapp) over a 3 second window.

    See the derived parameter 'Airspeed Minus Vapp' for further details.
    '''

    align_frequency = 2
    align_offset = 0
    units = ut.KT

    def derive(self, speed=P('Airspeed Minus Vapp')):

        self.array = second_window(speed.array, self.frequency, 3)

########################################
# Airspeed Minus VLS


class AirspeedMinusVLS(DerivedParameterNode):
    '''
    Airspeed relative to VLS.
    '''

    name = 'Airspeed Minus VLS'
    units = ut.KT

    @classmethod
    def can_operate(cls, available):

        return all_of((
            'Airspeed',
            'Approach And Landing',
        ), available) and any_of(('VLS', 'VLS Lookup'), available)

    def derive(self,
               airspeed=P('Airspeed'),
               vls_recorded=P('VLS'),
               vls_lookup=P('VLS Lookup'),
               approaches=S('Approach And Landing')):

        # Prepare a zeroed, masked array based on the airspeed:
        self.array = np_ma_masked_zeros_like(airspeed.array)

        # Determine the sections of flight where data must be valid:
        phases = slices_int(approaches.get_slices())

        # Using first_valid_parameter so that once lookup tables are introduced we'll just add it here
        vls = first_valid_parameter(vls_recorded, vls_lookup, phases=phases)

        if vls is None:
            return

        for phase in phases:
            self.array[phase] = airspeed.array[phase] - vls.array[phase]


class AirspeedMinusVLSFor3Sec(DerivedParameterNode):
    '''
    Airspeed relative to VLS over a 3 second window.

    See the derived parameter 'Airspeed Minus VLS' for further details.
    '''

    name = 'Airspeed Minus VLS For 3 Sec'
    align_frequency = 2
    align_offset = 0
    units = ut.KT

    def derive(self, speed=P('Airspeed Minus VLS')):

        self.array = second_window(speed.array, self.frequency, 3)


########################################
# Airspeed Minus Minimum Airspeed


class AirspeedMinusMinimumAirspeed(DerivedParameterNode):
    '''
    Airspeed relative to minimum airspeed.

    See the derived parameter 'Minimum Airspeed' for further details.
    '''

    units = ut.KT

    def derive(self,
               airspeed=P('Airspeed'),
               minimum_airspeed=P('Minimum Airspeed')):

        self.array = airspeed.array - minimum_airspeed.array


class AirspeedMinusMinimumAirspeedFor3Sec(DerivedParameterNode):
    '''
    Airspeed relative to minimum airspeed over a 3 second window.

    See the derived parameter 'Airspeed Minus Minimum Airspeed' for further
    details.
    '''

    align_frequency = 2
    align_offset = 0
    units = ut.KT

    def derive(self, speed=P('Airspeed Minus Minimum Airspeed')):

        self.array = second_window(speed.array, self.frequency, 3)


########################################
# Airspeed Minus Flap Manoeuvre Speed


class AirspeedMinusFlapManoeuvreSpeed(DerivedParameterNode):
    '''
    Airspeed relative to flap manoeuvre speeds.

    See the derived parameter 'Flap Manoeuvre Speed' for further details.
    '''

    units = ut.KT

    def derive(self,
               airspeed=P('Airspeed'),
               fms=P('Flap Manoeuvre Speed')):

        self.array = airspeed.array - fms.array



class AirspeedMinusFlapManoeuvreSpeedFor3Sec(DerivedParameterNode):
    '''
    Airspeed relative to flap manoeuvre speed over a 3 second window.
    '''

    align_frequency = 2
    align_offset = 0
    units = ut.KT

    def derive(self,
               airspeed=P('Airspeed'),
               fms=P('Flap Manoeuvre Speed')):

        speed = airspeed.array - fms.array

        self.array = second_window(speed, self.frequency, 3, extend_window=True)

########################################
# Airspeed Relative


class AirspeedRelative(DerivedParameterNode):
    '''
    Airspeed relative to Vref/Vapp.

    See the derived parameters 'Airspeed Minus Vref' and 'Airspeed Minus Vapp'
    for further details.
    '''

    units = ut.KT

    @classmethod
    def can_operate(cls, available):

        return any_of((
            'Airspeed Minus V2',
            'Airspeed Minus Vapp',
            'Airspeed Minus Vref',
        ), available)

    def derive(self,
               takeoff=P('Airspeed Minus V2'),
               vapp=P('Airspeed Minus Vapp'),
               vref=P('Airspeed Minus Vref')):

        approach = vapp or vref
        app_array = approach.array if approach else np_ma_masked_zeros_like(takeoff.array)

        if takeoff:
            toff_array = takeoff.array
            # We know the two areas of interest cannot overlap so we just add
            # the values, inverting the mask to provide a 0=ignore, 1=use_this
            # multiplier.
            speeds = toff_array.data*~toff_array.mask + app_array.data*~app_array.mask
            # And build this back into an array, masked only where both were
            # masked.
            combined = np.ma.array(data=speeds,
                                   mask = np.logical_and(toff_array.mask, app_array.mask))
            self.array = combined
        else:
            self.array = app_array


class AirspeedRelativeFor3Sec(DerivedParameterNode):
    '''
    Airspeed relative to Vapp/Vref over a 3 second window.

    See the derived parameter 'Airspeed Relative' for further details.
    '''

    align_frequency = 2
    align_offset = 0
    units = ut.KT

    @classmethod
    def can_operate(cls, available):

        return any_of((
            'Airspeed Minus V2 For 3 Sec',
            'Airspeed Minus Vapp For 3 Sec',
            'Airspeed Minus Vref For 3 Sec',
        ), available)

    def derive(self,
               takeoff=P('Airspeed Minus V2 For 3 Sec'),
               vapp=P('Airspeed Minus Vapp For 3 Sec'),
               vref=P('Airspeed Minus Vref For 3 Sec')):

        approach = vapp or vref
        app_array = approach.array if approach else np_ma_masked_zeros_like(takeoff.array)
        if takeoff:
            toff_array = takeoff.array
            # We know the two areas of interest cannot overlap so we just add
            # the values, inverting the mask to provide a 0=ignore, 1=use_this
            # multiplier.
            speeds = toff_array.data*~toff_array.mask + app_array.data*~app_array.mask
            # And build this back into an array, masked only where both were
            # masked.
            combined = np.ma.array(data=speeds,
                                   mask = np.logical_and(toff_array.mask, app_array.mask))
            self.array = combined
        else:
            self.array = app_array


########################################
# Aircraft Energy

class KineticEnergy(DerivedParameterNode):
    '''Caclculate the kinetic energy of Aircraft in MegaJoule'''

    units = ut.MJ

    def derive(self,airspeed=P('Airspeed True'),
               mass=P('Gross Weight Smoothed')):
        v = ut.convert(airspeed.array, ut.KT, ut.METER_S)
        # m is in kg
        self.array = (0.5 * mass.array * v ** 2 * 10 **-6) # converted to MJoule


class PotentialEnergy(DerivedParameterNode):
    '''Potential energy of Aircraft'''

    align_frequency = 1
    units = ut.MJ

    def derive(self, altitude_aal=P('Altitude AAL'),
               gross_weight_smoothed=P('Gross Weight Smoothed')):
        altitude = altitude_aal.array * ut.CONVERSION_MULTIPLIERS[ut.FT][ut.METER]
        self.array = gross_weight_smoothed.array * GRAVITY_METRIC * altitude / 10 ** 6


class AircraftEnergy(DerivedParameterNode):
    '''Total energy of Aircraft'''

    units = ut.MJ

    def derive(self, potential_energy=P('Potential Energy'),
               kinetic_energy=P('Kinetic Energy')):
        self.array = potential_energy.array + kinetic_energy.array
<|MERGE_RESOLUTION|>--- conflicted
+++ resolved
@@ -1022,20 +1022,12 @@
             if source is None:
                 continue
             # correct for overflow, aligning the fast slice to each source
-<<<<<<< HEAD
             aligned_fast = fast.get_aligned(source)
 
             source.array = overflow_correction(source.array,
                                                align(alt_std, source),
                                                fast=aligned_fast,
                                                hz=source.frequency)
-=======
-            source.array = overflow_correction(source.array,
-                                               align(alt_std, source),
-                                               fast=fast.get_aligned(source),
-                                               hz=source.frequency,
-                                               ccd=ccd.get_aligned(source))
->>>>>>> 3b675284
 
             # Some data frames reference altimeters which are optionally
             # recorded. It is impractical to maintain the LFL patching
