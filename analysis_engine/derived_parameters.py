--- conflicted
+++ resolved
@@ -2406,20 +2406,6 @@
                fuel_qty2=P('Fuel Qty (2)'),
                fuel_qty3=P('Fuel Qty (3)'),
                fuel_qty_aux=P('Fuel Qty (Aux)')):
-<<<<<<< HEAD
-        # Repair array masks to ensure that the summed values are not too
-        # small because they do not include masked values. If all the data is
-        # masked, we assume the data comes from a tank that is not installed
-        # on that aircraft, so substitute zero.
-        if fuel_qty_aux:
-            for param in filter(bool, [fuel_qty1, fuel_qty2, fuel_qty3, fuel_qty_aux]):
-                param.array = repair_mask(param.array, zero_if_masked=True)
-            stacked_params = vstack_params(fuel_qty1, fuel_qty2, fuel_qty3, fuel_qty_aux)
-        else:
-            for param in filter(bool, [fuel_qty1, fuel_qty2, fuel_qty3]):
-                param.array = repair_mask(param.array, zero_if_masked=True)
-            stacked_params = vstack_params(fuel_qty1, fuel_qty2, fuel_qty3)
-=======
         params = []
         for param in (fuel_qty1, fuel_qty2, fuel_qty3, fuel_qty_aux):
             if not param:
@@ -2441,7 +2427,6 @@
                 params.append(param)
         
         stacked_params = vstack_params(*params)
->>>>>>> 3ff88b1d
         self.array = np.ma.sum(stacked_params, axis=0)
         self.offset = offset_select('mean', params)
 
