--- conflicted
+++ resolved
@@ -3620,50 +3620,8 @@
         self.frequency = max([p.frequency for p in sources if p])
         self.array=blend_parameters(params, 
                                     offset=self.offset, 
-<<<<<<< HEAD
-                                    frequency=self.frequency)
-=======
                                     frequency=self.frequency,
                                     )
-            
-
-class ILSGlideslope(DerivedParameterNode):
-
-
-    name = "ILS Glideslope"
-    units = 'dots'
-
-    @classmethod
-    def can_operate(cls, available):
-        if 'IAN Glidepath' in available:
-            return all_of(('IAN Glidepath', 'Approach And Landing', 'Altitude AAL For Flight Phases' ), available)
-        else:
-            return 'ILS Glideslope Prepared' in available
-
-    def derive(self,
-               ils_glideslope=P('ILS Glideslope Prepared'),
-               ian_glide=P('IAN Glidepath'),
-               apps=S('Approach And Landing'),
-               alt_aal=P('Altitude AAL For Flight Phases')):
-
-        if ils_glideslope:
-            self.array = ils_glideslope.array
-        else:
-            self.array = np_ma_masked_zeros_like(ian_glide.array)
-            
-        if ian_glide:
-            for app in apps:
-                ils = scan_ils('glideslope', self.array, alt_aal.array, app.slice)
-                if ils:
-                    continue
-
-                ian = scan_ils('glideslope', ian_glide.array, alt_aal.array, app.slice)
-                if ian:
-                    self.info('Valid ILS Glideslope not avaliable for this approach, Using IAN Glidepath')
-                    self.array[app.slice] = ian_glide.array[app.slice]
-                else:
-                    continue
->>>>>>> 608088ca
 
 
 class AimingPointRange(DerivedParameterNode):
