import csv
import unittest
import numpy as np
<<<<<<< HEAD
from numpy.random import uniform

=======
import mock
>>>>>>> 70e4cc52
from math import sqrt, pi
from datetime import datetime

# A set of masked array test utilities from Pierre GF Gerard-Marchant
# http://www.java2s.com/Open-Source/Python/Math/Numerical-Python/numpy/numpy/ma/testutils.py.htm
import utilities.masked_array_testutils as ma_test

from analysis_engine.library import (align,
                                     bearings_and_distances,
                                     blend_alternate_sensors,
                                     blend_two_parameters,
                                     calculate_timebase, 
                                     create_phase_inside,
                                     create_phase_outside, 
                                     duration, 
                                     first_order_lag, 
                                     first_order_washout, 
                                     hash_array,
                                     hysteresis,
                                     ils_gs_estimate,
                                     index_at_value, 
                                     interleave,
                                     is_index_within_slice, 
                                     is_slice_within_slice,
                                     mask_inside_slices,
                                     mask_outside_slices, 
                                     max_continuous_unmasked,
                                     max_value, 
                                     max_abs_value, 
                                     min_value,
                                     peak_curvature, 
                                     peak_index, 
                                     rate_of_change, 
                                     repair_mask,
                                     runway_distances,
                                     rms_noise, 
                                     slices_above, 
                                     slices_below, 
                                     slices_between, 
                                     slices_from_to, 
                                     straighten_headings,
                                     value_at_time, 
                                     vstack_params, 
                                     InvalidDatetime)

from analysis_engine.node import P, S
from analysis_engine.library import *

class TestAlign(unittest.TestCase):
    
    def test_align_returns_same_array_if_aligned(self):
        slave = P('slave', np.ma.array(range(10)))
        master = P('master', np.ma.array(range(30)))
        aligned = align(slave, master)
        self.assertEqual(id(slave.array), id(aligned))
    
    def test_align_section_param(self):
        alt_aal = P('Altitude AAL', np.ma.arange(0, 5), frequency=1, offset=1)
        fast = S('Fast', frequency=4, offset=0.5)
        aligned = align(alt_aal, fast)
        self.assertEqual(len(aligned), 20)
        np.testing.assert_array_equal(aligned,
                                      [0, 0, 0, 0.25, 0.5, 0.75, 1, 1.25,
                                       1.5, 1.75, 2, 2.25, 2.5, 2.75, 3,
                                       3.25, 3.5, 3.75, 4, 4])
        
    def test_align_basic(self):
        class DumParam():
            def __init__(self):
                self.offset = None
                self.frequency = None
                self.array = []
                
        first = DumParam()
        first.frequency = 4
        first.offset = 0.1
        first.array = np.ma.array(range(8))
        
        second = DumParam()
        second.frequency = 4
        second.offset = 0.2
        second.array = np.ma.array(range(8))
        
        result = align(second, first) #  sounds more natural so order reversed 20/11/11
        np.testing.assert_array_equal(result.data,
                                      [0.0, 0.6, 1.6, 2.6, 3.6,
                                       4.6, 5.6, 6.6000000000000005])
        np.testing.assert_array_equal(result.mask, False)
                
    def test_align_discrete(self):
        class DumParam():
            def __init__(self):
                self.offset = None
                self.frequency = None
                self.array = []
                
        first = DumParam()
        first.frequency = 1
        first.offset = 0.0
        first.array = np.ma.array([0,0,1,1,0,1,0,1],dtype=float)
        
        second = DumParam()
        second.frequency = 1
        second.offset = 0.7
        second.array = np.ma.array([0,0,1,1,0,1,0,1],dtype=float)
        
        result = align(second, first, signaltype='Discrete') #  sounds more natural so order reversed 20/11/11
        np.testing.assert_array_equal(result.data, [0,0,0,1,1,0,1,0])
        np.testing.assert_array_equal(result.mask, False)
                        
                        
    def test_align_multi_state(self):
        class DumParam():
            def __init__(self):
                self.offset = None
                self.frequency = None
                self.array = []
                
        first = DumParam()
        first.frequency = 1
        first.offset = 0.6
        first.array = np.ma.array([11,12,13,14,15],dtype=float)
        
        second = DumParam()
        second.frequency = 1
        second.offset = 0.0
        second.array = np.ma.array([0,1,2,3,4],dtype=float)
        
        result = align(second, first, signaltype='Discrete') #  sounds more natural so order reversed 20/11/11
        np.testing.assert_array_equal(result.data, [1,2,3,4,4])
        np.testing.assert_array_equal(result.mask, False)
    
    def test_align_same_hz_delayed(self):
        # Both arrays at 1Hz, master behind slave in time
        class DumParam():
            def __init__(self):
                self.offset = None
                self.frequency = 1
                self.array = []
        master = DumParam()
        master.array = np.ma.array([0,1,2,3],dtype=float)
        # It is necessary to force the data type, as otherwise the array is cast
        # as integer and the result comes out rounded down as well.
        master.frequency = 1
        master.offset = 0.5
        slave = DumParam()
        slave.array = np.ma.array([10,11,12,13],dtype=float)
        slave.frequency = 1
        slave.offset = 0.2
        result = align(slave, master)
        np.testing.assert_array_almost_equal(result.data, [10.3,11.3,12.3,13.0])
        np.testing.assert_array_equal(result.mask, False)
        
    def test_align_same_hz_advanced(self):
        # Both arrays at 1Hz, master ahead of slave in time
        class DumParam():
            def __init__(self):
                self.offset = None
                self.frequency = 1
                self.array = []
        master = DumParam()
        master.array = np.ma.array([0,1,2,3],dtype=float)
        master.frequency = 1
        master.offset = 0.2
        slave = DumParam()
        slave.array = np.ma.array([10,11,12,13],dtype=float)
        slave.frequency = 1
        slave.offset = 0.5
        result = align(slave, master)
        np.testing.assert_array_almost_equal(result.data, [10.0,10.7,11.7,12.7])
        np.testing.assert_array_equal(result.mask, False)
        
    def test_align_increasing_hz_delayed(self):
        # Master at higher frequency than slave
        class DumParam():
            def __init__(self):
                self.offset = None
                self.frequency = 1
                self.array = []
        master = DumParam()
        master.array = np.ma.array([0,1,2,3,4,6,6,7],dtype=float)
        # It is necessary to force the data type, as otherwise the array is cast
        # as integer and the result comes out rounded down as well.
        master.frequency = 4
        master.offset = 0.15
        slave = DumParam()
        slave.array = np.ma.array([10,11,12,13],dtype=float)
        slave.frequency = 2
        slave.offset = 0.1
        result = align(slave, master)
        np.testing.assert_array_almost_equal(result.data, [10.1,10.6,11.1,11.6,
                                                           12.1,12.6,13.0,13.0])
        np.testing.assert_array_equal(result.mask, False)
        
    def test_align_increasing_hz_advanced(self):
        # Master at higher frequency than slave
        class DumParam():
            def __init__(self):
                self.offset = None
                self.frequency = 1
                self.array = []
        master = DumParam()
        master.array = np.ma.array([0,1,2,3,4,6,6,7,
                                   0,1,2,3,4,6,6,7],dtype=float)
        # It is necessary to force the data type, as otherwise the array is cast
        # as integer and the result comes out rounded down as well.
        master.frequency = 8
        master.offset = 0.1
        slave = DumParam()
        slave.array = np.ma.array([10,11,12,13],dtype=float)
        slave.frequency = 2
        slave.offset = 0.15
        result = align(slave, master)
        np.testing.assert_array_almost_equal(result.data, [10.0,10.15,10.4,10.65,
                                                           10.9,11.15,11.4,11.65,
                                                           11.9,12.15,12.4,12.65,
                                                           12.9,13.0 ,13.0,13.0 ])
        
    def test_align_mask_propogation(self):
        # Master at higher frequency than slave
        class DumParam():
            def __init__(self):
                self.offset = None
                self.frequency = 1
                self.array = []
        master = DumParam()
        master.array = np.ma.array([0,1,2,3,4,6,6,7,
                                   0,1,2,3,4,6,6,7],dtype=float)
        # It is necessary to force the data type, as otherwise the array is cast
        # as integer and the result comes out rounded down as well.
        master.frequency = 8
        master.offset = 0.1
        slave = DumParam()
        slave.array = np.ma.array([10,11,12,13],dtype=float)
        slave.array[2] = np.ma.masked
        slave.frequency = 2
        slave.offset = 0.15
        result = align(slave, master)
        answer = np.ma.array(data = [10.0,10.15,10.4,10.65,
                                     10.9,0,0,0,
                                     0,0,0,0,
                                     0,13.0,13.0,13.0],
                             mask = [False,False,False,False,
                                     False, True, True, True,
                                     True , True, True, True,
                                     True ,False,False,False])
        ma_test.assert_masked_array_approx_equal(result, answer)

    def test_align_increasing_hz_extreme(self):
        # Master at higher frequency than slave
        class DumParam():
            def __init__(self):
                self.offset = None
                self.frequency = 1
                self.array = []
        master = DumParam()
        master.array = np.ma.array([0,1,2,3,4,6,6,7,
                                   0,1,2,3,4,6,6,7],dtype=float)
        # It is necessary to force the data type, as otherwise the array is cast
        # as integer and the result comes out rounded down as well.
        master.frequency = 8
        master.offset = 0.1
        slave = DumParam()
        slave.array = np.ma.array([10,11],dtype=float)
        slave.frequency = 1
        slave.offset = 0.95
        result = align(slave, master)
        np.testing.assert_array_almost_equal(result.data,[10.0 ,10.0  ,10.0,10.0  ,
                                                          10.0 ,10.0  ,10.0,10.025,
                                                          10.15,10.275,10.4,10.525,
                                                          10.65,10.775,10.9,11.0  ])
        np.testing.assert_array_equal(result.mask, False)

    def test_align_across_frame_increasing(self):
        # Master at higher frequency than slave
        class DumParam():
            def __init__(self):
                self.offset = None
                self.frequency = 1
                self.array = []
        master = DumParam()
        master.array = np.ma.zeros(64, dtype=float)
        # It is necessary to force the data type, as otherwise the array is cast
        # as integer and the result comes out rounded down as well.
        master.frequency = 8
        master.offset = 0.1
        slave = DumParam()
        slave.array = np.ma.array([10,11],dtype=float)
        slave.frequency = 0.25
        slave.offset = 3.95
        result = align(slave, master, interval='Frame')
        # Build the correct answer...
        answer=np.ma.ones(64)*10
        answer[31] = answer[31] + 0.00625
        for i in range(31):
            answer [31+i+1] = answer[31+i] + 1/32.0
        answer[-1] = 11.0
        # ...and check the resulting array in one hit.
        ma_test.assert_masked_array_approx_equal(result, answer)
        

    def test_align_across_frame_decreasing(self):
        # Master at higher frequency than slave
        class DumParam():
            def __init__(self):
                self.offset = None
                self.frequency = 1
                self.array = []
        master = DumParam()
        master.array = np.ma.zeros(4, dtype=float)
        # It is necessary to force the data type, as otherwise the array is cast
        # as integer and the result comes out rounded down as well.
        master.frequency = 0.5
        master.offset = 1.5
        slave = DumParam()
        # Fill a two-frame sample with linear data
        slave.array = np.ma.arange(32,dtype=float)
        slave.frequency = 4
        slave.offset = 0.1
        result = align(slave, master, interval='Frame')
        # Build the correct answer...
        answer=np.ma.array([5.6,13.6,21.6,29.6])
        ma_test.assert_masked_array_approx_equal(result, answer)

    def test_align_superframe_master(self):
        class DumParam():
            def __init__(self):
                self.offset = None
                self.frequency = 1
                self.offset = 0.0
                self.array = []
        master = DumParam()
        master.array = np.ma.array([1,2])
        master.frequency = 1/64.0
        slave = DumParam()
        slave.array = np.ma.arange(128)
        slave.frequency = 1
        result = align(slave, master)
        expected = [0,64]
        np.testing.assert_array_equal(result.data,expected)

    def test_align_superframe_slave(self):
        class DumParam():
            def __init__(self):
                self.offset = None
                self.frequency = 1
                self.offset = 0.0
                self.array = []
        master = DumParam()
        master.array = np.ma.arange(64)
        master.frequency = 2
        slave = DumParam()
        slave.array = np.ma.array([1,3,6,9])
        slave.frequency = 1/8.0
        result = align(slave, master)
        expected = [1]*16+[3]*16+[6]*16+[9]*16
        np.testing.assert_array_equal(result.data,expected)

    def test_align_superframes_both(self):
        class DumParam():
            def __init__(self):
                self.offset = None
                self.frequency = 1
                self.offset = 0.0
                self.array = []
        master = DumParam()
        master.array = np.ma.arange(16)
        master.frequency = 1/8.0
        slave = DumParam()
        slave.array = np.ma.arange(4)+100
        slave.frequency = 1/32.0
        result = align(slave, master)
        expected = [100]*4+[101]*4+[102]*4+[103]*4
        np.testing.assert_array_equal(result.data,expected)


class TestBearingsAndDistances(unittest.TestCase):
    def test_known_distance(self):
        fareham = {'latitude':50.856146,'longitude':-1.183182}
        goodyear_lon = np.ma.array([-112.358214])
        goodyear_lat = np.ma.array([33.449806])
        brg,dist = bearings_and_distances(goodyear_lat, goodyear_lon, fareham)
        self.assertEqual(dist,[8481553.935041398])
        
    # With an atan(x/y) formula giving the bearings, it's easy to get this
    # wrong, as I did originally, hence the three tests for bearings ! The
    # important thing to remember is we are looking for the bearing from the
    # reference point to the array points, not the other way round.
    def test_quarter_bearings(self):
        origin = {'latitude':0.0,'longitude':0.0}
        latitudes = np.ma.array([.1,.1,-.1,-.1])
        longitudes = np.ma.array([-.1,.1,.1,-.1])
        compass = np.ma.array([-45,45,135,-135])*pi/180
        brg, dist = bearings_and_distances(latitudes, longitudes, origin)
        ma_test.assert_masked_array_approx_equal(brg, compass)

    def test_ordinal_bearings(self):
        origin = {'latitude':0.0,'longitude':0.0}
        latitudes = np.ma.array([1,0,-1,0])
        longitudes = np.ma.array([0,1,0,-1])
        compass = np.ma.array([0,90,-180,-90])*pi/180
        brg, dist = bearings_and_distances(latitudes, longitudes, origin)
        ma_test.assert_masked_array_approx_equal(brg, compass)

    def test_known_bearings(self):
        origin = {'latitude':60.280151,'longitude':5.222579}
        latitudes = np.ma.array([60.2789,60.30662494,60.289,60.28875])
        longitudes = np.ma.array([5.223,5.21370074,5.2272,5.2636])
        compass = np.ma.array([170,-9,14,67])
        brg, dist = bearings_and_distances(latitudes, longitudes, origin)
        bearings = np.int0(brg*180/pi)
        np.testing.assert_equal(compass,bearings)

    def test_mask(self):
        origin = {'latitude':0.0,'longitude':0.0}
        latitudes = np.ma.array([.1,.1,-.1,-.1])
        latitudes[0]=np.ma.masked
        longitudes = np.ma.array([-.1,.1,.1,-.1])
        longitudes[2]=np.ma.masked
        compass = np.ma.array([135,45,-45,-135])*pi/180
        compass.mask=[True,False,True,False]
        brg, dist = bearings_and_distances(latitudes, longitudes, origin)
        ma_test.assert_masked_array_approx_equal(brg, compass)
        self.assertEqual(dist[0].mask,True)
        self.assertEqual(dist[2].mask,True)


class TestLatitudesAndLongitudes(unittest.TestCase):
    def test_known_distance(self):
        fareham = {'latitude': 50.852731,'longitude': -1.185608}
        pompey_dist = np.ma.array([10662.0])
        pompey_brg = np.ma.array([2.207])
        lat,lon = latitudes_and_longitudes(pompey_brg, pompey_dist, fareham)
        self.assertAlmostEqual(lat,[50.79569723])
        self.assertAlmostEqual(lon,[-1.06358954])
        
        # TODO - Test with array and masks (for Brg/Dist also?)
        

class TestBlendAlternateSensors(unittest.TestCase):
    def test_blend_alternage_sensors_basic(self):
        array_1 = np.ma.array([0, 0, 1, 1],dtype=float)
        array_2 = np.ma.array([5, 5, 6, 6],dtype=float)
        result = blend_alternate_sensors (array_1, array_2, 'Follow')
        np.testing.assert_array_equal(result.data, [2.5,2.5,2.5,3,3.5,3.5,3.5,3.5])
        np.testing.assert_array_equal(result.mask, [False,False,False,False,
                                                   False,False,False,True])

    def test_blend_alternage_sensors_mask(self):
        array_1 = np.ma.array([0, 0, 1, 1],dtype=float)
        array_2 = np.ma.array([5, 5, 6, 6],dtype=float)
        array_1[2] = np.ma.masked
        result = blend_alternate_sensors (array_1, array_2, 'Follow')
        np.testing.assert_array_equal(result.data[0:3], [2.5,2.5,2.5])
        np.testing.assert_array_equal(result.data[6:8], [3.5,3.5])
        np.testing.assert_array_equal(result.mask, [False,False,False,
                                                    True,True,False,
                                                    False,True])

    def test_blend_alternage_sensors_reverse(self):
        array_1 = np.ma.array([0, 0, 1, 1],dtype=float)
        array_2 = np.ma.array([5, 5, 6, 6],dtype=float)
        result = blend_alternate_sensors (array_1, array_2, 'Precede')
        np.testing.assert_array_equal(result.data, [2.5,2.5,2.5,2.5,3,3.5,3.5,3.5])
        np.testing.assert_array_equal(result.mask, [True,False,False,False,
                                                    False,False,False,False])


class TestCalculateTimebase(unittest.TestCase):
    def test_calculate_timebase(self):
        # 6th second is the first valid datetime(2020,12,25,23,59,0)
        years = [None] * 6 + [2020] * 19  # 6 sec offset
        months = [None] * 5 + [12] * 20
        days = [None] * 4 + [24] * 5 + [25] * 16
        hours = [None] * 3 + [23] * 7 + [00] * 15
        mins = [None] * 2 + [59] * 10 + [01] * 13
        secs = [None] * 1 + range(55, 60) + range(19)  # 6th second in next hr
        start_dt = calculate_timebase(years, months, days, hours, mins, secs)
        
        #>>> datetime(2020,12,25,00,01,19) - timedelta(seconds=25)
        #datetime.datetime(2020, 12, 25, 0, 0, 50)
        self.assertEqual(start_dt, datetime(2020, 12, 25, 0, 0, 54))
        
    def test_no_valid_datetimes_raises_valueerror(self):
        years = [None] * 20
        months = [None] * 20
        days = [None] * 4 + [24] * 5 + [25] * 16
        hours = [None] * 3 + [23] * 7 + [00] * 15
        mins = [None] * 2 + [59] * 10 + [01] * 13
        secs = [None] * 1 + range(55, 60) + range(19)  # 6th second in next hr
        self.assertRaises(InvalidDatetime, calculate_timebase, years, months, days, hours, mins, secs)
        
        
    def test_uneven_length_arrays(self):
        "Tests that the uneven drabs at the end are ignored"
        # You should always pass in complete arrays at the moment!
        years = [None] * 1 + [2020] * 10  # uneven
        months = [None] * 5 + [12] * 20
        days = [None] * 4 + [24] * 5 + [25] * 16
        hours = [None] * 3 + [23] * 7 + [00] * 1 # uneven
        mins = [None] * 2 + [59] * 10 + [01] * 13
        secs = [None] * 1 + range(55, 60) + range(19)
        start_dt = calculate_timebase(years, months, days, hours, mins, secs)
        self.assertEqual(start_dt, datetime(2020,12,24,23,58,54))
        
    def test_no_change_in_dt_picks_it_as_start(self):
        # also tests using numpy masked arrays
        years = np.ma.array([2020] * 20)  # 6 sec offset
        months = np.ma.array([12] * 20)
        days = np.ma.array([25] * 20)
        hours = np.ma.array([23] * 20)
        mins = np.ma.array([0] * 20)
        secs = np.ma.array([0] * 20) # 6th second in next hr
        start_dt = calculate_timebase(years, months, days, hours, mins, secs)
        self.assertEqual(start_dt, datetime(2020,12,25,23,0,0))
        
    @unittest.skip("Implement if this is a requirement")
    def test_using_offset_for_seconds(self):
        # check offset milliseconds are applied to the timestamps
        self.assertFalse(True)
        

class TestDuration(unittest.TestCase):
    def setUp(self):
        test_list = []
        result_list = []
        with open('test_data/duration_test_data.csv', 'rb') as csvfile:
            self.reader = csv.DictReader(csvfile)
            for row in self.reader:
                test_list.append(float(row['input']))
                result_list.append(float(row['output']))
        self.test_array = np.array(test_list)
        self.result_array = np.array(result_list)

    def test_duration_example_of_use(self):
        # Engine temperature at startup limit = 900 C for 5 seconds, say.

        # Pseudo-POLARIS exceedance would be like this:
        # Exceedance = duration(Eng_1_EGT,5sec,1Hz) > 900
        
        # In this case it was over 910 for 5 seconds, hence is an exceedance.
        
        # You get 6 values in the output array for a 5-second duration event.
        # Remember, fenceposts and panels.

        engine_egt = np.array([600.0,700.0,800.0,910.0,950.0,970.0,940.0,\
                                960.0,920.0,890.0,840.0,730.0])
        output_array = np.array([600.0,700.0,800.0,910.0,910.0,910.0,910.0,\
                                910.0,910.0,890.0,840.0,730.0])
        result = duration(engine_egt, 5)
        np.testing.assert_array_equal(result, output_array)
        
    def test_duration_correct_result(self):
        result = duration(self.test_array, 3)
        np.testing.assert_array_almost_equal(result, self.result_array)
    
    def test_duration_rejects_negative_period(self):
        an_array = np.array([0,1])
        self.assertRaises(ValueError, duration, an_array, -0.2)
        
    def test_duration_rejects_negative_hz(self):
        an_array = np.array([0,1])
        self.assertRaises(ValueError, duration, an_array, 0.2, hz=-2)
        
    def test_duration_rejects_zero_period(self):
        an_array = np.array([0,1])
        self.assertRaises(ValueError, duration, an_array, 0.0)
        
    def test_duration_rejects_zero_hz(self):
        an_array = np.array([0,1])
        self.assertRaises(ValueError, duration, an_array, 1.0, hz=0.0)
        
    def test_duration_no_change_below_period(self):
        input_array = np.array([0,1,2,2,2,1,0])
        output_array = input_array
        result = duration(input_array, 1, hz=2)
        np.testing.assert_array_equal(result, output_array)
        
    def test_duration_change_at_period(self):
        input_array = np.array([0.6,1.1,2.1,3.5,1.9,1.0,0])
        output_array = np.array([0.6,1.1,1.1,1.1,1.1,1.0,0.0])
        result = duration(input_array, 6, hz=0.5)
        np.testing.assert_array_equal(result, output_array)
                    
class TestFirstOrderLag(unittest.TestCase):

    # first_order_lag (in_param, time_constant, hz, gain = 1.0, initial_value = 0.0)
    
    def test_firstorderlag_time_constant(self):
        # Note: Also tests initialisation.
        array = np.ma.zeros(10)
        # The result of processing this data is...
        result = first_order_lag (array, 2.0, 1.0, initial_value = 1.0)
        # The correct answer is...
        answer = np.ma.array(data=[0.8,0.48,0.288,0.1728,0.10368,0.062208,
                                   0.0373248,0.02239488,0.01343693,0.00806216],
                             mask = False)
        ma_test.assert_masked_array_approx_equal(result, answer)

    def test_firstorderlag_sample_rate_chage(self):
        # Note: Also tests initialisation.
        array = np.ma.zeros(10)
        # The result of processing this data is...
        result = first_order_lag (array, 2.0, 2.0, initial_value = 1.0)
        # The correct answer is...
        answer = np.ma.array(data=[0.88888889,0.69135802,0.53772291,0.41822893,
                                 0.32528917,0.25300269,0.19677987,0.15305101,
                                 0.11903967,0.09258641], mask = False)
        ma_test.assert_masked_array_approx_equal(result, answer)

    def test_firstorderlag_gain(self):
        array = np.ma.ones(20)
        result = first_order_lag (array, 1.0, 1.0, gain = 10.0)
        # With a short time constant and more samples, the end result will
        # reach the input level (1.0) multiplied by the gain.
        self.assertAlmostEquals(result.data[-1], 10.0)

    def test_firstorderlag_stability_check(self):
        array = np.ma.ones(4)
        # With a time constant of 1 and a frequency of 4, the simple algorithm
        # becomes too inaccurate to be useful.
        self.assertRaises(ValueError, first_order_lag, array, 0.2, 1.0)

    def test_firstorderlag_mask_retained(self):
        array = np.ma.zeros(5)
        array[3] = np.ma.masked
        result = first_order_lag (array, 1.0, 1.0, initial_value = 1.0)
        ma_test.assert_mask_eqivalent(result.mask, [0,0,0,1,0], err_msg='Masks are not equal')

class TestFirstOrderWashout(unittest.TestCase):

    # first_order_washout (in_param, time_constant, hz, gain = 1.0, initial_value = 0.0)
    
    def test_firstorderwashout_time_constant(self):
        array = np.ma.ones(10)
        result = first_order_washout (array, 2.0, 1.0, initial_value = 0.0)
        # The correct answer is the same as for the first order lag test, but in
        # this case we are starting from zero and the input data is all 1.0.
        # The washout responds transiently then washes back out to zero, 
        # providing the high pass filter that matches the low pass lag filter.
        answer = np.ma.array(data=[0.8,0.48,0.288,0.1728,0.10368,0.062208,
                                   0.0373248,0.02239488,0.01343693,0.00806216],
                             mask = False)
        ma_test.assert_masked_array_approx_equal(result, answer)

    def test_firstorderwashout_sample_rate_chage(self):
        # Note: Also tests initialisation.
        array = np.ma.zeros(10)
        '''
        OK. Tricky test that needs some explanation.
        
        The initial value is the steady state input condition prior to the data 
        we supply. This filter is a washout (high pass) filter, so the steady 
        state output will always be zero.
        
        The initial condition is set to -1.0, then when the data arrives, 
        array[0]=0.0 gives a +1.0 step change to the input and we get a positive 
        kick on the output.
        '''
        result = first_order_washout (array, 2.0, 0.5, initial_value = -1.0)
        # The correct answer is...
        answer = np.ma.array(data=[6.66666667e-01,2.22222222e-01,7.40740741e-02,
                                   2.46913580e-02,8.23045267e-03,2.74348422e-03,
                                   9.14494742e-04,3.04831581e-04,1.01610527e-04,
                                   3.38701756e-05], mask = False)
        ma_test.assert_masked_array_approx_equal(result, answer)

    def test_firstorderwashout_gain(self):
        array = np.ma.ones(20)
        result = first_order_washout (array, 1.0, 1.0, gain = 10.0, initial_value = 0.0)
        # With a short time constant and more samples, the end result will
        # reach the input level (1.0) multiplied by the gain.
        self.assertAlmostEquals(result.data[0], 6.6666667)

    def test_firstorderwashout_stability_check(self):
        array = np.ma.ones(4)
        # With a time constant of 1 and a frequency of 4, the simple algorithm
        # becomes too inaccurate to be useful.
        self.assertRaises(ValueError, first_order_washout, array, 0.2, 1.0)

    def test_firstorderwashout_mask_retained(self):
        array = np.ma.zeros(5)
        array[3] = np.ma.masked
        result = first_order_washout (array, 1.0, 1.0, initial_value = 1.0)
        ma_test.assert_mask_eqivalent(result.mask, [0,0,0,1,0], err_msg='Masks are not equal')
    
    
class TestRunwayDistances(unittest.TestCase):
    # This single test case uses data for Bergen and has been checked against
    # Google Earth measurements for reasonable accuracy.
    def test_runway_distances(self):
        result = []
        runway =  {'end': {'latitude': 60.280151, 
                              'longitude': 5.222579}, 
                      'localizer': {'latitude': 60.2789, 
                                    'frequency': u'109900M', 
                                    'longitude': 5.223, 
                                    'heading': 173, 
                                    'beam_width': 4.5}, 
                      'glideslope': {'latitude': 60.300981, 
                                     'frequency': u'333800M', 
                                     'angle': 3.1, 
                                     'longitude': 5.214092, 
                                     'threshold_distance': 1161}, 
                      'start': {'latitude': 60.30662494, 
                                'longitude': 5.21370074}, 
                      'strip': {'width': 147, 'length': 9810, 
                                'id': 4097, 'surface': u'ASP'}, 
                      'identifier': u'17', 'id': 8193}
        result = runway_distances(runway)
        self.assertEqual(result[0],3172.0339519041663)
        self.assertEqual(result[1],2554.6994582864313)
        self.assertEqual(result[2],143.15449122311364)
        # Optional glideslope antenna projected position...
        self.assertEqual(result[3],60.30122917121095)
        self.assertEqual(result[4],5.215510542180608)


class TestHashArray(unittest.TestCase):
    def test_hash_array(self):
        '''
        
        '''
        self.assertEqual(hash_array(np.ma.arange(10)),
                         hash_array(np.ma.arange(10)))
        self.assertNotEqual(hash_array(np.ma.arange(10)),
                            hash_array(np.ma.arange(1,11)))
        # Tests that mask contents affect the generated hash.
        ma1 = np.ma.array(np.ma.arange(100,200), mask=[False] * 100)
        ma2 = np.ma.array(np.ma.arange(100,200),
                          mask=[False] * 50 + [True] + 49 * [False])
        self.assertNotEqual(hash_array(ma1), hash_array(ma2))
        self.assertEqual(hash_array(ma2), hash_array(ma2))
        self.assertEqual(hash_array(np.ma.arange(10, dtype=np.float_)),
            'c29605eb4e50fbb653a19f1a28c4f0955721419f989f1ffd8cb2ed6f4914bbea')


class TestHysteresis(unittest.TestCase):
    def test_hysteresis(self):
        data = np.ma.array([0,1,2,1,0,-1,5,6,7,0],dtype=float)
        data[4] = np.ma.masked
        result = hysteresis(data,2)
        np.testing.assert_array_equal(result.filled(999),
                                      [0.5,1,1,1,999,0,5,6,6,0.5])

    def test_hysteresis_change_of_threshold(self):
        data = np.ma.array([0,1,2,1,0,-1,5,6,7,0],dtype=float)
        result = hysteresis(data,1)
        np.testing.assert_array_equal(result.data,[0.25,1.,1.5,1.,0.,
                                                   -0.5,5.,6.,6.5,0.25])

    def test_hysteresis_phase_stability(self):
        data = np.ma.array([0,1,2,3,4,5,5,4,3,2,1,0],dtype=float)
        result = hysteresis(data,2)
        # Hysteresis range of 2 = +/- 1.0, so top 1 gets "choppeed off".
        # Slopes remain unaltered, and endpoints are amended by half the
        # hysteresis, being affected only on one pass of this two-pass
        # process.
        np.testing.assert_array_equal(result.data,[0.5,1,2,3,4,4,4,4,3,2,1,0.5])


class TestIndexAtValue(unittest.TestCase):
    
    # Reminder: index_at_value (array, section, threshold):

    def test_index_at_value_basic(self):
        array = np.ma.arange(4)
        self.assertEquals (index_at_value(array, 1.5, slice(0, 3)), 1.5)
        
    def test_index_at_value_no_slice(self):
        array = np.ma.arange(4)
        self.assertEquals (index_at_value(array, 1.5), 1.5)
        self.assertEquals (index_at_value(array, 1.5, slice(None, None, None)), 1.5)
        
    def test_index_at_value_backwards(self):
        array = np.ma.arange(8)
        self.assertEquals (index_at_value(array, 3.2, slice(6, 2, -1)), 3.2)

    def test_index_at_value_backwards_with_negative_values_a(self):
        array = np.ma.arange(8)*(-1.0)
        self.assertEquals (index_at_value(array, -3.2, slice(6, 2, -1)), 3.2)
        
    def test_index_at_value_backwards_with_negative_values_b(self):
        array = np.ma.arange(8)-10
        self.assertEquals (index_at_value(array, -5.2, slice(6, 2, -1)), 4.8)

    def test_index_at_value_right_at_start(self):
        array = np.ma.arange(4)
        self.assertEquals (index_at_value(array, 1.0, slice(1, 3)), 1.0)
                           
    def test_index_at_value_right_at_end(self):
        array = np.ma.arange(4)
        self.assertEquals (index_at_value(array, 3.0, slice(1, 4)), 3.0)
        
    def test_index_at_value_threshold_not_crossed(self):
        array = np.ma.arange(4)
        self.assertEquals (index_at_value(array, 7.5, slice(0, 3)), None)
        
    def test_index_at_value_masked(self):
        array = np.ma.arange(4)
        array[1] = np.ma.masked
        self.assertEquals (index_at_value(array, 1.5, slice(0, 3)), None)
    
    def test_index_at_value_slice_too_small(self):
        '''
        Returns None when there is only one value in the array since it cannot
        cross a threshold.
        '''
        array = np.ma.arange(50)
        self.assertEqual(index_at_value(array, 25, slice(25,26)), None)

    def test_index_at_value_slice_beyond_top_end_of_data(self):
        '''
        Returns None when there is only one value in the array since it cannot
        cross a threshold.
        '''
        array = np.ma.arange(50)
        self.assertEqual(index_at_value(array, 55, slice(40,60)), None)

    def test_index_at_value_slice_beyond_bottom_end_of_data(self):
        '''
        Returns None when there is only one value in the array since it cannot
        cross a threshold.
        '''
        array = np.ma.arange(50)
        self.assertEqual(index_at_value(array, 55, slice(-20,20)), None)


class TestIndexClosestValue(unittest.TestCase):
    def test_index_closest_value(self):
        array = np.ma.array([1,2,3,4,5,4,3])
        self.assertEqual(index_closest_value(array, 6, slice(0,6)), 4)

    def test_index_closest_value_at_start(self):
        array = np.ma.array([6,2,3,4,5,4,3])
        self.assertEqual(index_closest_value(array, 7, slice(0,6)), 0)

    def test_index_closest_value_at_end(self):
        array = np.ma.array([1,2,3,4,5,6,7])
        self.assertEqual(index_closest_value(array, 99, slice(0,6)), 6)

    def test_index_closest_value_negative(self):
        array = np.ma.array([3,2,1,4,5,6,7])
        self.assertEqual(index_closest_value(array, -9, slice(0,6)), 2)

    def test_index_closest_value_sliced(self):
        array = np.ma.array([1,2,3,4,5,4,3])
        self.assertEqual(index_closest_value(array, 6, slice(2,5)), 4)

    def test_index_closest_value_backwards(self):
        array = np.ma.array([3,2,1,4,5,6,7])
        self.assertEqual(index_closest_value(array, -9, slice(5,1,-1)), 2)



class TestIndexOfDatetime(unittest.TestCase):
    def test_index_of_datetime(self):
        start_datetime = datetime.now()
        difference = timedelta(seconds=40)
        index_datetime = start_datetime + difference
        frequency = 4
        index = index_of_datetime(start_datetime, index_datetime, frequency)
        self.assertEqual(index, 160)


class TestInterleave(unittest.TestCase):
    def test_interleave(self):
        param1 = P('A1',np.ma.array(range(4),dtype=float),1,0.2)
        param2 = P('A2',np.ma.array(range(4),dtype=float)+10,1,0.7)
        result = interleave(param1, param2)
        np.testing.assert_array_equal(result.data,[0,10,1,11,2,12,3,13])
        np.testing.assert_array_equal(result.mask, False)

    def test_merge_alternage_sensors_mask(self):
        param1 = P('A1',np.ma.array(range(4),dtype=float),1,0.2)
        param2 = P('A2',np.ma.array(range(4),dtype=float)+10,1,0.7)
        param1.array[1] = np.ma.masked
        param2.array[2] = np.ma.masked
        result = interleave(param1, param2)
        np.testing.assert_array_equal(result.data[0:2], [0,10])
        np.testing.assert_array_equal(result.data[3:5], [11,2])
        np.testing.assert_array_equal(result.data[6:], [3,13])
        np.testing.assert_array_equal(result.mask, [False,False,True,
                                                    False,False,True,
                                                    False,False])


"""
class TestInterpolateParams(unittest.TestCase):
    def test_interpolate_params(self):
        param1 = P('A1',np.ma.arange(10),
                   frequency=1,offset=0.2)
        param2 = P('A2',np.ma.arange(0.2, 10, 0.5),
                   frequency=2,offset=0.7)
        param1.array[1] = np.ma.masked
        param2.array[2] = np.ma.masked
        array, freq, off = interpolate_params(param1, param2)
        np.testing.assert_array_equal(array.data[:5], 
            [0.0, 0.27222222222222225, 0.49444444444444441, 0.71666666666666656,
             0.93888888888888866])
        np.testing.assert_array_equal(array[-5:], 
            [8.9047619047619033, 9.1481481481481435, 9.3833333333333311,
             9.6055555555555525, np.nan])
        array.mask[-1] = True
        self.assertEqual(freq, 3)
        self.assertEqual(off, 3 * param1.offset)
"""

class TestIsIndexWithinSlice(unittest.TestCase):
    def test_is_index_within_slice(self):
        self.assertTrue(is_index_within_slice(1, slice(0,2)))
        self.assertTrue(is_index_within_slice(5, slice(5,7)))
        # Slice is not inclusive of last index.
        self.assertFalse(is_index_within_slice(7, slice(5,7)))
        self.assertTrue(is_index_within_slice(10, slice(8,None)))
        self.assertTrue(is_index_within_slice(10, slice(None, 12)))
        

class TestIntegrate (unittest.TestCase):
    # Reminder: integrate(array, frequency, initial_value=0.0, scale=1.0, direction="forwards"):
    def test_integration_basic(self):
        result = integrate([10,0], 1.0)
        np.testing.assert_array_equal(result, [0.0,5.0])

    def test_integration_initial_value(self):
        result = integrate([0,0], 1.0, initial_value=3.0)
        np.testing.assert_array_equal(result, [3.0,3.0])

    def test_integration_frequency(self):
        result = integrate([0,10.0], 2.0)
        np.testing.assert_array_equal(result, [0.0,2.5])

    def test_integration_reverse(self):
        result = integrate([0,10,6], 1.0, initial_value=7, direction='reverse')
        np.testing.assert_array_equal(result, [20.0,15.0,7.0])

    def test_integration_scale(self):
        result = integrate([1,1,1], 1.0, scale=10)
        np.testing.assert_array_equal(result, [0.0,10.0,20.0])

    def test_integration_sinewave(self):
        # Double integration of a sine wave reverses phase, so result is just error terms.
        testwave = np.sin(np.arange(0,20.0,0.01))
        step_1 = integrate(testwave, 1.0, scale=0.01, initial_value=-1.0)
        step_2 = integrate(step_1, 1.0, scale=0.01)
        self.assertLess(np.max(np.abs(step_2+testwave)), 0.001)

class TestILSGSEstimate(unittest.TestCase):
    def test_ils_gs_estimate_basic(self):
        y = np.arange(800,100,-15, dtype=float)
        x = y*20.1
        gs = np.zeros_like(y)
        params = ils_gs_estimate(x,y,gs)
        th_dist = params[0]
        gs_slope = params[1]
        gs_gain = params[2]
        
        # print th_dist, gs_slope, gs_gain
        
        self.assertGreater(th_dist,120)
        self.assertLess(th_dist,122)
        self.assertGreater(gs_slope,2.75)
        self.assertLess(gs_slope,2.8)
        self.assertGreater(gs_gain,3.4)
        self.assertLess(gs_gain,3.5)

class TestIsSliceWithinSlice(unittest.TestCase):
    def test_is_slice_within_slice(self):
        self.assertTrue(is_slice_within_slice(slice(5,6), slice(4,7)))
        self.assertTrue(is_slice_within_slice(slice(4,6), slice(4,7)))
        self.assertTrue(is_slice_within_slice(slice(4,7), slice(4,7)))
        self.assertFalse(is_slice_within_slice(slice(4,8), slice(4,7)))
        self.assertFalse(is_slice_within_slice(slice(3,7), slice(4,7)))
        self.assertTrue(is_slice_within_slice(slice(None, None),
                                              slice(None, None)))
        self.assertFalse(is_slice_within_slice(slice(None, None),
                                               slice(None, 20)))
        self.assertFalse(is_slice_within_slice(slice(None, 15), slice(4, None)))
        self.assertTrue(is_slice_within_slice(slice(-1000, 15),
                                              slice(None, None)))
        self.assertTrue(is_slice_within_slice(slice(-1000, None),
                                              slice(None, None)))
        self.assertTrue(is_slice_within_slice(slice(None, 15),
                                              slice(None, None)))
        

class TestMaskInsideSlices(unittest.TestCase):
    def test_mask_inside_slices(self):
        slices = [slice(10, 20), slice(30, 40)]
        array = np.ma.arange(50)
        array.mask = np.array([True] * 5 + [False] * 45)
        expected_result = np.ma.arange(50)
        expected_result.mask = np.array([True] * 5 + [False] * 5 + [True] *  10 + [False] * 10 + [True] * 10)
        ma_test.assert_equal(mask_inside_slices(array, slices),
                             expected_result)


class TestMaxContinuousUnmasked(unittest.TestCase):
    def test_max_continuous_unmasked(self):
        data = np.ma.array(range(20),
                           mask=[1,0,1,1,1,0,0,0,0,1,
                                 0,0,0,0,0,0,0,1,1,1])
        _max = max_continuous_unmasked(data)
        # test duration
        self.assertEqual(_max.stop-_max.start, 7)
        self.assertEqual(_max.start, 10)
        self.assertEqual(_max.stop, 17)
        self.assertFalse(np.any(data[_max].mask)) # none should be masked
    
    def test_max_continuous_unmasked_no_mask(self):
        # no mask
        data = np.ma.array(range(20), mask=False)
        _max = max_continuous_unmasked(data)
        self.assertEqual(_max.stop-_max.start, 20)
        self.assertEqual(_max.start, 0)
        self.assertEqual(_max.stop, 20)
        
        # all masked
        data = np.ma.array(range(5), mask=[1,1,1,1,1])
        _max = max_continuous_unmasked(data)
        self.assertEqual(_max, None)
        
        # no data
        data = np.ma.array([])
        _max = max_continuous_unmasked(data, slice(110,120))
        self.assertEqual(_max, None)
        
    def test_max_continuous_unmasked_with_slice(self):
        data = np.ma.array(range(30),
                           mask=[0,1,0,0,0,1,1,1,1,0,
                                 1,1,1,1,1,1,1,0,0,0,
                                 1,1,1,1,1,0,0,1,1,1,])
        _max = max_continuous_unmasked(data, slice(20,30))
        # test duration
        self.assertEqual(_max.stop-_max.start, 2)
        self.assertEqual(_max.start, 25)
        self.assertEqual(_max.stop, 27)
                


class TestMaskOutsideSlices(unittest.TestCase):
    def test_mask_outside_slices(self):
        slices = [slice(10, 20), slice(30, 40)]
        array = np.ma.arange(50)
        array.mask = np.array([False] * 10 + [True] * 5 + [False] * 35)
        expected_result = np.ma.arange(50)
        expected_result.mask = np.array([True] * 15 + [False] * 5 + [True] * 10 + [False] * 10 + [True] * 10)
        ma_test.assert_equal(mask_outside_slices(array, slices),
                             expected_result)
        
        
class TestMaxValue(unittest.TestCase):
    def test_max_value(self):
        array = np.ma.array(range(50,100) + range(100,50,-1))
        i, v = max_value(array)
        self.assertEqual(i, 50)
        self.assertEqual(v, 100)
        
        subslice = slice(80, 90)
        res = max_value(array, subslice)
        self.assertEqual(res.index, 80)
        self.assertEqual(res.value, 70)
        
        neg_step = slice(100,65,-10)
        self.assertRaises(ValueError, max_value, array, neg_step)
        ##self.assertEqual(res, (69, 81)) # you can get this if you use slice.stop!
        
class TestMaxAbsValue(unittest.TestCase):
    def test_max_abs_value(self):
        array = np.ma.array(range(-20,30) + range(10,-41, -1) + range(10))
        self.assertEqual(max_abs_value(array), (100, -40))


class TestMinValue(unittest.TestCase):
    def test_min_value(self):
        array = np.ma.array(range(50,100) + range(100,50,-1))
        i, v = min_value(array)
        self.assertEqual(i, 0)
        self.assertEqual(v, 50)
        
        subslice = slice(80, 90)
        res = min_value(array, subslice)
        self.assertEqual(res.index, 89)
        self.assertEqual(res.value, 61)
        
        neg_step = slice(100,65,-10)
        self.assertRaises(ValueError, min_value, array, neg_step)


class TestBlendTwoParameters(unittest.TestCase):
    def test_blend_two_parameters_offset_ordered_forward(self):
        p1 = P(array=[0]*4, frequency=1, offset=0.0)
        p2 = P(array=[1,2,3,4], frequency=1, offset=0.2)
        arr, freq, off = blend_two_parameters(p1, p2)
        self.assertEqual(arr[1], 0.5)
        self.assertEqual(freq, 2)
        self.assertEqual(off, 0.1)

    def test_blend_two_parameters_offset_ordered_backward(self):
        p1 = P(array=[5,10,7,8], frequency=2, offset=0.1)
        p2 = P(array=[1,2,3,4], frequency=2, offset=0.0)
        arr, freq, off = blend_two_parameters(p1, p2)
        self.assertEqual(arr[2], 3.5)
        self.assertEqual(freq, 4)
        self.assertEqual(off, 0.05)

    def test_blend_two_parameters_assertion_error(self):
        p1 = P(array=[0]*4, frequency=1, offset=0.0)
        p2 = P(array=[1]*4, frequency=2, offset=0.2)
        self.assertRaises(AssertionError, blend_two_parameters, p1, p2)

    def test_blend_two_parameters_array_mismatch_error(self):
        p1 = P(array=[0]*4, frequency=1, offset=0.0)
        p2 = P(array=[1]*3, frequency=2, offset=0.2)
        self.assertRaises(AssertionError, blend_two_parameters, p1, p2)

        
class TestPeakCurvature(unittest.TestCase):
    # Note: The results from the first two tests are in a range format as the
    # artificial data results in multiple maxima.

    def test_peak_curvature_basic(self):
        array = np.ma.array([0]*20+range(20))
        pc = peak_curvature(array)
        self.assertEqual(pc,18.5) 
        #  Very artificial case returns first location of many seconds of
        #  high curvature.

    def test_peak_curvature(self):
        array = np.ma.array([0]*40+range(40))
        pc = peak_curvature(array)
        self.assertGreaterEqual(pc,35)
        self.assertLessEqual(pc,45)

    def test_peak_curvature_no_peak(self):
        array = np.ma.array([0]*40+range(40))*(-1.0)
        pc = peak_curvature(array, curve_sense='Concave')
        self.assertEqual(pc,None)

    def test_peak_curvature_bipolar(self):
        array = np.ma.array([0]*40+range(40))*(-1.0)
        pc = peak_curvature(array, curve_sense='Bipolar')
        self.assertGreaterEqual(pc,35)
        self.assertLessEqual(pc,45)

    def test_peak_curvature_failure(self):
        array = np.ma.array([0]*2+range(2))
        self.assertRaises(ValueError, peak_curvature, array)
       
    def test_peak_curvature_real_data(self):
        array = np.ma.array([37.9,37.9,37.9,37.9,37.9,38.2,38.2,38.2,38.2,38.8,
                             38.2,38.8,39.1,39.7,40.6,41.5,42.7,43.6,44.5,46,
                             47.5,49.6,52,53.2,54.7,57.4,60.7,61.9,64.3,66.1,
                             69.4,70.6,74.2,74.8])
        pc = peak_curvature(array)
        self.assertGreaterEqual(pc,15.0)
        self.assertLessEqual(pc,15.1)
        
    def test_peak_curvature_with_slice(self):
        array = np.ma.array([0]*100)
        pc = peak_curvature(array, slice(10, 50))
        self.assertEqual(pc, 18)

class TestPeakIndex(unittest.TestCase):
    def test_peak_index_no_data(self):
        self.assertRaises(ValueError, peak_index, [])
        
    def test_peak_index_one_sample(self):
        self.assertEqual(peak_index([4]),0)
        
    def test_peak_index_two_samples_rising(self):
        self.assertEqual(peak_index([2,4]),1)
        
    def test_peak_index_two_samples_falling(self):
        self.assertEqual(peak_index([4,2]),0)
        
    def test_peak_index_three_samples_falling(self):
        self.assertEqual(peak_index([6,4,2]),0)
        
    def test_peak_index_three_samples_rising(self):
        self.assertEqual(peak_index([1,2,3]),2)
        
    def test_peak_index_three_samples_with_peak(self):
        self.assertEqual(peak_index([1,2,1]),1)
        
    def test_peak_index_three_samples_trap_linear(self):
        self.assertEqual(peak_index([0,0.0000001,0]),1)
        
    def test_peak_index_real_peak(self):
        peak=np.sin(np.arange(10)/3.)
        self.assertEqual(peak_index(peak),4.7141807866121832)
        
class TestPhaseMasking(unittest.TestCase):
    def test_phase_inside_basic(self):
        # Reminder: create_phase_inside(reference, a, b)
        array = np.ma.arange(8)
        result = create_phase_inside(array, 1.0,0.0,2,5)
        answer = np.ma.array(data = [0,1,2,3,4,5,6,7],
                             mask = [1,1,0,0,0,0,1,1])
        ma_test.assert_masked_array_approx_equal(result, answer)
        
    def test_phase_inside_reversed(self):
        # Reminder: create_phase_inside(reference, a, b)
        array = np.ma.arange(8)
        result = create_phase_inside(array, 1.0,0.1,5,2) # 2,5 > 5,2
        answer = np.ma.array(data = [0,1,2,3,4,5,6,7],
                             mask = [1,1,0,0,0,1,1,1])
        ma_test.assert_masked_array_approx_equal(result, answer)
        
    def test_phase_inside_positive_offset(self):
        # Reminder: create_phase_inside(reference, a, b)
        array = np.ma.arange(8)
        result = create_phase_inside(array, 1.0,0.1,2,5)
        answer = np.ma.array(data = [0,1,2,3,4,5,6,7],
                             mask = [1,1,0,0,0,1,1,1])
        ma_test.assert_masked_array_approx_equal(result, answer)
        
    def test_phase_inside_negative_offset(self):
        # Reminder: create_phase_inside(reference, a, b)
        array = np.ma.arange(8)
        result = create_phase_inside(array, 1.0,-0.1,2,5)
        answer = np.ma.array(data = [0,1,2,3,4,5,6,7],
                             mask = [1,1,1,0,0,0,1,1])
        ma_test.assert_masked_array_approx_equal(result, answer)
        
    def test_phase_inside_low_rate(self):
        # Reminder: create_phase_inside(reference, a, b)
        array = np.ma.arange(8)*4
        result = create_phase_inside(array, 0.25,0.0,12,25)
        answer = np.ma.array(data = [0,4,8,12,16,20,24,28],
                             mask = [1,1,1,0,0,0,0,1])
        ma_test.assert_masked_array_approx_equal(result, answer)
        
    def test_phase_outside_low_rate(self):
        # Reminder: create_phase_inside(reference, a, b)
        array = np.ma.arange(8)*4
        result = create_phase_outside(array, 0.25,0.0,7,21)
        answer = np.ma.array(data = [0,4,8,12,16,20,24,28],
                             mask = [0,0,1,1,1,1,0,0])
        ma_test.assert_masked_array_approx_equal(result, answer)
        
    def test_phase_inside_errors(self):
        # Reminder: create_phase_inside(reference, a, b)
        array = np.ma.arange(8)
        self.assertRaises(ValueError, create_phase_inside, array, 1,0, -1, 5)
        self.assertRaises(ValueError, create_phase_inside, array, 1,0, 10, 5)
        self.assertRaises(ValueError, create_phase_inside, array, 1,0, 2, -1)
        self.assertRaises(ValueError, create_phase_inside, array, 1,0, 2, 11)
    

class TestRateOfChange(unittest.TestCase):
    
    # Reminder: rate_of_change(to_diff, half_width, hz) - half width in seconds.
    
    def test_rate_of_change_basic(self):
        sloped = rate_of_change(P('Test', 
                                  np.ma.array([1, 0, -1, 2, 1, 3, 4, 6, 5, 7],
                                              dtype=float), 1), 2)
        answer = np.ma.array(data=[-1.0,-1.0,0.0,0.75,1.25,1.0,1.0,1.0,-1.0,2.0],
                             mask=False)
        ma_test.assert_mask_eqivalent(sloped, answer)
        
    def test_rate_of_change_increased_frequency(self):
        sloped = rate_of_change(P('Test', 
                                  np.ma.array([1, 0, -1, 2, 1, 3, 4, 6, 5, 7],
                                              dtype=float), 2), 2)
        answer = np.ma.array(data=[-2.0,-2.0,6.0,-2.0,1.0,1.75,2.0,4.0,-2.0,4.0],
                             mask=False)
        ma_test.assert_mask_eqivalent(sloped, answer)
        
    def test_rate_of_change_transfer_mask(self):
        sloped = rate_of_change(P('Test', 
                                  np.ma.array(data = [1, 0, -1, 2, 1, 3, 4, 6, 5, 7],dtype=float,
                            mask = [0, 1,  0, 0, 0, 1, 0, 0, 0, 1]), 1), 1)
        answer = np.ma.array(data = [0,-1.0,0,1.0,0,1.5,0,0.5,0,0],
             mask = [True,False,True,False,True,False,True,False,True,True])
        ma_test.assert_mask_eqivalent(sloped, answer)
        
    def test_rate_of_change_half_width_zero(self):
        self.assertRaises(ValueError, 
                          rate_of_change, 
                          P('Test',np.ma.array([0, 1, 0]), 1), 0)
        
    def test_rate_of_change_half_width_negative(self):
        self.assertRaises(ValueError, 
                          rate_of_change, 
                          P('Test',np.ma.array([0, 1, 0]), 1), -2)
        
    def test_rate_of_change_small_values(self):
        sloped = rate_of_change(P('Test',np.ma.arange(10)/100.0, 1), 2)
        answer = np.ma.array(data=[0.01]*10,mask=False)
        ma_test.assert_masked_array_approx_equal(sloped, answer)
        
        
class TestRepairMask(unittest.TestCase):
    def test_repair_mask_basic(self):
        array = np.ma.arange(10)
        array[3] = np.ma.masked
        self.assertTrue(np.ma.is_masked(array[3]))
        array[6:8] = np.ma.masked
        res = repair_mask(array)
        np.testing.assert_array_equal(res.data,range(10))
        # test mask is now unmasked
        self.assertFalse(np.ma.is_masked(res[3]))
        self.assertFalse(np.ma.is_masked(res[4]))
        self.assertFalse(np.ma.is_masked(res[5]))
        self.assertFalse(np.ma.is_masked(res[6]))
        self.assertFalse(np.ma.is_masked(res[7]))
        self.assertFalse(np.ma.is_masked(res[8]))
        
    def test_repair_mask_too_much_invalid(self):
        array = np.ma.arange(20)
        array[4:15] = np.ma.masked
        res = repair_mask(array)
        ma_test.assert_masked_array_approx_equal(res, array)
        
    def test_repair_mask_not_at_start(self):
        array = np.ma.arange(10)
        array[0] = np.ma.masked
        res = repair_mask(array)
        ma_test.assert_masked_array_approx_equal(res, array)
        
    def test_repair_mask_not_at_end(self):
        array = np.ma.arange(10)
        array[9] = np.ma.masked
        res = repair_mask(array)
        ma_test.assert_masked_array_approx_equal(res, array)

class test_rms_noise(unittest.TestCase):
    def test_rms_noise_basic(self):
        array = np.ma.array([0,0,1,0,0])
        result = rms_noise(array)
        expected = sqrt(6.0/5.0)
        self.assertAlmostEqual(result, expected)
        
    def test_rms_noise_masked(self):
        array = np.ma.array([0,0,1,0,0])
        array[2]=np.ma.masked
        result = rms_noise(array)
        expected = 0.0
        self.assertAlmostEqual(result, expected)
        
class TestSlicesAbove(unittest.TestCase):
    def test_slices_above(self):
        array = np.ma.concatenate([np.ma.arange(10), np.ma.arange(10)])
        array.mask = [False] * 18 + [True] * 2
        repaired_array, slices = slices_above(array, 5)
        self.assertEqual(slices, [slice(5, 10, None), slice(15, 18, None)])


class TestSlicesBelow(unittest.TestCase):
    def test_slices_below(self):
        array = np.ma.concatenate([np.ma.arange(10), np.ma.arange(10)])
        array.mask = [True] * 2 + [False] * 18
        repaired_array, slices = slices_below(array, 5)
        self.assertEqual(slices, [slice(2, 6, None), slice(10, 16, None)])


class TestSlicesBetween(unittest.TestCase):
    def test_slices_between(self):
        array = np.ma.arange(20)
        array.mask = [True] * 10 + [False] * 10
        repaired_array, slices = slices_between(array, 5, 15)
        self.assertEqual(slices, [slice(10, 16)])


class TestSlicesFromTo(unittest.TestCase):
    def test_slices_from_to(self):
        array = np.ma.arange(20)
        array.mask = [True] * 10 + [False] * 10
        # Ascending.
        repaired_array, slices = slices_from_to(array, 5, 15)
        self.assertEqual(slices, [slice(10, 16)])
        # Descending.
        repaired_array, slices = slices_from_to(array, 18, 3)
        self.assertEqual(slices, [])
        array = np.ma.arange(20, 0, -1)
        array.mask = [True] * 10 + [False] * 10
        repaired_array, slices = slices_from_to(array, 18, 3)
        self.assertEqual(slices, [slice(10, 18)])


class TestStraightenHeadings(unittest.TestCase):
    def test_straight_headings(self):
        data = np.ma.array([35.5,29.5,11.3,0.0,348.4,336.8,358.9,2.5,8.1,14.4])
        expected = np.ma.array([35.5,29.5,11.3,0.0,-11.6,-23.2,-1.1,2.5,8.1,14.4])
        np.testing.assert_array_almost_equal(straighten_headings(data),expected)

    def test_straight_headings_starting_masked(self):
        data=np.ma.array(data=[0]*10+[6]*8+[1]*4+[10,5,0,355,350]+[0]*4,
                         mask=[True]*10+[False]*8+[True]*4+[False]*5+[True]*4)
        expected=np.ma.array(data=[0]*10+[6]*8+[0]*4+[10,5,0,-5,-10]+[0]*4,
                         mask=[True]*10+[False]*8+[True]*4+[False]*5+[True]*4)
        ma_test.assert_masked_array_approx_equal(straighten_headings(data), expected)
            
class TestSmoothTrack(unittest.TestCase):
    def test_smooth_track_latitude(self):
        lat = np.ma.array([0,0,0,1,1,1], dtype=float)
        lon = np.ma.zeros(6, dtype=float)
        lat_s, lon_s, cost = smooth_track(lat, lon)
        self.assertLess (cost,26)
        
    def test_smooth_track_longitude(self):
        lon = np.ma.array([0,0,0,1,1,1], dtype=float)
        lat = np.ma.zeros(6, dtype=float)
        lat_s, lon_s, cost = smooth_track(lat, lon)
        self.assertLess (cost,26)
        
    def test_smooth_track_masked(self):
        lon = np.ma.array([0,0,0,1,1,1], dtype=float)
        lat = np.ma.zeros(6, dtype=float)
        lon[4]=np.ma.masked
        lat_s, lon_s, cost = smooth_track(lat, lon)
        self.assertLess (cost,26)
        
    def test_smooth_track_speed(self):
        from time import clock
        lon = np.ma.arange(10000, dtype=float)
        lon = lon%27
        lat = np.ma.zeros(10000, dtype=float)
        start = clock()
        lat_s, lon_s, cost = smooth_track(lat, lon)
        end = clock()      
        print end-start      
        self.assertLess (end-start,1.0)
            
        
class TestSubslice(unittest.TestCase):
    def test_subslice(self):
        """ Does not test using negative slice start/stop values e.g. (-2,2)
        """
        # test basic
        orig = slice(2,10)
        new = slice(2, 4)
        res = subslice(orig, new)
        self.assertEqual(res, slice(4, 6))
        fifty = range(50)
        self.assertEqual(fifty[orig][new], fifty[res])
        
        orig = slice(10,20,2)
        new = slice(2, 4, 1)
        res = subslice(orig, new)
        thirty = range(30)
        self.assertEqual(thirty[orig][new], thirty[res])
        self.assertEqual(res, slice(14, 18, 2))
        
        
        # test step
        orig = slice(100,200,10)
        new = slice(1, 5, 2)
        sub = subslice(orig, new)
        two_hundred = range(0,200)
        self.assertEqual(two_hundred[orig][new], two_hundred[sub])
        self.assertEqual(sub, slice(110, 150, 20))
        
        # test negative step
        orig = slice(200,100,-10)
        new = slice(1, 5, 2)
        sub = subslice(orig, new)
        two_hundred = range(201)
        self.assertEqual(two_hundred[orig][new], two_hundred[sub])
        self.assertEqual(sub, slice(190, 150, -20))
        
        orig = slice(100,200,10)
        new = slice(5, 1, -2)
        sub = subslice(orig, new)
        two_hundred = range(201)
        self.assertEqual(two_hundred[orig][new], two_hundred[sub])
        self.assertEqual(sub, slice(150, 110, -20))
        self.assertEqual(two_hundred[sub], [150, 130]) #fix
        
        # test invalid back step
        orig = slice(0,200,10)
        new = slice(1, 5, -2)
        sub = subslice(orig, new)
        two_hundred = range(201)
        self.assertEqual(two_hundred[orig][new], two_hundred[sub])
        self.assertEqual(two_hundred[sub], []) # invalid returns no data
        self.assertEqual(sub, slice(10, 50, -20))
        
        # test no start
        orig = slice(None,100,10)
        new = slice(5, 1, -2)
        sub = subslice(orig, new)
        two_hundred = range(200)
        self.assertEqual(two_hundred[orig][new], two_hundred[sub])
        self.assertEqual(two_hundred[sub], [50,30])
        self.assertEqual(sub, slice(50, 10, -20))

        orig = slice(0,10,2)
        new = slice(None, 4)
        sub = subslice(orig, new)
        two_hundred = range(5)
        self.assertEqual(two_hundred[orig][new], two_hundred[sub])
        self.assertEqual(two_hundred[sub], [0,2,4]) # also tests outside of range
        self.assertEqual(sub, slice(0, 8, 2))
        
        # test None start and invalid back step
        orig = slice(None,200,10)
        new = slice(1, 5, -2)
        sub = subslice(orig, new)
        two_hundred = range(201)
        self.assertEqual(two_hundred[orig][new], two_hundred[sub])
        self.assertEqual(two_hundred[sub], [])
        self.assertEqual(sub, slice(10, 50, -20))

        # test None at end of second slice
        orig = slice(0,10,2)
        new = slice(1, None)
        sub = subslice(orig, new)
        two_hundred = range(5)
        self.assertEqual(two_hundred[orig][new], two_hundred[sub])
        self.assertEqual(two_hundred[sub], [2,4])
        self.assertEqual(sub, slice(2, 20, 2))
                    
        #TODO: test negative start, stop and step

"""
------------------------------------------------------------
Time functions replaced by index operations for consistency.
------------------------------------------------------------

class TestTimeAtValue(unittest.TestCase):
    
    # Reminder: time_at_value (array, hz, offset, scan_start, scan_end, threshold):

    def test_time_at_value_basic(self):
        array = np.ma.arange(4)
        self.assertEquals (time_at_value(array, 1, 0.0, 0, 3, 1.5), 1.5)
        
    def test_time_at_value_backwards(self):
        array = np.ma.arange(8)
        self.assertEquals (time_at_value(array, 1, 0.0, 6, 2, 2.5), 2.5)

    def test_time_at_value_right_at_start(self):
        array = np.ma.arange(4)
        self.assertEquals (time_at_value(array, 1, 0.0, 1, 3, 1.0), 1.0)
                           
    def test_time_at_value_right_at_end(self):
        array = np.ma.arange(4)
        self.assertEquals (time_at_value(array, 1, 0.0, 1, 3, 3.0), 3.0)
        
    def test_time_at_value_threshold_not_crossed(self):
        array = np.ma.arange(4)
        self.assertEquals (time_at_value(array, 1, 0.0, 0, 3, 7.5), None)
        
    def test_time_at_value_masked(self):
        array = np.ma.arange(4)
        array[1] = np.ma.masked
        self.assertEquals (time_at_value(array, 1, 0.0, 0, 3, 1.5), None)
      
        
class TestTimeAtValueWrapped(unittest.TestCase):
    # Reminder: time_at_value_wrapped(parameter, block, value):
  
    def test_time_at_value_wrapped_basic(self):
        test_param = P('TAVW_param',np.ma.array(range(4),dtype=float),1,0.0)
        test_section = Section('TAVW_section',slice(0,4))
        self.assertEquals(time_at_value_wrapped(test_param,test_section,2.5),2.5)

    def test_time_at_value_wrapped_backwards(self):
        test_param = P('TAVW_param',np.ma.array([0,4,0,4]),1,0.0)
        test_section = Section('TAVW_section',slice(0,4))
        self.assertEquals(time_at_value_wrapped(test_param,test_section,2,'Backwards'),2.5)
------------------------------------------------------------
Time functions replaced by index operations for consistency.
------------------------------------------------------------
"""
        
class TestValueAtTime(unittest.TestCase):

    # Reminder: value_at_time (array, hz, offset, time_index)
    
    def test_value_at_time_basic(self):
        array = np.ma.arange(4)
        self.assertEquals (value_at_time(array, 1, 0.0, 2.5), 2.5)
        
    def test_value_at_time_right_at_start_of_data(self):
        array = np.ma.arange(4) + 22.3
        self.assertEquals (value_at_time(array, 1, 0.0, 0.0), 22.3)
        
    def test_value_at_time_right_at_end_of_data(self):
        array = np.ma.arange(4) + 22.3
        self.assertEquals (value_at_time(array, 1.0, 0.0, 3.0), 25.3)
        
    def test_value_at_time_assertion_below_range(self):
        array = np.ma.arange(4)
        self.assertRaises (ValueError, value_at_time, array, 1, 0.1, 0.0)
        
    def test_value_at_time_assertion_above_range(self):
        array = np.ma.arange(4)
        self.assertRaises (ValueError, value_at_time, array, 1, 0.0, 7.0)
        
    def test_value_at_time_with_lower_value_masked(self):
        array = np.ma.arange(4) + 7.4
        array[1] = np.ma.masked
        self.assertEquals (value_at_time(array, 2.0, 0.2, 1.0), 9.4)
        
    def test_value_at_time_with_higher_value_masked(self):
        array = np.ma.arange(4) + 7.4
        array[2] = np.ma.masked
        self.assertEquals (value_at_time(array, 2.0, 0.2, 1.0), 8.4)
        
    def test_value_at_time_with_neither_value_masked(self):
        array = np.ma.arange(4) + 7.4
        array[3] = np.ma.masked
        self.assertEquals (value_at_time(array, 2.0, 0.2, 1.0), 9.0)
        
    def test_value_at_time_with_both_values_masked(self):
        array = np.ma.arange(4) + 7.4
        array[1] = np.ma.masked
        array[2] = np.ma.masked
        self.assertEquals (value_at_time(array, 2.0, 0.2, 1.0), None)


class TestValueAtDatetime(unittest.TestCase):
    @mock.patch('analysis_engine.library.value_at_time')
    def test_value_at_datetime(self, value_at_time):
        array = mock.Mock()
        hz = mock.Mock()
        offset = mock.Mock()
        start_datetime = datetime.now()
        seconds = 20
        value_datetime = start_datetime + timedelta(seconds=seconds)
        value = value_at_datetime(start_datetime, array, hz, offset,
                                  value_datetime)
        value_at_time.assert_called_once_with(array, hz, offset, seconds)
        self.assertEqual(value, value_at_time.return_value)
        
        
class TestValueAtIndex(unittest.TestCase):

    # Reminder: value_at_time (array, index) This function is thoroughly
    # tested by the higher level value_at_time function, so this single test
    # just establishes confidence in the ability to access the lower level
    # function directly.
    
    def test_value_at_index_basic(self):
        array = np.ma.arange(4)
        self.assertEquals (value_at_index(array, 1.5), 1.5)
        
    def test_value_at_index_above_range(self):
        array = np.ma.arange(4)
        self.assertRaises(ValueError, value_at_index, array, 7)
        
    def test_value_at_index_below_range(self):
        array = np.ma.arange(4)
        self.assertRaises(ValueError, value_at_index, array, -33)
        
    def test_value_at_index_masked(self):
        array = np.ma.arange(4)
        array[2]=np.ma.masked
        expected=np.ma.array(1)
        expected 
        self.assertEquals (value_at_index(array, 2), None)


class TestVstackParams(unittest.TestCase):
    def test_vstack_params(self):
        a = P('a', array=np.ma.array(range(0, 10)))
        b = np.ma.array(range(10,20))
        a.array[0] = np.ma.masked
        b[0] = np.ma.masked
        b[-1] = np.ma.masked
        c = None
        ma_test.assert_array_equal(
            np.ma.filled(vstack_params(a), 99), 
            np.array([[99, 1, 2, 3, 4, 5, 6, 7, 8, 9]])
        )
        # test mixed types (Parameter, Masked Array, None)
        ma_test.assert_array_equal(
            np.ma.filled(vstack_params(None, a, b, c), 99),
            np.array([[99,  1,  2,  3,  4,  5,  6,  7,  8,  9],
                      [99, 11, 12, 13, 14, 15, 16, 17, 18, 99]])
        )
        self.assertRaises(ValueError, vstack_params, None, None, None)
                              <|MERGE_RESOLUTION|>--- conflicted
+++ resolved
@@ -1,12 +1,7 @@
 import csv
 import unittest
 import numpy as np
-<<<<<<< HEAD
-from numpy.random import uniform
-
-=======
 import mock
->>>>>>> 70e4cc52
 from math import sqrt, pi
 from datetime import datetime
 
