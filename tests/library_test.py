--- conflicted
+++ resolved
@@ -8,7 +8,6 @@
 # http://www.java2s.com/Open-Source/Python/Math/Numerical-Python/numpy/numpy/ma/testutils.py.htm
 import utilities.masked_array_testutils as ma_test
 
-<<<<<<< HEAD
 from datetime import datetime
 
 from analysis.library import (align, calculate_timebase, create_phase_inside,
@@ -24,8 +23,7 @@
                               slices_from_to, straighten_headings,
                               #time_at_value, time_at_value_wrapped,
                               value_at_time, vstack_params, InvalidDatetime)
-=======
->>>>>>> 6b76566f
+
 from analysis.node import A, KPV, KTI, Parameter, P, S, Section
 from analysis.library import *
 
