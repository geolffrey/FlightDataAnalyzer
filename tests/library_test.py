try:
    import unittest2 as unittest  # py2.6
except ImportError:
    import unittest
import numpy as np
import csv

# A set of masked array test utilities from Pierre GF Gerard-Marchant
# http://www.java2s.com/Open-Source/Python/Math/Numerical-Python/numpy/numpy/ma/testutils.py.htm
import utilities.masked_array_testutils as ma_test

from datetime import datetime

from analysis.library import (align, calculate_timebase, create_phase_inside,
                              create_phase_outside, duration, 
                              first_order_lag, first_order_washout, hash_array,
<<<<<<< HEAD
                              hysteresis, index_at_value,
                              interleave, is_index_within_slice,
                              is_slice_within_slice, min_value, max_value, 
                              max_abs_value, merge_alternate_sensors,
=======
                              hysteresis, interleave, is_index_within_slice,
                              is_slice_within_slice, min_value, 
                              mask_inside_slices, mask_outside_slices,
                              max_value, max_abs_value, merge_alternate_sensors,
>>>>>>> dcec10c8
                              rate_of_change, repair_mask, straighten_headings,
                              time_at_value, time_at_value_wrapped,
                              value_at_time, vstack_params, InvalidDatetime)

from analysis.node import A, KPV, KTI, Parameter, P, S, Section

class TestAlign(unittest.TestCase):
    
    def test_align_returns_same_array_if_aligned(self):
        slave = P('slave', np.ma.array(range(10)))
        master = P('master', np.ma.array(range(30)))
        aligned = align(slave, master)
        self.assertEqual(id(slave.array), id(aligned))
        
    def test_align_basic(self):
        class DumParam():
            def __init__(self):
                self.offset = None
                self.frequency = None
                self.array = []
                
        first = DumParam()
        first.frequency = 4
        first.offset = 0.1
        first.array = np.ma.array(range(8))
        
        second = DumParam()
        second.frequency = 4
        second.offset = 0.2
        second.array = np.ma.array(range(8))
        
        result = align(second, first) #  sounds more natural so order reversed 20/11/11
        np.testing.assert_array_equal(result.data, [0, 0, 1, 2, 3, 4, 5, 6])
        np.testing.assert_array_equal(result.mask, False)
                
    def test_align_discrete(self):
        class DumParam():
            def __init__(self):
                self.offset = None
                self.frequency = None
                self.array = []
                
        first = DumParam()
        first.frequency = 1
        first.offset = 0.0
        first.array = np.ma.array([0,0,1,1,0,1,0,1],dtype=float)
        
        second = DumParam()
        second.frequency = 1
        second.offset = 0.7
        second.array = np.ma.array([0,0,1,1,0,1,0,1],dtype=float)
        
        result = align(second, first, signaltype='Discrete') #  sounds more natural so order reversed 20/11/11
        np.testing.assert_array_equal(result.data, [0,0,0,1,1,0,1,0])
        np.testing.assert_array_equal(result.mask, False)
                        
                        
    def test_align_multi_state(self):
        class DumParam():
            def __init__(self):
                self.offset = None
                self.frequency = None
                self.array = []
                
        first = DumParam()
        first.frequency = 1
        first.offset = 0.6
        first.array = np.ma.array([11,12,13,14,15],dtype=float)
        
        second = DumParam()
        second.frequency = 1
        second.offset = 0.0
        second.array = np.ma.array([0,1,2,3,4],dtype=float)
        
        result = align(second, first, signaltype='Discrete') #  sounds more natural so order reversed 20/11/11
        np.testing.assert_array_equal(result.data, [1,2,3,4,4])
        np.testing.assert_array_equal(result.mask, False)
                        
    def test_align_assert_array_lengths(self):
        class DumParam():
            def __init__(self):
                self.offset = 0.0
                self.frequency = 1
                self.array = []
                
        first = DumParam()
        first.frequency = 4
        first.array = np.ma.array(range(8))
        second = DumParam()
        second.frequency = 2
        second.array = np.ma.array(range(7)) # Unmatched array length !
        self.assertRaises (AssertionError, align, first, second)
                
    def test_align_same_hz_delayed(self):
        # Both arrays at 1Hz, master behind slave in time
        class DumParam():
            def __init__(self):
                self.offset = None
                self.frequency = 1
                self.array = []
        master = DumParam()
        master.array = np.ma.array([0,1,2,3],dtype=float)
        # It is necessary to force the data type, as otherwise the array is cast
        # as integer and the result comes out rounded down as well.
        master.frequency = 1
        master.offset = 0.5
        slave = DumParam()
        slave.array = np.ma.array([10,11,12,13],dtype=float)
        slave.frequency = 1
        slave.offset = 0.2
        result = align(slave, master)
        np.testing.assert_array_almost_equal(result.data, [10.3,11.3,12.3,13.0])
        np.testing.assert_array_equal(result.mask, False)
        
    def test_align_same_hz_advanced(self):
        # Both arrays at 1Hz, master ahead of slave in time
        class DumParam():
            def __init__(self):
                self.offset = None
                self.frequency = 1
                self.array = []
        master = DumParam()
        master.array = np.ma.array([0,1,2,3],dtype=float)
        master.frequency = 1
        master.offset = 0.2
        slave = DumParam()
        slave.array = np.ma.array([10,11,12,13],dtype=float)
        slave.frequency = 1
        slave.offset = 0.5
        result = align(slave, master)
        np.testing.assert_array_almost_equal(result.data, [10.0,10.7,11.7,12.7])
        np.testing.assert_array_equal(result.mask, False)
        
    def test_align_increasing_hz_delayed(self):
        # Master at higher frequency than slave
        class DumParam():
            def __init__(self):
                self.offset = None
                self.frequency = 1
                self.array = []
        master = DumParam()
        master.array = np.ma.array([0,1,2,3,4,6,6,7],dtype=float)
        # It is necessary to force the data type, as otherwise the array is cast
        # as integer and the result comes out rounded down as well.
        master.frequency = 4
        master.offset = 0.15
        slave = DumParam()
        slave.array = np.ma.array([10,11,12,13],dtype=float)
        slave.frequency = 2
        slave.offset = 0.1
        result = align(slave, master)
        np.testing.assert_array_almost_equal(result.data, [10.1,10.6,11.1,11.6,
                                                           12.1,12.6,13.0,13.0])
        np.testing.assert_array_equal(result.mask, False)
        
    def test_align_increasing_hz_advanced(self):
        # Master at higher frequency than slave
        class DumParam():
            def __init__(self):
                self.offset = None
                self.frequency = 1
                self.array = []
        master = DumParam()
        master.array = np.ma.array([0,1,2,3,4,6,6,7,
                                   0,1,2,3,4,6,6,7],dtype=float)
        # It is necessary to force the data type, as otherwise the array is cast
        # as integer and the result comes out rounded down as well.
        master.frequency = 8
        master.offset = 0.1
        slave = DumParam()
        slave.array = np.ma.array([10,11,12,13],dtype=float)
        slave.frequency = 2
        slave.offset = 0.15
        result = align(slave, master)
        np.testing.assert_array_almost_equal(result.data, [10.0,10.15,10.4,10.65,
                                                           10.9,11.15,11.4,11.65,
                                                           11.9,12.15,12.4,12.65,
                                                           12.9,13.0 ,13.0,13.0 ])
        
    def test_align_mask_propogation(self):
        # Master at higher frequency than slave
        class DumParam():
            def __init__(self):
                self.offset = None
                self.frequency = 1
                self.array = []
        master = DumParam()
        master.array = np.ma.array([0,1,2,3,4,6,6,7,
                                   0,1,2,3,4,6,6,7],dtype=float)
        # It is necessary to force the data type, as otherwise the array is cast
        # as integer and the result comes out rounded down as well.
        master.frequency = 8
        master.offset = 0.1
        slave = DumParam()
        slave.array = np.ma.array([10,11,12,13],dtype=float)
        slave.array[2] = np.ma.masked
        slave.frequency = 2
        slave.offset = 0.15
        result = align(slave, master)
        answer = np.ma.array(data = [10.0,10.15,10.4,10.65,
                                     10.9,0,0,0,
                                     0,0,0,0,
                                     0,13.0,13.0,13.0],
                             mask = [False,False,False,False,
                                     False, True, True, True,
                                     True , True, True, True,
                                     True ,False,False,False])
        ma_test.assert_masked_array_approx_equal(result, answer)

    def test_align_increasing_hz_extreme(self):
        # Master at higher frequency than slave
        class DumParam():
            def __init__(self):
                self.offset = None
                self.frequency = 1
                self.array = []
        master = DumParam()
        master.array = np.ma.array([0,1,2,3,4,6,6,7,
                                   0,1,2,3,4,6,6,7],dtype=float)
        # It is necessary to force the data type, as otherwise the array is cast
        # as integer and the result comes out rounded down as well.
        master.frequency = 8
        master.offset = 0.1
        slave = DumParam()
        slave.array = np.ma.array([10,11],dtype=float)
        slave.frequency = 1
        slave.offset = 0.95
        result = align(slave, master)
        np.testing.assert_array_almost_equal(result.data,[10.0 ,10.0  ,10.0,10.0  ,
                                                          10.0 ,10.0  ,10.0,10.025,
                                                          10.15,10.275,10.4,10.525,
                                                          10.65,10.775,10.9,11.0  ])
        np.testing.assert_array_equal(result.mask, False)
        
    def test_align_across_frame_increasing(self):
        # Master at higher frequency than slave
        class DumParam():
            def __init__(self):
                self.offset = None
                self.frequency = 1
                self.array = []
        master = DumParam()
        master.array = np.ma.zeros(64, dtype=float)
        # It is necessary to force the data type, as otherwise the array is cast
        # as integer and the result comes out rounded down as well.
        master.frequency = 8
        master.offset = 0.1
        slave = DumParam()
        slave.array = np.ma.array([10,11],dtype=float)
        slave.frequency = 0.25
        slave.offset = 3.95
        result = align(slave, master, interval='Frame')
        # Build the correct answer...
        answer=np.ma.ones(64)*10
        answer[31] = answer[31] + 0.00625
        for i in range(31):
            answer [31+i+1] = answer[31+i] + 1/32.0
        answer[-1] = 11.0
        # ...and check the resulting array in one hit.
        ma_test.assert_masked_array_approx_equal(result, answer)
        

    def test_align_across_frame_decreasing(self):
        # Master at higher frequency than slave
        class DumParam():
            def __init__(self):
                self.offset = None
                self.frequency = 1
                self.array = []
        master = DumParam()
        master.array = np.ma.zeros(4, dtype=float)
        # It is necessary to force the data type, as otherwise the array is cast
        # as integer and the result comes out rounded down as well.
        master.frequency = 0.5
        master.offset = 1.5
        slave = DumParam()
        # Fill a two-frame sample with linear data
        slave.array = np.ma.arange(32,dtype=float)
        slave.frequency = 4
        slave.offset = 0.1
        result = align(slave, master, interval='Frame')
        # Build the correct answer...
        answer=np.ma.array([5.6,13.6,21.6,29.6])
        ma_test.assert_masked_array_approx_equal(result, answer)
        

class TestCalculateTimebase(unittest.TestCase):
    def test_calculate_timebase(self):
        # 6th second is the first valid datetime(2020,12,25,23,59,0)
        years = [None] * 6 + [2020] * 19  # 6 sec offset
        months = [None] * 5 + [12] * 20
        days = [None] * 4 + [24] * 5 + [25] * 16
        hours = [None] * 3 + [23] * 7 + [00] * 15
        mins = [None] * 2 + [59] * 10 + [01] * 13
        secs = [None] * 1 + range(55, 60) + range(19)  # 6th second in next hr
        start_dt = calculate_timebase(years, months, days, hours, mins, secs)
        
        #>>> datetime(2020,12,25,00,01,19) - timedelta(seconds=25)
        #datetime.datetime(2020, 12, 25, 0, 0, 50)
        self.assertEqual(start_dt, datetime(2020, 12, 25, 0, 0, 54))
        
    def test_no_valid_datetimes_raises_valueerror(self):
        years = [None] * 20
        months = [None] * 20
        days = [None] * 4 + [24] * 5 + [25] * 16
        hours = [None] * 3 + [23] * 7 + [00] * 15
        mins = [None] * 2 + [59] * 10 + [01] * 13
        secs = [None] * 1 + range(55, 60) + range(19)  # 6th second in next hr
        self.assertRaises(InvalidDatetime, calculate_timebase, years, months, days, hours, mins, secs)
        
        
    def test_uneven_length_arrays(self):
        "Tests that the uneven drabs at the end are ignored"
        # You should always pass in complete arrays at the moment!
        years = [None] * 1 + [2020] * 10  # uneven
        months = [None] * 5 + [12] * 20
        days = [None] * 4 + [24] * 5 + [25] * 16
        hours = [None] * 3 + [23] * 7 + [00] * 1 # uneven
        mins = [None] * 2 + [59] * 10 + [01] * 13
        secs = [None] * 1 + range(55, 60) + range(19)
        start_dt = calculate_timebase(years, months, days, hours, mins, secs)
        self.assertEqual(start_dt, datetime(2020,12,24,23,58,54))
        
    def test_no_change_in_dt_picks_it_as_start(self):
        # also tests using numpy masked arrays
        years = np.ma.array([2020] * 20)  # 6 sec offset
        months = np.ma.array([12] * 20)
        days = np.ma.array([25] * 20)
        hours = np.ma.array([23] * 20)
        mins = np.ma.array([0] * 20)
        secs = np.ma.array([0] * 20) # 6th second in next hr
        start_dt = calculate_timebase(years, months, days, hours, mins, secs)
        self.assertEqual(start_dt, datetime(2020,12,25,23,0,0))
        
    @unittest.skip("Implement if this is a requirement")
    def test_using_offset_for_seconds(self):
        # check offset milliseconds are applied to the timestamps
        self.assertFalse(True)
        

class TestDuration(unittest.TestCase):
    def setUp(self):
        test_list = []
        result_list = []
        with open('test_data/duration_test_data.csv', 'rb') as csvfile:
            self.reader = csv.DictReader(csvfile)
            for row in self.reader:
                test_list.append(float(row['input']))
                result_list.append(float(row['output']))
        self.test_array = np.array(test_list)
        self.result_array = np.array(result_list)

    def test_duration_example_of_use(self):
        # Engine temperature at startup limit = 900 C for 5 seconds, say.

        # Pseudo-POLARIS exceedance would be like this:
        # Exceedance = duration(Eng_1_EGT,5sec,1Hz) > 900
        
        # In this case it was over 910 for 5 seconds, hence is an exceedance.
        
        # You get 6 values in the output array for a 5-second duration event.
        # Remember, fenceposts and panels.

        engine_egt = np.array([600.0,700.0,800.0,910.0,950.0,970.0,940.0,\
                                960.0,920.0,890.0,840.0,730.0])
        output_array = np.array([600.0,700.0,800.0,910.0,910.0,910.0,910.0,\
                                910.0,910.0,890.0,840.0,730.0])
        result = duration(engine_egt, 5)
        np.testing.assert_array_equal(result, output_array)
        
    def test_duration_correct_result(self):
        result = duration(self.test_array, 3)
        np.testing.assert_array_almost_equal(result, self.result_array)
    
    def test_duration_rejects_negative_period(self):
        an_array = np.array([0,1])
        self.assertRaises(ValueError, duration, an_array, -0.2)
        
    def test_duration_rejects_negative_hz(self):
        an_array = np.array([0,1])
        self.assertRaises(ValueError, duration, an_array, 0.2, hz=-2)
        
    def test_duration_rejects_zero_period(self):
        an_array = np.array([0,1])
        self.assertRaises(ValueError, duration, an_array, 0.0)
        
    def test_duration_rejects_zero_hz(self):
        an_array = np.array([0,1])
        self.assertRaises(ValueError, duration, an_array, 1.0, hz=0.0)
        
    def test_duration_no_change_below_period(self):
        input_array = np.array([0,1,2,2,2,1,0])
        output_array = input_array
        result = duration(input_array, 1, hz=2)
        np.testing.assert_array_equal(result, output_array)
        
    def test_duration_change_at_period(self):
        input_array = np.array([0.6,1.1,2.1,3.5,1.9,1.0,0])
        output_array = np.array([0.6,1.1,1.1,1.1,1.1,1.0,0.0])
        result = duration(input_array, 6, hz=0.5)
        np.testing.assert_array_equal(result, output_array)
                    
class TestFirstOrderLag(unittest.TestCase):

    # first_order_lag (in_param, time_constant, hz, gain = 1.0, initial_value = 0.0)
    
    def test_firstorderlag_time_constant(self):
        # Note: Also tests initialisation.
        array = np.ma.zeros(10)
        # The result of processing this data is...
        result = first_order_lag (array, 2.0, 1.0, initial_value = 1.0)
        # The correct answer is...
        answer = np.ma.array(data=[0.8,0.48,0.288,0.1728,0.10368,0.062208,
                                   0.0373248,0.02239488,0.01343693,0.00806216],
                             mask = False)
        ma_test.assert_masked_array_approx_equal(result, answer)

    def test_firstorderlag_sample_rate_chage(self):
        # Note: Also tests initialisation.
        array = np.ma.zeros(10)
        # The result of processing this data is...
        result = first_order_lag (array, 2.0, 2.0, initial_value = 1.0)
        # The correct answer is...
        answer = np.ma.array(data=[6.66666667e-01,2.22222222e-01,7.40740741e-02,
                                   2.46913580e-02,8.23045267e-03,2.74348422e-03,
                                   9.14494742e-04,3.04831581e-04,1.01610527e-04,
                                   3.38701756e-05], mask = False)
        ma_test.assert_masked_array_approx_equal(result, answer)

    def test_firstorderlag_gain(self):
        array = np.ma.ones(20)
        result = first_order_lag (array, 1.0, 1.0, gain = 10.0)
        # With a short time constant and more samples, the end result will
        # reach the input level (1.0) multiplied by the gain.
        self.assertAlmostEquals(result.data[-1], 10.0)

    def test_firstorderlag_stability_check(self):
        array = np.ma.ones(4)
        # With a time constant of 1 and a frequency of 4, the simple algorithm
        # becomes too inaccurate to be useful.
        self.assertRaises(ValueError, first_order_lag, array, 1.0, 4.0)

    def test_firstorderlag_mask_retained(self):
        array = np.ma.zeros(5)
        array[3] = np.ma.masked
        result = first_order_lag (array, 1.0, 1.0, initial_value = 1.0)
        ma_test.assert_mask_eqivalent(result.mask, [0,0,0,1,0], err_msg='Masks are not equal')

class TestFirstOrderWashout(unittest.TestCase):

    # first_order_washout (in_param, time_constant, hz, gain = 1.0, initial_value = 0.0)
    
    def test_firstorderwashout_time_constant(self):
        array = np.ma.ones(10)
        result = first_order_washout (array, 2.0, 1.0, initial_value = 0.0)
        # The correct answer is the same as for the first order lag test, but in
        # this case we are starting from zero and the input data is all 1.0.
        # The washout responds transiently then washes back out to zero, 
        # providing the high pass filter that matches the low pass lag filter.
        answer = np.ma.array(data=[0.8,0.48,0.288,0.1728,0.10368,0.062208,
                                   0.0373248,0.02239488,0.01343693,0.00806216],
                             mask = False)
        ma_test.assert_masked_array_approx_equal(result, answer)

    def test_firstorderwashout_sample_rate_chage(self):
        # Note: Also tests initialisation.
        array = np.ma.zeros(10)
        '''
        OK. Tricky test that needs some explanation.
        
        The initial value is the steady state input condition prior to the data 
        we supply. This filter is a washout (high pass) filter, so the steady 
        state output will always be zero.
        
        The initial condition is set to -1.0, then when the data arrives, 
        array[0]=0.0 gives a +1.0 step change to the input and we get a positive 
        kick on the output.
        '''
        result = first_order_washout (array, 2.0, 2.0, initial_value = -1.0)
        # The correct answer is...
        answer = np.ma.array(data=[6.66666667e-01,2.22222222e-01,7.40740741e-02,
                                   2.46913580e-02,8.23045267e-03,2.74348422e-03,
                                   9.14494742e-04,3.04831581e-04,1.01610527e-04,
                                   3.38701756e-05], mask = False)
        ma_test.assert_masked_array_approx_equal(result, answer)

    def test_firstorderwashout_gain(self):
        array = np.ma.ones(20)
        result = first_order_washout (array, 1.0, 1.0, gain = 10.0, initial_value = 0.0)
        # With a short time constant and more samples, the end result will
        # reach the input level (1.0) multiplied by the gain.
        self.assertAlmostEquals(result.data[0], 6.6666667)

    def test_firstorderwashout_stability_check(self):
        array = np.ma.ones(4)
        # With a time constant of 1 and a frequency of 4, the simple algorithm
        # becomes too inaccurate to be useful.
        self.assertRaises(ValueError, first_order_washout, array, 1.0, 4.0)

    def test_firstorderwashout_mask_retained(self):
        array = np.ma.zeros(5)
        array[3] = np.ma.masked
        result = first_order_washout (array, 1.0, 1.0, initial_value = 1.0)
        ma_test.assert_mask_eqivalent(result.mask, [0,0,0,1,0], err_msg='Masks are not equal')
        

class TestHashArray(unittest.TestCase):
    def test_hash_array(self):
        '''
        
        '''
        self.assertEqual(hash_array(np.ma.arange(10)),
                         hash_array(np.ma.arange(10)))
        self.assertNotEqual(hash_array(np.ma.arange(10)),
                            hash_array(np.ma.arange(1,11)))
        # Tests that mask contents affect the generated hash.
        ma1 = np.ma.array(np.ma.arange(100,200), mask=[False] * 100)
        ma2 = np.ma.array(np.ma.arange(100,200),
                          mask=[False] * 50 + [True] + 49 * [False])
        self.assertNotEqual(hash_array(ma1), hash_array(ma2))
        self.assertEqual(hash_array(ma2), hash_array(ma2))
        self.assertEqual(hash_array(np.ma.arange(10, dtype=np.float_)),
            'c29605eb4e50fbb653a19f1a28c4f0955721419f989f1ffd8cb2ed6f4914bbea')


class TestHysteresis(unittest.TestCase):
    def test_hysteresis(self):
        data = np.ma.array([0,1,2,1,0,-1,5,6,7,0],dtype=float)
        data[4] = np.ma.masked
        result = hysteresis(data,2)
        np.testing.assert_array_equal(result.data,[0,0,1,1,1,0,4,5,6,1])
        np.testing.assert_array_equal(result.mask,[0,0,0,0,1,0,0,0,0,0])

    def test_hysteresis_change_of_threshold(self):
        data = np.ma.array([0,1,2,1,0,-1,5,6,7,0],dtype=float)
        result = hysteresis(data,1)
        np.testing.assert_array_equal(result.data,[0,0.5,1.5,1.5,0.5,-0.5,4.5,5.5,6.5,0.5])

class TestIndexAtValue(unittest.TestCase):
    
    # Reminder: index_at_value (array, section, threshold):

    def test_index_at_value_basic(self):
        array = np.ma.arange(4)
        self.assertEquals (index_at_value(array, slice(0, 3), 1.5), 1.5)
        
    def test_index_at_value_backwards(self):
        array = np.ma.arange(8)
        self.assertEquals (index_at_value(array, slice(6, 2, -1), 3.2), 3.2)

    def test_index_at_value_backwards_with_negative_values_a(self):
        array = np.ma.arange(8)*(-1.0)
        self.assertEquals (index_at_value(array, slice(6, 2, -1), -3.2), 3.2)
        
    def test_index_at_value_backwards_with_negative_values_b(self):
        array = np.ma.arange(8)-10
        self.assertEquals (index_at_value(array, slice(6, 2, -1), -5.2), 4.8)

    def test_index_at_value_right_at_start(self):
        array = np.ma.arange(4)
        self.assertEquals (index_at_value(array, slice(1, 3), 1.0), 1.0)
                           
    def test_index_at_value_right_at_end(self):
        array = np.ma.arange(4)
        self.assertEquals (index_at_value(array, slice(1, 4), 3.0), 3.0)
        
    def test_index_at_value_threshold_not_crossed(self):
        array = np.ma.arange(4)
        self.assertEquals (index_at_value(array, slice(0, 3), 7.5), None)
        
    def test_index_at_value_masked(self):
        array = np.ma.arange(4)
        array[1] = np.ma.masked
        self.assertEquals (index_at_value(array, slice(0, 3), 1.5), None)
      
 
class TestInterleave(unittest.TestCase):
    def test_interleave(self):
        param1 = P('A1',np.ma.array(range(4),dtype=float),1,0.2)
        param2 = P('A2',np.ma.array(range(4),dtype=float)+10,1,0.7)
        result = interleave(param1, param2)
        np.testing.assert_array_equal(result.data,[0,10,1,11,2,12,3,13])
        np.testing.assert_array_equal(result.mask, False)

    def test_merge_alternage_sensors_mask(self):
        param1 = P('A1',np.ma.array(range(4),dtype=float),1,0.2)
        param2 = P('A2',np.ma.array(range(4),dtype=float)+10,1,0.7)
        param1.array[1] = np.ma.masked
        param2.array[2] = np.ma.masked
        result = interleave(param1, param2)
        np.testing.assert_array_equal(result.data[0:2], [0,10])
        np.testing.assert_array_equal(result.data[3:5], [11,2])
        np.testing.assert_array_equal(result.data[6:], [3,13])
        np.testing.assert_array_equal(result.mask, [False,False,True,
                                                    False,False,True,
                                                    False,False])


class TestIsIndexWithinSlice(unittest.TestCase):
    def test_is_index_within_slice(self):
        self.assertTrue(is_index_within_slice(1, slice(0,2)))
        self.assertTrue(is_index_within_slice(5, slice(5,7)))
        # Slice is not inclusive of last index.
        self.assertFalse(is_index_within_slice(7, slice(5,7)))


class TestIsSliceWithinSlice(unittest.TestCase):
    def test_is_slice_within_slice(self):
        self.assertTrue(is_slice_within_slice(slice(5,6), slice(4,7)))
        self.assertTrue(is_slice_within_slice(slice(4,6), slice(4,7)))
        self.assertTrue(is_slice_within_slice(slice(4,7), slice(4,7)))
        self.assertFalse(is_slice_within_slice(slice(4,8), slice(4,7)))
        self.assertFalse(is_slice_within_slice(slice(3,7), slice(4,7)))
        

class TestMaskInsideSlices(unittest.TestCase):
    def test_mask_inside_slices(self):
        slices = [slice(10, 20), slice(30, 40)]
        array = np.ma.arange(50)
        array.mask = np.array([True] * 5 + [False] * 45)
        expected_result = np.ma.arange(50)
        expected_result.mask = np.array([True] * 5 + [False] * 5 + [True] *  10 + [False] * 10 + [True] * 10)
        ma_test.assert_equal(mask_inside_slices(array, slices),
                             expected_result)


class TestMaskOutsideSlices(unittest.TestCase):
    def test_mask_outside_slices(self):
        slices = [slice(10, 20), slice(30, 40)]
        array = np.ma.arange(50)
        array.mask = np.array([False] * 10 + [True] * 5 + [False] * 35)
        expected_result = np.ma.arange(50)
        expected_result.mask = np.array([True] * 15 + [False] * 5 + [True] * 10 + [False] * 10 + [True] * 10)
        ma_test.assert_equal(mask_outside_slices(array, slices),
                             expected_result)
        
        
class TestMaxValue(unittest.TestCase):
    def test_max_value(self):
        array = np.ma.array(range(50,100) + range(100,50,-1))
        i, v = max_value(array)
        self.assertEqual(i, 50)
        self.assertEqual(v, 100)
        
        subslice = slice(80, 90)
        res = max_value(array, subslice)
        self.assertEqual(res.index, 80)
        self.assertEqual(res.value, 70)
        
        neg_step = slice(100,65,-10)
        self.assertRaises(ValueError, max_value, array, neg_step)
        ##self.assertEqual(res, (69, 81)) # you can get this if you use slice.stop!
        
class TestMaxAbsValue(unittest.TestCase):
    def test_max_abs_value(self):
        array = np.ma.array(range(-20,30) + range(10,-41, -1) + range(10))
        self.assertEqual(max_abs_value(array), (100, -40))


class TestMinValue(unittest.TestCase):
    def test_min_value(self):
        array = np.ma.array(range(50,100) + range(100,50,-1))
        i, v = min_value(array)
        self.assertEqual(i, 0)
        self.assertEqual(v, 50)
        
        subslice = slice(80, 90)
        res = min_value(array, subslice)
        self.assertEqual(res.index, 89)
        self.assertEqual(res.value, 61)
        
        neg_step = slice(100,65,-10)
        self.assertRaises(ValueError, min_value, array, neg_step)
        ##self.assertEqual(res, (69, 81)) # you can get this if you use slice.stop!
        
class TestMergeAlternateSensors(unittest.TestCase):
    def test_merge_alternage_sensors_basic(self):
        array = np.ma.array([0, 5, 0, 5, 1, 6, 1, 6],dtype=float)
        result = merge_alternate_sensors (array)
        np.testing.assert_array_equal(result.data, [2.5,2.5,2.5,2.75,3.25,3.5,3.5,3.5])
        np.testing.assert_array_equal(result.mask, False)

    def test_merge_alternage_sensors_mask(self):
        array = np.ma.array([0, 5, 0, 5, 1, 6, 1, 6],dtype=float)
        array[4] = np.ma.masked
        result = merge_alternate_sensors (array)
        np.testing.assert_array_equal(result.data[0:3], [2.5,2.5,2.5])
        np.testing.assert_array_equal(result.data[6:8], [3.5,3.5])
        np.testing.assert_array_equal(result.mask, [False,False,False,
                                                    True,True,True,
                                                    False,False])


class TestPhaseMasking(unittest.TestCase):
    def test_phase_inside_basic(self):
        # Reminder: create_phase_inside(reference, a, b)
        array = np.ma.arange(8)
        result = create_phase_inside(array, 1.0,0.0,2,5)
        answer = np.ma.array(data = [0,1,2,3,4,5,6,7],
                             mask = [1,1,0,0,0,0,1,1])
        ma_test.assert_masked_array_approx_equal(result, answer)
        
    def test_phase_inside_reversed(self):
        # Reminder: create_phase_inside(reference, a, b)
        array = np.ma.arange(8)
        result = create_phase_inside(array, 1.0,0.1,5,2) # 2,5 > 5,2
        answer = np.ma.array(data = [0,1,2,3,4,5,6,7],
                             mask = [1,1,0,0,0,1,1,1])
        ma_test.assert_masked_array_approx_equal(result, answer)
        
    def test_phase_inside_positive_offset(self):
        # Reminder: create_phase_inside(reference, a, b)
        array = np.ma.arange(8)
        result = create_phase_inside(array, 1.0,0.1,2,5)
        answer = np.ma.array(data = [0,1,2,3,4,5,6,7],
                             mask = [1,1,0,0,0,1,1,1])
        ma_test.assert_masked_array_approx_equal(result, answer)
        
    def test_phase_inside_negative_offset(self):
        # Reminder: create_phase_inside(reference, a, b)
        array = np.ma.arange(8)
        result = create_phase_inside(array, 1.0,-0.1,2,5)
        answer = np.ma.array(data = [0,1,2,3,4,5,6,7],
                             mask = [1,1,1,0,0,0,1,1])
        ma_test.assert_masked_array_approx_equal(result, answer)
        
    def test_phase_inside_low_rate(self):
        # Reminder: create_phase_inside(reference, a, b)
        array = np.ma.arange(8)*4
        result = create_phase_inside(array, 0.25,0.0,12,25)
        answer = np.ma.array(data = [0,4,8,12,16,20,24,28],
                             mask = [1,1,1,0,0,0,0,1])
        ma_test.assert_masked_array_approx_equal(result, answer)
        
    def test_phase_outside_low_rate(self):
        # Reminder: create_phase_inside(reference, a, b)
        array = np.ma.arange(8)*4
        result = create_phase_outside(array, 0.25,0.0,7,21)
        answer = np.ma.array(data = [0,4,8,12,16,20,24,28],
                             mask = [0,0,1,1,1,1,0,0])
        ma_test.assert_masked_array_approx_equal(result, answer)
        
    def test_phase_inside_errors(self):
        # Reminder: create_phase_inside(reference, a, b)
        array = np.ma.arange(8)
        self.assertRaises(ValueError, create_phase_inside, array, 1,0, -1, 5)
        self.assertRaises(ValueError, create_phase_inside, array, 1,0, 10, 5)
        self.assertRaises(ValueError, create_phase_inside, array, 1,0, 2, -1)
        self.assertRaises(ValueError, create_phase_inside, array, 1,0, 2, 11)
    

class TestRateOfChange(unittest.TestCase):
    
    # Reminder: rate_of_change(to_diff, half_width, hz) - half width in seconds.
    
    def test_rate_of_change_basic(self):
        sloped = rate_of_change(P('Test', 
                                  np.ma.array([1, 0, -1, 2, 1, 3, 4, 6, 5, 7],
                                              dtype=float), 1), 2)
        answer = np.ma.array(data=[-1.0,-1.0,0.0,0.75,1.25,1.0,1.0,1.0,-1.0,2.0],
                             mask=False)
        ma_test.assert_mask_eqivalent(sloped, answer)
        
    def test_rate_of_change_increased_frequency(self):
        sloped = rate_of_change(P('Test', 
                                  np.ma.array([1, 0, -1, 2, 1, 3, 4, 6, 5, 7],
                                              dtype=float), 2), 2)
        answer = np.ma.array(data=[-2.0,-2.0,6.0,-2.0,1.0,1.75,2.0,4.0,-2.0,4.0],
                             mask=False)
        ma_test.assert_mask_eqivalent(sloped, answer)
        
    def test_rate_of_change_transfer_mask(self):
        sloped = rate_of_change(P('Test', 
                                  np.ma.array(data = [1, 0, -1, 2, 1, 3, 4, 6, 5, 7],dtype=float,
                            mask = [0, 1,  0, 0, 0, 1, 0, 0, 0, 1]), 1), 1)
        answer = np.ma.array(data = [0,-1.0,0,1.0,0,1.5,0,0.5,0,0],
             mask = [True,False,True,False,True,False,True,False,True,True])
        ma_test.assert_mask_eqivalent(sloped, answer)
        
    def test_rate_of_change_half_width_zero(self):
        array = np.ma.array([0, 1, 0])
        self.assertRaises(ValueError, 
                          rate_of_change, 
                          P('Test',np.ma.array([0, 1, 0]), 1), 0)
        
    def test_rate_of_change_half_width_negative(self):
        array = np.ma.array([0, 1, 0])
        self.assertRaises(ValueError, 
                          rate_of_change, 
                          P('Test',np.ma.array([0, 1, 0]), 1), -2)
        
        
class TestRepairMask(unittest.TestCase):
    def test_repair_mask_basic(self):
        array = np.ma.arange(10)
        array[3] = np.ma.masked
        array[6:8] = np.ma.masked
        repair_mask(array)
        np.testing.assert_array_equal(array.data,range(10))
        
    def test_repair_mask_too_much_invalid(self):
        array = np.ma.arange(20)
        array[4:15] = np.ma.masked
        unchanged = array
        repair_mask(array)
        ma_test.assert_masked_array_approx_equal(array, unchanged)
        
    def test_repair_mask_not_at_start(self):
        array = np.ma.arange(10)
        array[0] = np.ma.masked
        unchanged = array
        repair_mask(array)
        ma_test.assert_masked_array_approx_equal(array, unchanged)
        
    def test_repair_mask_not_at_end(self):
        array = np.ma.arange(10)
        array[9] = np.ma.masked
        unchanged = array
        repair_mask(array)
        ma_test.assert_masked_array_approx_equal(array, unchanged)
        
        
class TestStraightenHeadings(unittest.TestCase):
    def test_straight_headings(self):
        data = [35.5,
                29.5,
                11.3,
                0.0,
                348.4,
                336.8,
                358.9,
                2.5,
                8.1,
                14.4]
        expected = [35.5,
                    29.5,
                    11.3,
                    0.0,
                    -11.6,
                    -23.2,
                    -1.1,
                    2.5,
                    8.1,
                    14.4]
        np.testing.assert_array_almost_equal(straighten_headings(data), expected)

        #for index, val in enumerate(straighten_headings(data)):
            #self.assertEqual(
                #'%.2f' % val,
                #'%.2f' % expected[index],
                #msg="Failed at %s == %s at %s" % (val, expected[index], index)
            #)


class TestTimeAtValue(unittest.TestCase):
    
    # Reminder: time_at_value (array, hz, offset, scan_start, scan_end, threshold):

    def test_time_at_value_basic(self):
        array = np.ma.arange(4)
        self.assertEquals (time_at_value(array, 1, 0.0, 0, 3, 1.5), 1.5)
        
    def test_time_at_value_backwards(self):
        array = np.ma.arange(8)
        self.assertEquals (time_at_value(array, 1, 0.0, 6, 2, 2.5), 2.5)

    def test_time_at_value_right_at_start(self):
        array = np.ma.arange(4)
        self.assertEquals (time_at_value(array, 1, 0.0, 1, 3, 1.0), 1.0)
                           
    def test_time_at_value_right_at_end(self):
        array = np.ma.arange(4)
        self.assertEquals (time_at_value(array, 1, 0.0, 1, 3, 3.0), 3.0)
        
    def test_time_at_value_threshold_not_crossed(self):
        array = np.ma.arange(4)
        self.assertEquals (time_at_value(array, 1, 0.0, 0, 3, 7.5), None)
        
    def test_time_at_value_masked(self):
        array = np.ma.arange(4)
        array[1] = np.ma.masked
        self.assertEquals (time_at_value(array, 1, 0.0, 0, 3, 1.5), None)
      
        
class TestTimeAtValueWrapped(unittest.TestCase):
    # Reminder: time_at_value_wrapped(parameter, block, value):
  
    def test_time_at_value_wrapped_basic(self):
        test_param = P('TAVW_param',np.ma.array(range(4),dtype=float),1,0.0)
        test_section = Section('TAVW_section',slice(0,4))
        self.assertEquals(time_at_value_wrapped(test_param,test_section,2.5),2.5)

    def test_time_at_value_wrapped_backwards(self):
        test_param = P('TAVW_param',np.ma.array([0,4,0,4]),1,0.0)
        test_section = Section('TAVW_section',slice(0,4))
        self.assertEquals(time_at_value_wrapped(test_param,test_section,2,'Backwards'),2.5)

        
class TestValueAtTime(unittest.TestCase):

    # Reminder: value_at_time (array, hz, offset, time_index)
    
    def test_value_at_time_basic(self):
        array = np.ma.arange(4)
        self.assertEquals (value_at_time(array, 1, 0.0, 2.5), 2.5)
        
    def test_value_at_time_right_at_start_of_data(self):
        array = np.ma.arange(4) + 22.3
        self.assertEquals (value_at_time(array, 1, 0.0, 0.0), 22.3)
        
    def test_value_at_time_right_at_end_of_data(self):
        array = np.ma.arange(4) + 22.3
        self.assertEquals (value_at_time(array, 4, 0.0, 0.75), 25.3)
        
    def test_value_at_time_assertion_below_range(self):
        array = np.ma.arange(4)
        self.assertRaises (ValueError, value_at_time, array, 1, 0.1, 0.0)
        
    def test_value_at_time_assertion_above_range(self):
        array = np.ma.arange(4)
        self.assertRaises (ValueError, value_at_time, array, 1, 0.0, 7.0)
        
    def test_value_at_time_with_lower_value_masked(self):
        array = np.ma.arange(4) + 7.4
        array[1] = np.ma.masked
        self.assertEquals (value_at_time(array, 2.0, 0.2, 1.0), 9.4)
        
    def test_value_at_time_with_higher_value_masked(self):
        array = np.ma.arange(4) + 7.4
        array[2] = np.ma.masked
        self.assertEquals (value_at_time(array, 2.0, 0.2, 1.0), 8.4)
        
    def test_value_at_time_with_neither_value_masked(self):
        array = np.ma.arange(4) + 7.4
        array[3] = np.ma.masked
        self.assertEquals (value_at_time(array, 2.0, 0.2, 1.0), 9.0)
        
    def test_value_at_time_with_both_values_masked(self):
        array = np.ma.arange(4) + 7.4
        array[1] = np.ma.masked
        array[2] = np.ma.masked
        self.assertEquals (value_at_time(array, 2.0, 0.2, 1.0), None)


'''
ma_test.assert_masked_array_approx_equal(result, answer)

self.assertAlmostEquals(result.data[-1], 10.0)

    def test_firstorderlag_stability_check(self):
        array = np.ma.ones(4)
        # With a time constant of 1 and a frequency of 4, the simple algorithm
        # becomes too inaccurate to be useful.
        self.assertRaises(ValueError, first_order_lag, array, 1.0, 4.0)
'''


class TestVstackParams(unittest.TestCase):
    def test_vstack_params(self):
        a = P('a', array=np.ma.array(range(0, 10)))
        b = np.ma.array(range(10,20))
        a.array[0] = np.ma.masked
        b[0] = np.ma.masked
        b[-1] = np.ma.masked
        c = None
        ma_test.assert_array_equal(
            np.ma.filled(vstack_params(a), 99), 
            np.array([[99, 1, 2, 3, 4, 5, 6, 7, 8, 9]])
        )
        # test mixed types (Parameter, Masked Array, None)
        ma_test.assert_array_equal(
            np.ma.filled(vstack_params(None, a, b, c), 99),
            np.array([[99,  1,  2,  3,  4,  5,  6,  7,  8,  9],
                      [99, 11, 12, 13, 14, 15, 16, 17, 18, 99]])
        )
        self.assertRaises(ValueError, vstack_params, None, None, None)
                              <|MERGE_RESOLUTION|>--- conflicted
+++ resolved
@@ -14,17 +14,10 @@
 from analysis.library import (align, calculate_timebase, create_phase_inside,
                               create_phase_outside, duration, 
                               first_order_lag, first_order_washout, hash_array,
-<<<<<<< HEAD
-                              hysteresis, index_at_value,
-                              interleave, is_index_within_slice,
-                              is_slice_within_slice, min_value, max_value, 
-                              max_abs_value, merge_alternate_sensors,
-=======
-                              hysteresis, interleave, is_index_within_slice,
+                              hysteresis, index_at_value, interleave, is_index_within_slice,
                               is_slice_within_slice, min_value, 
                               mask_inside_slices, mask_outside_slices,
                               max_value, max_abs_value, merge_alternate_sensors,
->>>>>>> dcec10c8
                               rate_of_change, repair_mask, straighten_headings,
                               time_at_value, time_at_value_wrapped,
                               value_at_time, vstack_params, InvalidDatetime)
