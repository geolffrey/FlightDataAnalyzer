
import os
import numpy as np
import sys
import unittest
import math
import operator

from mock import Mock, call, patch

from flightdatautilities.geometry import midpoint

from analysis_engine.library import align
from analysis_engine.node import (
    A, App, ApproachItem, KPV, KTI, load, M, P, KeyPointValue, MultistateDerivedParameterNode,
    KeyTimeInstance, Section, S
)

from analysis_engine.multistate_parameters import (
    FlapExcludingTransition,
    FlapIncludingTransition,
    StableApproach,
)
from analysis_engine.key_point_values import (
    AOADuringGoAroundMax,
    AOAWithFlapMax,
    APDisengagedDuringCruiseDuration,
    APUFireWarningDuration,
    AccelerationLateralAtTouchdown,
    AccelerationLateralDuringLandingMax,
    AccelerationLateralDuringTakeoffMax,
    AccelerationLateralMax,
    AccelerationLateralOffset,
    AccelerationLateralWhileTaxiingStraightMax,
    AccelerationLateralWhileTaxiingTurnMax,
    AccelerationLongitudinalDuringLandingMin,
    AccelerationLongitudinalDuringTakeoffMax,
    AccelerationNormal20FtToFlareMax,
    AccelerationNormalAtLiftoff,
    AccelerationNormalAtTouchdown,
    AccelerationNormalMax,
    AccelerationNormalOffset,
    AccelerationNormalTakeoffMax,
    AccelerationNormalWithFlapDownWhileAirborneMax,
    AccelerationNormalWithFlapDownWhileAirborneMin,
    AccelerationNormalWithFlapUpWhileAirborneMax,
    AccelerationNormalWithFlapUpWhileAirborneMin,
    Airspeed10000To8000FtMax,
    Airspeed1000To500FtMax,
    Airspeed1000To500FtMin,
    Airspeed1000To8000FtMax,
    Airspeed3000FtToTopOfClimbMax,
    Airspeed3000To1000FtMax,
    Airspeed35To1000FtMax,
    Airspeed35To1000FtMin,
    Airspeed5000To3000FtMax,
    Airspeed500To20FtMax,
    Airspeed500To20FtMin,
    Airspeed8000To10000FtMax,
    Airspeed8000To5000FtMax,
    AirspeedAt35FtDuringTakeoff,
    AirspeedAt8000FtDescending,
    AirspeedAtFlapExtensionWithGearDown,
    AirspeedAtGearDownSelection,
    AirspeedAtGearUpSelection,
    AirspeedAtLiftoff,
    AirspeedAtThrustReversersSelection,
    AirspeedAtTouchdown,
    AirspeedBelow10000FtDuringDescentMax,
    AirspeedDuringCruiseMax,
    AirspeedDuringCruiseMin,
    AirspeedDuringLevelFlightMax,
    AirspeedDuringRejectedTakeoffMax,
    AirspeedGustsDuringFinalApproach,
    AirspeedMax,
    AirspeedMinusMinManeouvringSpeedMin,
    AirspeedMinusV235To1000FtMax,
    AirspeedMinusV235To1000FtMin,
    AirspeedMinusV2At35FtDuringTakeoff,
    AirspeedMinusV2AtLiftoff,
    AirspeedMinusV2For3Sec35To1000FtMax,
    AirspeedMinusV2For3Sec35To1000FtMin,
    AirspeedMinusVMOMax,
    AirspeedRelative1000To500FtMax,
    AirspeedRelative1000To500FtMin,
    AirspeedRelative20FtToTouchdownMax,
    AirspeedRelative20FtToTouchdownMin,
    AirspeedRelative500To20FtMax,
    AirspeedRelative500To20FtMin,
    AirspeedRelativeAtTouchdown,
    AirspeedRelativeFor3Sec1000To500FtMax,
    AirspeedRelativeFor3Sec1000To500FtMin,
    AirspeedRelativeFor3Sec20FtToTouchdownMax,
    AirspeedRelativeFor3Sec20FtToTouchdownMin,
    AirspeedRelativeFor3Sec500To20FtMax,
    AirspeedRelativeFor3Sec500To20FtMin,
    AirspeedRelativeWithConfigurationDuringDescentMin,
    AirspeedRelativeWithFlapDuringDescentMin,
    AirspeedTopOfDescentTo10000FtMax,
    AirspeedTopOfDescentTo4000FtMax,
    AirspeedTopOfDescentTo4000FtMin,
    AirspeedTrueAtTouchdown,
    AirspeedV2Plus20DifferenceAtVNAVModeAndEngThrustModeRequired,
    AirspeedVacatingRunway,
    AirspeedWhileGearExtendingMax,
    AirspeedWhileGearRetractingMax,
    AirspeedWithConfigurationMax,
    AirspeedWithFlapDuringClimbMax,
    AirspeedWithFlapDuringClimbMin,
    AirspeedWithFlapDuringDescentMax,
    AirspeedWithFlapDuringDescentMin,
    AirspeedWithFlapMax,
    AirspeedWithFlapMin,
    AirspeedWithGearDownMax,
    AirspeedWithSpeedbrakeDeployedMax,
    AirspeedWithThrustReversersDeployedMin,
    AlphaFloorDuration,
    AlternateLawDuration,
    AltitudeAtAPDisengagedSelection,
    AltitudeAtAPEngagedSelection,
    AltitudeAtATDisengagedSelection,
    AltitudeAtATEngagedSelection,
    #AltitudeAtCabinPressureLowWarningDuration,
    AltitudeAtClimbThrustDerateDeselectedDuringClimbBelow33000Ft,
    AltitudeAtFirstAPEngagedAfterLiftoff,
    AltitudeAtFirstFlapChangeAfterLiftoff,
    AltitudeAtFirstFlapExtensionAfterLiftoff,
    AltitudeAtFirstFlapRetraction,
    AltitudeAtFirstFlapRetractionDuringGoAround,
    AltitudeAtFlapExtension,
    AltitudeAtFlapExtensionWithGearDown,
    AltitudeAtGearDownSelection,
    AltitudeAtGearDownSelectionWithFlapDown,
    AltitudeAtGearDownSelectionWithFlapUp,
    AltitudeAtGearUpSelection,
    AltitudeAtGearUpSelectionDuringGoAround,
    AltitudeAtLastAPDisengagedDuringApproach,
    AltitudeAtLastFlapChangeBeforeTouchdown,
    AltitudeAtLastFlapRetraction,
    AltitudeAtMachMax,
    AltitudeAtVNAVModeAndEngThrustModeRequired,
    AltitudeDuringGoAroundMin,
    AltitudeFirstStableDuringApproachBeforeGoAround,
    AltitudeFirstStableDuringLastApproach,
    AltitudeLastUnstableDuringApproachBeforeGoAround,
    AltitudeLastUnstableDuringLastApproach,
    AltitudeMax,
    AltitudeOvershootAtSuspectedLevelBust,
    AltitudeQNHAtLiftoff,
    AltitudeQNHAtTouchdown,
    AltitudeRadioCleanConfigurationMin,
    AltitudeSTDAtLiftoff,
    AltitudeSTDAtTouchdown,
    AltitudeWithFlapMax,
    AltitudeSTDWithGearDownMax,
    AltitudeWithGearDownMax,
    AutobrakeRejectedTakeoffNotSetDuringTakeoff,
    BrakePressureInTakeoffRollMax,
    ConfigurationAtTouchdown,
    ControlColumnForceMax,
    ControlColumnStiffness,
    ControlWheelForceMax,
    DecelerationFromTouchdownToStopOnRunway,
    DelayedBrakingAfterTouchdown,
    DirectLawDuration,
    ElevatorDuringLandingMin,
    EngBleedValvesAtLiftoff,
    EngEPR500To50FtMax,
    EngEPR500To50FtMin,
    EngEPRAtTOGADuringTakeoffMax,
    EngEPRDuringApproachMax,
    EngEPRDuringApproachMin,
    EngEPRDuringGoAround5MinRatingMax,
    EngEPRDuringMaximumContinuousPowerMax,
    EngEPRDuringTakeoff5MinRatingMax,
    EngEPRDuringTaxiMax,
    EngEPRFor5Sec1000To500FtMin,
    EngEPRFor5Sec500To50FtMin,
    EngFireWarningDuration,
    EngGasTempDuringEngStartForXSecMax,
    EngGasTempDuringEngStartMax,
    EngGasTempDuringFlightMin,
    EngGasTempDuringGoAround5MinRatingMax,
    EngGasTempDuringMaximumContinuousPowerForXMinMax,
    EngGasTempDuringMaximumContinuousPowerMax,
    EngGasTempDuringTakeoff5MinRatingMax,
    EngN1500To50FtMax,
    EngN1500To50FtMin,
    EngN154to72PercentWithThrustReversersDeployedDurationMax,
    EngN1AtTOGADuringTakeoff,
    EngN1Below60PercentAfterTouchdownDuration,
    EngN1CyclesDuringFinalApproach,
    EngN1DuringApproachMax,
    EngN1DuringGoAround5MinRatingMax,
    EngN1DuringMaximumContinuousPowerMax,
    EngN1DuringTakeoff5MinRatingMax,
    EngN1DuringTaxiMax,
    EngN1For5Sec1000To500FtMin,
    EngN1For5Sec500To50FtMin,
    EngN1WithThrustReversersInTransitMax,
    EngN2CyclesDuringFinalApproach,
    EngN2DuringGoAround5MinRatingMax,
    EngN2DuringMaximumContinuousPowerMax,
    EngN2DuringTakeoff5MinRatingMax,
    EngN2DuringTaxiMax,
    EngN3DuringGoAround5MinRatingMax,
    EngN3DuringMaximumContinuousPowerMax,
    EngN3DuringTakeoff5MinRatingMax,
    EngN3DuringTaxiMax,
    EngNpDuringClimbMin,
    EngNpDuringGoAround5MinRatingMax,
    EngNpDuringMaximumContinuousPowerMax,
    EngNpDuringTakeoff5MinRatingMax,
    EngNpDuringTaxiMax,
    EngOilPressMax,
    EngOilPressMin,
    EngOilQtyDuringTaxiInMax,
    EngOilQtyDuringTaxiOutMax,
    EngOilQtyMax,
    EngOilQtyMin,
    EngOilTempForXMinMax,
    EngOilTempMax,
    EngShutdownDuringFlightDuration,
    EngTPRAtTOGADuringTakeoffMin,
    EngTPRDuringGoAround5MinRatingMax,
    EngTPRDuringTakeoff5MinRatingMax,
    EngTorque500To50FtMax,
    EngTorque500To50FtMin,
    EngTorqueDuringGoAround5MinRatingMax,
    EngTorqueDuringMaximumContinuousPowerMax,
    EngTorqueDuringTakeoff5MinRatingMax,
    EngTorqueDuringTaxiMax,
    EngVibAMax,
    EngVibBMax,
    EngVibBroadbandMax,
    EngVibCMax,
    EngVibN1Max,
    EngVibN2Max,
    EngVibN3Max,
    FlapAtGearDownSelection,
    FlapAtLiftoff,
    FlapAtTouchdown,
    FlapWithGearUpMax,
    FlapWithSpeedbrakeDeployedMax,
    FlareDistance20FtToTouchdown,
    FlareDuration20FtToTouchdown,
    FuelJettisonDuration,
    FuelQtyAtLiftoff,
    FuelQtyAtTouchdown,
    FuelQtyLowWarningDuration,
    GrossWeightAtLiftoff,
    GrossWeightAtTouchdown,
    GrossWeightDelta60SecondsInFlightMax,
    GroundspeedAtTOGA,
    GroundspeedAtTouchdown,
    GroundspeedDuringRejectedTakeoffMax,
    GroundspeedFlapChangeDuringTakeoffMax,
    GroundspeedMax,
    GroundspeedSpeedbrakeDuringTakeoffMax,
    GroundspeedSpeedbrakeHandleDuringTakeoffMax,
    GroundspeedStabilizerOutOfTrimDuringTakeoffMax,
    GroundspeedVacatingRunway,
    GroundspeedWhileTaxiingStraightMax,
    GroundspeedWhileTaxiingTurnMax,
    GroundspeedWithThrustReversersDeployedMin,
    HeadingAtLowestAltitudeDuringApproach,
    HeadingDeviationFromRunwayAbove80KtsAirspeedDuringTakeoff,
    HeadingDeviationFromRunwayAt50FtDuringLanding,
    HeadingDeviationFromRunwayAtTOGADuringTakeoff,
    HeadingDeviationFromRunwayDuringLandingRoll,
    HeadingDuringLanding,
    HeadingDuringTakeoff,
    HeadingTrueDuringLanding,
    HeadingTrueDuringTakeoff,
    HeadingVacatingRunway,
    HeadingVariation300To50Ft,
    HeadingVariation500To50Ft,
    HeadingVariationAbove100KtsAirspeedDuringLanding,
    HeadingVariationTouchdownPlus4SecTo60KtsAirspeed,
    HeightLoss1000To2000Ft,
    HeightLoss35To1000Ft,
    HeightLossLiftoffTo35Ft,
    HeightMinsToTouchdown,
    IANFinalApproachCourseDeviationMax,
    IANGlidepathDeviationMax,
    ILSFrequencyDuringApproach,
    ILSGlideslopeDeviation1000To500FtMax,
    ILSGlideslopeDeviation1500To1000FtMax,
    ILSGlideslopeDeviation500To200FtMax,
    ILSLocalizerDeviation1000To500FtMax,
    ILSLocalizerDeviation1500To1000FtMax,
    ILSLocalizerDeviation500To200FtMax,
    ILSLocalizerDeviationAtTouchdown,
    IsolationValveOpenAtLiftoff,
    LandingConfigurationGearWarningDuration,
    LandingConfigurationSpeedbrakeCautionDuration,
    LastFlapChangeToTakeoffRollEndDuration,
    LastUnstableStateDuringApproachBeforeGoAround,
    LastUnstableStateDuringLastApproach,
    LatitudeAtLiftoff,
    LatitudeAtLowestAltitudeDuringApproach,
    LatitudeAtTouchdown,
    LatitudeSmoothedAtLiftoff,
    LatitudeSmoothedAtTouchdown,
    LongitudeAtLiftoff,
    LongitudeAtLowestAltitudeDuringApproach,
    LongitudeAtTouchdown,
    LongitudeSmoothedAtLiftoff,
    LongitudeSmoothedAtTouchdown,
    MachDuringCruiseAvg,
    MachMax,
    MachMinusMMOMax,
    MachWhileGearExtendingMax,
    MachWhileGearRetractingMax,
    MachWithFlapMax,
    MachWithGearDownMax,
    MagneticVariationAtLandingTurnOffRunway,
    MagneticVariationAtTakeoffTurnOntoRunway,
    MainGearOnGroundToNoseGearOnGroundDuration,
    MasterCautionDuringTakeoffDuration,
    MasterWarningDuration,
    MasterWarningDuringTakeoffDuration,
    ModeControlPanelAirspeedSelectedAt8000FtDescending,
    OverspeedDuration,
    PackValvesOpenAtLiftoff,
    PercentApproachStable,
    Pitch1000To500FtMax,
    Pitch1000To500FtMin,
    Pitch20FtToTouchdownMin,
    Pitch35To400FtMax,
    Pitch35To400FtMin,
    Pitch400To1000FtMax,
    Pitch400To1000FtMin,
    Pitch500To20FtMin,
    Pitch500To7FtMax,
    Pitch500To7FtMin,
    Pitch500To50FtMax,
    Pitch50FtToTouchdownMax,
    Pitch7FtToTouchdownMin,
    Pitch7FtToTouchdownMax,
    PitchAfterFlapRetractionMax,
    PitchAlternateLawDuration,
    PitchAt35FtDuringClimb,
    PitchAtLiftoff,
    PitchAtTouchdown,
    PitchAtVNAVModeAndEngThrustModeRequired,
    PitchCyclesDuringFinalApproach,
    PitchDirectLawDuration,
    PitchDuringGoAroundMax,
    PitchRate20FtToTouchdownMax,
    PitchRate20FtToTouchdownMin,
    PitchRate2DegPitchTo35FtMax,
    PitchRate2DegPitchTo35FtMin,
    PitchRate35To1000FtMax,
    PitchTakeoffMax,
    RateOfClimb35To1000FtMin,
    RateOfClimbBelow10000FtMax,
    RateOfClimbDuringGoAroundMax,
    RateOfClimbMax,
    RateOfDescent10000To5000FtMax,
    RateOfDescent1000To500FtMax,
    RateOfDescent2000To1000FtMax,
    RateOfDescent3000To2000FtMax,
    RateOfDescent5000To3000FtMax,
    RateOfDescent500To50FtMax,
    RateOfDescent50FtToTouchdownMax,
    RateOfDescentAtTouchdown,
    RateOfDescentBelow10000FtMax,
    RateOfDescentDuringGoAroundMax,
    RateOfDescentMax,
    RateOfDescentTopOfDescentTo10000FtMax,
    Roll1000To300FtMax,
    Roll20FtToTouchdownMax,
    Roll20To400FtMax,
    Roll300To20FtMax,
    Roll400To1000FtMax,
    RollAbove1000FtMax,
    RollCyclesDuringFinalApproach,
    RollCyclesNotDuringFinalApproach,
    RollLiftoffTo20FtMax,
    RudderCyclesAbove50Ft,
    RudderDuringTakeoffMax,
    RudderPedalForceMax,
    RudderReversalAbove50Ft,
    SingleEngineDuringTaxiInDuration,
    SingleEngineDuringTaxiOutDuration,
    SpeedbrakeDeployed1000To20FtDuration,
    SpeedbrakeDeployedDuringGoAroundDuration,
    SpeedbrakeDeployedWithConfDuration,
    SpeedbrakeDeployedWithFlapDuration,
    SpeedbrakeDeployedWithPowerOnDuration,
    StickPusherActivatedDuration,
    StickShakerActivatedDuration,
    TAWSAlertDuration,
    TAWSCautionObstacleDuration,
    TAWSCautionTerrainDuration,
    TAWSDontSinkWarningDuration,
    TAWSFailureDuration,
    TAWSGeneralWarningDuration,
    TAWSGlideslopeWarning1000To500FtDuration,
    TAWSGlideslopeWarning1500To1000FtDuration,
    TAWSGlideslopeWarning500To200FtDuration,
    TAWSObstacleWarningDuration,
    TAWSPredictiveWindshearDuration,
    TAWSPullUpWarningDuration,
    TAWSSinkRateWarningDuration,
    TAWSTerrainAheadDuration,
    TAWSTerrainAheadPullUpDuration,
    TAWSTerrainCautionDuration,
    TAWSTerrainPullUpWarningDuration,
    TAWSTerrainWarningDuration,
    TAWSTooLowFlapWarningDuration,
    TAWSTooLowGearWarningDuration,
    TAWSTooLowTerrainWarningDuration,
    TAWSWarningDuration,
    TAWSWindshearCautionBelow1500FtDuration,
    TAWSWindshearSirenBelow1500FtDuration,
    TAWSWindshearWarningBelow1500FtDuration,
    TCASFailureDuration,
    TCASRAInitialReactionStrength,
    TCASRAReactionDelay,
    TCASRAToAPDisengagedDuration,
    TCASRAWarningDuration,
    TCASTAWarningDuration,
    TOGASelectedDuringFlightDuration,
    TOGASelectedDuringGoAroundDuration,
    TailClearanceDuringApproachMin,
    TailClearanceDuringLandingMin,
    TailClearanceDuringTakeoffMin,
    Tailwind100FtToTouchdownMax,
    TailwindLiftoffTo100FtMax,
    TakeoffConfigurationFlapWarningDuration,
    TakeoffConfigurationParkingBrakeWarningDuration,
    TakeoffConfigurationSpoilerWarningDuration,
    TakeoffConfigurationStabilizerWarningDuration,
    TakeoffConfigurationWarningDuration,
    TaxiInDuration,
    TaxiOutDuration,
    TerrainClearanceAbove3000FtMin,
    ThrottleCyclesDuringFinalApproach,
    ThrottleReductionToTouchdownDuration,
    ThrustAsymmetryDuringApproachDuration,
    ThrustAsymmetryDuringApproachMax,
    ThrustAsymmetryDuringFlightMax,
    ThrustAsymmetryDuringGoAroundMax,
    ThrustAsymmetryDuringTakeoffMax,
    ThrustAsymmetryWithThrustReversersDeployedDuration,
    ThrustAsymmetryWithThrustReversersDeployedMax,
    ThrustReversersCancelToEngStopDuration,
    ThrustReversersDeployedDuration,
    TouchdownTo60KtsDuration,
    TouchdownToElevatorDownDuration,
    TouchdownToThrustReversersDeployedDuration,
    TurbulenceDuringApproachMax,
    TurbulenceDuringCruiseMax,
    TurbulenceDuringFlightMax,
    TwoDegPitchTo35FtDuration,
    WindAcrossLandingRunwayAt50Ft,
    WindDirectionAtAltitudeDuringDescent,
    WindSpeedAtAltitudeDuringDescent,
    ZeroFuelWeight,
)
from analysis_engine.key_time_instances import (
    AltitudeWhenDescending,
    EngStop,
)
from analysis_engine.library import (max_abs_value, max_value, min_value)
from analysis_engine.flight_phase import Fast
from flight_phase_test import buildsection, buildsections

debug = sys.gettrace() is not None


test_data_path = os.path.join(os.path.dirname(os.path.abspath(__file__)),
                              'test_data')


##############################################################################
# Superclasses


class NodeTest(object):

    def test_can_operate(self):
        if not hasattr(self, 'node_class'):
            return

        if getattr(self, 'check_operational_combination_length_only', False):
            self.assertEqual(
                len(self.node_class.get_operational_combinations()),
                self.operational_combination_length,
            )
        else:
            combinations = map(set, self.node_class.get_operational_combinations())
            for combination in map(set, self.operational_combinations):
                self.assertIn(combination, combinations)


class CreateKPVsWhereTest(NodeTest):
    '''
    Basic test for KPVs created with `create_kpvs_where()` method.

    The rationale for this class is to be able to use very simple test case
    boilerplate for the "multi state parameter duration in given flight phase"
    scenario.

    This test checks basic mechanics of specific type of KPV: duration of a
    given state in multistate parameter.

    The test supports multiple parameters and optionally a phase name
    within which the duration is measured.

    What is tested this class:
        * kpv.can_operate() results
        * parameter and KPV names
        * state names
        * basic logic to measure the time of a state duration within a phase
          (slice)

    What isn't tested:
        * potential edge cases of specific parameters
    '''
    def basic_setup(self):
        '''
        Setup for test_derive_basic.

        In the most basic use case the test which derives from this class
        should declare the attributes used to build the test case and then call
        self.basic_setup().

        You need to declare:

        self.node_class::
            class of the KPV node to be used to derive

        self.param_name::
            name of the parameter to be passed to the KPVs `derive()` method

        self.phase_name::
            name of the flight phase to be passed to the `derive()` or None if
            the KPV does not use phases

        self.values_mapping::
            "state to state name" mapping for multistate parameter

        Optionally:

        self.additional_params::
            list of additional parameters to be passed to the `derive()` after
            the main parameter. If unset, only one parameter will be used.


        The method performs the following operations:

            1. Builds the main parameter using self.param_name,
               self.values_array and self.values_mapping

            2. Builds self.params list from the main parameter and
               self.additional_params, if given
            3. Optionally builds self.phases with self.phase_name if given
            4. Builds self.operational_combinations from self.params and
               self.phases
            5. Builds self.expected list of expected values using
               self.node_class and self.phases

        Any of the built attributes can be overridden in the derived class to
        alter the expected test results.
        '''
        if not hasattr(self, 'values_array'):
            self.values_array = np.ma.array([0] * 3 + [1] * 6 + [0] * 3)

        if not hasattr(self, 'phase_slice'):
            self.phase_slice = slice(2, 7)

        if not hasattr(self, 'expected_index'):
            self.expected_index = 3

        if not hasattr(self, 'params'):
            self.params = [
                MultistateDerivedParameterNode(
                    self.param_name,
                    array=self.values_array,
                    values_mapping=self.values_mapping
                )
            ]

            if hasattr(self, 'additional_params'):
                self.params += self.additional_params

        if hasattr(self, 'phase_name') and self.phase_name:
            self.phases = buildsection(self.phase_name,
                                       self.phase_slice.start,
                                       self.phase_slice.stop)
        else:
            self.phases = []

        if not hasattr(self, 'operational_combinations'):
            combinations = [p.name for p in self.params]

            self.operational_combinations = [combinations]
            if self.phases:
                combinations.append(self.phases.name)

        if not hasattr(self, 'expected'):
            self.expected = []
            if self.phases:
                slices = [p.slice for p in self.phases]
            else:
                slices = [slice(None)]

            for sl in slices:
                expected_value = np.count_nonzero(
                    self.values_array[sl])
                if expected_value:
                    self.expected.append(
                        KeyPointValue(
                            name=self.node_class().get_name(),
                            index=self.expected_index,
                            value=expected_value
                        )
                    )

    def test_can_operate(self):
        '''
        Test the operational combinations.
        '''
        # sets of sorted tuples of node combinations must match exactly
        kpv_operational_combinations = \
            self.node_class.get_operational_combinations()

        kpv_combinations = set(
            tuple(sorted(c)) for c in kpv_operational_combinations)

        expected_combinations = set(
            tuple(sorted(c)) for c in self.operational_combinations)

        self.assertSetEqual(kpv_combinations, expected_combinations)

    def test_derive_basic(self):
        if hasattr(self, 'node_class'):
            node = self.node_class()
            node.derive(*(self.params + self.phases))
            self.assertEqual(node, self.expected)


class CreateKPVsAtKPVsTest(NodeTest):
    '''
    Example of subclass inheriting tests::

        class TestAltitudeAtLiftoff(unittest.TestCase, CreateKPVsAtKPVsTest):
            def setUp(self):
                self.node_class = AltitudeAtLiftoff
                self.operational_combinations = [('Altitude STD', 'Liftoff')]
    '''
    def test_derive_mocked(self):
        mock1, mock2 = Mock(), Mock()
        mock1.array = Mock()
        node = self.node_class()
        node.create_kpvs_at_kpvs = Mock()
        node.derive(mock1, mock2)
        node.create_kpvs_at_kpvs.assert_called_once_with(mock1.array, mock2)


class CreateKPVsAtKTIsTest(NodeTest):
    '''
    Example of subclass inheriting tests::

        class TestAltitudeAtLiftoff(unittest.TestCase, CreateKPVsAtKTIsTest):
            def setUp(self):
                self.node_class = AltitudeAtLiftoff
                self.operational_combinations = [('Altitude STD', 'Liftoff')]
    '''
    def test_derive_mocked(self):
        mock1, mock2 = Mock(), Mock()
        mock1.array = Mock()
        node = self.node_class()
        node.create_kpvs_at_ktis = Mock()
        node.derive(mock1, mock2)
        kwargs = {}
        if hasattr(self, 'interpolate'):
            kwargs = {'interpolate': self.interpolate}
        node.create_kpvs_at_ktis.assert_called_once_with(mock1.array, mock2, **kwargs)


class CreateKPVsWithinSlicesTest(NodeTest):
    '''
    Example of subclass inheriting tests::

        class TestRollAbove1500FtMax(unittest.TestCase, CreateKPVsWithinSlicesTest):
            def setUp(self):
                self.node_class = RollAbove1500FtMax
                self.operational_combinations = [('Roll', 'Altitude AAL For Flight Phases')]
                # Function passed to create_kpvs_within_slices
                self.function = max_abs_value
                # second_param_method_calls are method calls made on the second
                # parameter argument, for example calling slices_above on a Parameter.
                # It is optional.
                self.second_param_method_calls = [('slices_above', (1500,), {})]

    TODO: Implement in a neater way?
    '''
    def test_derive_mocked(self):
        mock1, mock2, mock3 = Mock(), Mock(), Mock()
        mock1.array = Mock()
        if hasattr(self, 'second_param_method_calls'):
            mock3 = Mock()
            setattr(mock2, self.second_param_method_calls[0][0], mock3)
            mock3.return_value = Mock()
        node = self.node_class()
        node.create_kpvs_within_slices = Mock()
        node.derive(mock1, mock2)
        if hasattr(self, 'second_param_method_calls'):
            mock3.assert_called_once_with(*self.second_param_method_calls[0][1])
            node.create_kpvs_within_slices.assert_called_once_with(
                mock1.array, mock3.return_value, self.function)
        else:
            self.assertEqual(mock2.method_calls, [])
            node.create_kpvs_within_slices.assert_called_once_with(
                mock1.array, mock2, self.function)


class CreateKPVFromSlicesTest(NodeTest):
    '''
    Example of subclass inheriting tests::

        class TestRollAbove1500FtMax(unittest.TestCase, CreateKPVsWithinSlicesTest):
            def setUp(self):
                self.node_class = RollAbove1500FtMax
                self.operational_combinations = [('Roll', 'Altitude AAL For Flight Phases')]
                # Function passed to create_kpvs_within_slices
                self.function = max_abs_value
                # second_param_method_calls are method calls made on the second
                # parameter argument, for example calling slices_above on a Parameter.
                # It is optional.
                self.second_param_method_calls = [('slices_above', (1500,), {})]

    TODO: Implement in a neater way?
    '''
    def test_derive_mocked(self):
        mock1, mock2, mock3 = Mock(), Mock(), Mock()
        mock1.array = Mock()
        if hasattr(self, 'second_param_method_calls'):
            mock3 = Mock()
            setattr(mock2, self.second_param_method_calls[0][0], mock3)
            mock3.return_value = Mock()
        node = self.node_class()
        node.create_kpv_from_slices = Mock()
        node.derive(mock1, mock2)
        ####if hasattr(self, 'second_param_method_calls'):
        ####    mock3.assert_called_once_with(*self.second_param_method_calls[0][1])
        ####    node.create_kpv_from_slices.assert_called_once_with(\
        ####        mock1.array, mock3.return_value, self.function)
        ####else:
        ####    self.assertEqual(mock2.method_calls, [])
        ####    node.create_kpv_from_slices.assert_called_once_with(\
        ####        mock1.array, mock2, self.function)


class ILSTest(NodeTest):
    '''
    '''

    def prepare__frequency__basic(self):
        # Let's give this a really hard time with alternate samples invalid and
        # the final signal only tuned just at the end of the data.
        ils_frequency = P(
            name='ILS Frequency',
            array=np.ma.array([108.5] * 6 + [114.05] * 4),
        )
        ils_frequency.array[0:10:2] = np.ma.masked
        ils_ests = buildsection('ILS Localizer Established', 2, 9)
        return ils_frequency, ils_ests

    def prepare__glideslope__basic(self):
        ils_glideslope = P(
            name='ILS Glideslope',
            array=np.ma.array(1.0 - np.cos(np.arange(0, 6.3, 0.1))),
        )
        alt_aal = P(
            name='Altitude AAL For Flight Phases',
            # Altitude from 1875 to 325 ft in 63 steps.
            array=np.ma.array((75 - np.arange(63)) * 25),
        )
        ils_ests = buildsection('ILS Glideslope Established', 2, 63)
        return ils_glideslope, alt_aal, ils_ests

    def prepare__glideslope__four_peaks(self):
        ils_glideslope = P(
            name='ILS Glideslope',
            array=np.ma.array(-0.2 - np.sin(np.arange(0, 12.6, 0.1))),
        )
        alt_aal = P(
            name='Altitude AAL For Flight Phases',
            # Altitude from 1875 to 325 ft in 63 steps.
            array=np.ma.array((75 - np.arange(63)) * 25),
        )
        ils_ests = buildsection('ILS Glideslope Established', 2, 56)
        return ils_glideslope, alt_aal, ils_ests

    def prepare__localizer__basic(self):
        ils_localizer = P(
            name='ILS Localizer',
            array=np.ma.array(np.arange(0, 12.6, 0.1)),
        )
        alt_aal = P(
            name='Altitude AAL For Flight Phases',
            array=np.ma.array(np.cos(np.arange(0, 12.6, 0.1)) * -1000 + 1000),
        )
        ils_ests = buildsection('ILS Localizer Established', 30, 115)
        return ils_localizer, alt_aal, ils_ests


##############################################################################
# Test Classes


##############################################################################
# Acceleration


########################################
# Acceleration: Lateral


class TestAccelerationLateralMax(unittest.TestCase, NodeTest):

    def setUp(self):
        self.node_class = AccelerationLateralMax
        self.operational_combinations = [
            ('Acceleration Lateral Offset Removed',),
            ('Acceleration Lateral Offset Removed', 'Groundspeed'),
        ]

    @unittest.skip('Test Not Implemented')
    def test_derive(self):
        self.assertTrue(False, msg='Test not implemented.')


class TestAccelerationLateralAtTouchdown(unittest.TestCase, NodeTest):

    def setUp(self):
        self.node_class = AccelerationLateralAtTouchdown
        self.operational_combinations = [('Acceleration Lateral Offset Removed', 'Touchdown')]

    @patch('analysis_engine.key_point_values.bump')
    def test_derive(self, bump):
        bump.side_effect = [(3, 4), (1, 2)]
        acc_lat = Mock()
        touchdowns = KTI('Touchdown', items=[
            KeyTimeInstance(3, 'Touchdown'),
            KeyTimeInstance(1, 'Touchdown'),
        ])
        node = AccelerationLateralAtTouchdown()
        node.derive(acc_lat, touchdowns)
        bump.assert_has_calls([
            call(acc_lat, touchdowns[0]),
            call(acc_lat, touchdowns[1]),
        ])
        self.assertEqual(node, [
            KeyPointValue(3, 4.0, 'Acceleration Lateral At Touchdown', slice(None, None)),
            KeyPointValue(1, 2.0, 'Acceleration Lateral At Touchdown', slice(None, None)),
        ])


class TestAccelerationLateralDuringTakeoffMax(unittest.TestCase, CreateKPVsWithinSlicesTest):

    def setUp(self):
        self.node_class = AccelerationLateralDuringTakeoffMax
        self.operational_combinations = [('Acceleration Lateral Offset Removed', 'Takeoff Roll')]
        self.function = max_abs_value

    @unittest.skip('Test Not Implemented')
    def test_derive(self):
        self.assertTrue(False, msg='Test Not Implemented')


class TestAccelerationLateralDuringLandingMax(unittest.TestCase, NodeTest):

    def setUp(self):
        self.node_class = AccelerationLateralDuringLandingMax
        self.operational_combinations = [('Acceleration Lateral Offset Removed', 'Landing Roll', 'FDR Landing Runway')]

    @unittest.skip('Test Not Implemented')
    def test_derive(self):
        self.assertTrue(False, msg='Test Not Implemented')


class TestAccelerationLateralWhileTaxiingStraightMax(unittest.TestCase, NodeTest):

    def setUp(self):
        self.node_class = AccelerationLateralWhileTaxiingStraightMax
        self.operational_combinations = [('Acceleration Lateral Smoothed', 'Taxiing', 'Turning On Ground')]

    @unittest.skip('Test Not Implemented')
    def test_derive(self):
        self.assertTrue(False, msg='Test not implemented.')


class TestAccelerationLateralWhileTaxiingTurnMax(unittest.TestCase, NodeTest):

    def setUp(self):
        self.node_class = AccelerationLateralWhileTaxiingTurnMax
        self.operational_combinations = [('Acceleration Lateral Smoothed', 'Taxiing', 'Turning On Ground')]

    @unittest.skip('Test Not Implemented')
    def test_derive(self):
        self.assertTrue(False, msg='Test not implemented.')


class TestAccelerationLateralOffset(unittest.TestCase, NodeTest):

    def setUp(self):
        self.node_class = AccelerationLateralOffset
        self.operational_combinations = [('Acceleration Lateral', 'Taxiing', 'Turning On Ground')]

    @unittest.skip('Test Not Implemented')
    def test_derive(self):
        self.assertTrue(False, msg='Test not implemented.')


########################################
# Acceleration: Longitudinal


class TestAccelerationLongitudinalDuringTakeoffMax(unittest.TestCase, CreateKPVFromSlicesTest):

    def setUp(self):
        self.node_class = AccelerationLongitudinalDuringTakeoffMax
        self.operational_combinations = [('Acceleration Longitudinal', 'Takeoff')]
        self.function = max_value

    @unittest.skip('Test Not Implemented')
    def test_derive(self):
        self.assertTrue(False, msg='Test Not Implemented')


class TestAccelerationLongitudinalDuringLandingMin(unittest.TestCase, CreateKPVFromSlicesTest):

    def setUp(self):
        self.node_class = AccelerationLongitudinalDuringLandingMin
        self.operational_combinations = [('Acceleration Longitudinal', 'Landing')]
        self.function = min_value

    @unittest.skip('Test Not Implemented')
    def test_derive(self):
        self.assertTrue(False, msg='Test Not Implemented')


########################################
# Acceleration: Normal


class TestAccelerationNormalMax(unittest.TestCase, CreateKPVFromSlicesTest):

    def setUp(self):
        self.node_class = AccelerationNormalMax
        self.operational_combinations = [('Acceleration Normal Offset Removed', 'Mobile')]
        self.function = max_value

    @unittest.skip('Test Not Implemented')
    def test_derive(self):
        self.assertTrue(False, msg='Test Not Implemented')


class TestAccelerationNormal20FtToFlareMax(unittest.TestCase, CreateKPVsWithinSlicesTest):

    def setUp(self):
        self.node_class = AccelerationNormal20FtToFlareMax
        self.operational_combinations = [('Acceleration Normal Offset Removed', 'Altitude AAL For Flight Phases')]
        self.function = max_value
        self.second_param_method_calls = [('slices_from_to', (20, 5), {})]

    def test_derive(self):
        '''
        Depends upon DerivedParameterNode.slices_from_to and library.max_value.
        '''
        # Test height range limit:
        alt_aal = P('Altitude AAL For Flight Phases', np.ma.arange(48, 0, -3))
        acc_norm = P('Acceleration Normal', np.ma.array(range(10, 18) + range(18, 10, -1)) / 10.0)
        node = AccelerationNormal20FtToFlareMax()
        node.derive(acc_norm, alt_aal)
        self.assertEqual(node, [
            KeyPointValue(index=10, value=1.6, name='Acceleration Normal 20 Ft To Flare Max'),
        ])
        # Test peak acceleration:
        alt_aal = P('Altitude AAL For Flight Phases', np.ma.arange(32, 0, -2))
        node = AccelerationNormal20FtToFlareMax()
        node.derive(acc_norm, alt_aal)
        self.assertEqual(node, [
            KeyPointValue(index=8, value=1.8, name='Acceleration Normal 20 Ft To Flare Max'),
        ])


class TestAccelerationNormalWithFlapUpWhileAirborneMax(unittest.TestCase, NodeTest):

    def setUp(self):
        self.assertEqual(AccelerationNormalWithFlapUpWhileAirborneMax.get_operational_combinations(),
                         [('Acceleration Normal Offset Removed', 'Flap Lever', 'Airborne'),
                          ('Acceleration Normal Offset Removed', 'Flap', 'Airborne'),
                          ('Acceleration Normal Offset Removed', 'Flap Lever', 'Flap', 'Airborne')])

    @unittest.skip('Test Not Implemented')
    def test_derive(self):
        self.assertTrue(False, msg='Test not implemented.')


class TestAccelerationNormalWithFlapUpWhileAirborneMin(unittest.TestCase):

    def test_can_operate(self):
        self.assertEqual(AccelerationNormalWithFlapUpWhileAirborneMin.get_operational_combinations(),
                         [('Acceleration Normal Offset Removed', 'Flap Lever', 'Airborne'),
                          ('Acceleration Normal Offset Removed', 'Flap', 'Airborne'),
                          ('Acceleration Normal Offset Removed', 'Flap Lever', 'Flap', 'Airborne')])

    @unittest.skip('Test Not Implemented')
    def test_derive(self):
        self.assertTrue(False, msg='Test not implemented.')


class TestAccelerationNormalWithFlapDownWhileAirborneMax(unittest.TestCase):

    def test_can_operate(self):
        self.assertEqual(AccelerationNormalWithFlapDownWhileAirborneMax.get_operational_combinations(),
                         [('Acceleration Normal Offset Removed', 'Flap Lever', 'Airborne'),
                          ('Acceleration Normal Offset Removed', 'Flap', 'Airborne'),
                          ('Acceleration Normal Offset Removed', 'Flap Lever', 'Flap', 'Airborne')])

    @unittest.skip('Test Not Implemented')
    def test_derive(self):
        self.assertTrue(False, msg='Test not implemented.')


class TestAccelerationNormalWithFlapDownWhileAirborneMin(unittest.TestCase):

    def test_can_operate(self):
        self.assertEqual(AccelerationNormalWithFlapDownWhileAirborneMin.get_operational_combinations(),
                         [('Acceleration Normal Offset Removed', 'Flap Lever', 'Airborne'),
                          ('Acceleration Normal Offset Removed', 'Flap', 'Airborne'),
                          ('Acceleration Normal Offset Removed', 'Flap Lever', 'Flap', 'Airborne')])

    @unittest.skip('Test Not Implemented')
    def test_derive(self):
        self.assertTrue(False, msg='Test not implemented.')


class TestAccelerationNormalAtLiftoff(unittest.TestCase, NodeTest):

    def setUp(self):
        self.node_class = AccelerationNormalAtLiftoff
        self.operational_combinations = [('Acceleration Normal Offset Removed', 'Liftoff')]

    @patch('analysis_engine.key_point_values.bump')
    def test_derive(self, bump):
        bump.side_effect = [(3, 4), (1, 2)]
        acc_norm = Mock()
        liftoffs = KTI('Liftoff', items=[
            KeyTimeInstance(3, 'Liftoff'),
            KeyTimeInstance(1, 'Liftoff'),
        ])
        node = AccelerationNormalAtLiftoff()
        node.derive(acc_norm, liftoffs)
        bump.assert_has_calls([
            call(acc_norm, liftoffs[0]),
            call(acc_norm, liftoffs[1]),
        ])
        self.assertEqual(node, [
            KeyPointValue(3, 4.0, 'Acceleration Normal At Liftoff', slice(None, None)),
            KeyPointValue(1, 2.0, 'Acceleration Normal At Liftoff', slice(None, None)),
        ])


class TestAccelerationNormalAtTouchdown(unittest.TestCase, NodeTest):

    def setUp(self):
        self.node_class = AccelerationNormalAtTouchdown
        self.operational_combinations = [('Acceleration Normal Offset Removed', 'Touchdown')]

    @patch('analysis_engine.key_point_values.bump')
    def test_derive(self, bump):
        bump.side_effect = [(3, 4), (1, 2)]
        acc_norm = Mock()
        touchdowns = KTI('Touchdown', items=[
            KeyTimeInstance(3, 'Touchdown'),
            KeyTimeInstance(1, 'Touchdown'),
        ])
        node = AccelerationNormalAtTouchdown()
        node.derive(acc_norm, touchdowns)
        bump.assert_has_calls([
            call(acc_norm, touchdowns[0]),
            call(acc_norm, touchdowns[1]),
        ])
        self.assertEqual(node, [
            KeyPointValue(3, 4.0, 'Acceleration Normal At Touchdown', slice(None, None)),
            KeyPointValue(1, 2.0, 'Acceleration Normal At Touchdown', slice(None, None)),
        ])


class TestAccelerationNormalTakeoffMax(unittest.TestCase, CreateKPVsWithinSlicesTest):

    def setUp(self):
        self.node_class = AccelerationNormalTakeoffMax
        self.operational_combinations = [('Acceleration Normal Offset Removed', 'Takeoff')]
        self.function = max_value

    @unittest.skip('Test Not Implemented')
    def test_derive(self):
        self.assertTrue(False, msg='Test Not Implemented')


class TestAccelerationNormalOffset(unittest.TestCase, NodeTest):

    def setUp(self):
        self.node_class = AccelerationNormalOffset
        self.operational_combinations = [('Acceleration Normal', 'Taxiing')]

    @unittest.skip('Test Not Implemented')
    def test_derive(self):
        self.assertTrue(False, msg='Test not implemented.')


##############################################################################
# Airspeed


########################################
# Airspeed: General


class TestAirspeedAt8000FtDescending(unittest.TestCase, NodeTest):
    def setUp(self):
        self.node_class = AirspeedAt8000FtDescending
        self.operational_combinations = [('Airspeed', 'Altitude When Descending')]
    
    def test_derive_basic(self):
        air_spd = P('Airspeed', array=np.ma.arange(0, 200, 10))
        alt_std_desc = AltitudeWhenDescending(
            items=[KeyTimeInstance(8, '6000 Ft Descending'),
                   KeyTimeInstance(10, '8000 Ft Descending'),
                   KeyTimeInstance(16, '8000 Ft Descending'),
                   KeyTimeInstance(18, '8000 Ft Descending')])
        node = self.node_class()
        node.derive(air_spd, alt_std_desc)
        self.assertEqual(node,
                         [KeyPointValue(index=10, value=100.0, name='Airspeed At 8000 Ft Descending'),
                          KeyPointValue(index=16, value=160.0, name='Airspeed At 8000 Ft Descending'),
                          KeyPointValue(index=18, value=180.0, name='Airspeed At 8000 Ft Descending')])


class TestModeControlPanelAirspeedSelectedAt8000FtDescending(unittest.TestCase, NodeTest):
    def setUp(self):
        self.node_class = ModeControlPanelAirspeedSelectedAt8000FtDescending
        self.operational_combinations = [('Mode Control Panel Airspeed Selected', 'Altitude When Descending')]

    def test_derive_basic(self):
        air_spd = P('Mode Control Panel Airspeed Selected', array=np.ma.arange(0, 200, 5))
        alt_std_desc = AltitudeWhenDescending(
            items=[KeyTimeInstance(13, '8000 Ft Descending'),
                   KeyTimeInstance(26, '8000 Ft Descending'),
                   KeyTimeInstance(32, '8000 Ft Descending'),
                   KeyTimeInstance(35, '4000 Ft Descending')])
        node = self.node_class()
        node.derive(air_spd, alt_std_desc)
        self.assertEqual(node,
                         [KeyPointValue(index=13, value=65.0, name='Mode Control Panel Airspeed Selected At 8000 Ft Descending'),
                          KeyPointValue(index=26, value=130.0, name='Mode Control Panel Airspeed Selected At 8000 Ft Descending'),
                          KeyPointValue(index=32, value=160.0, name='Mode Control Panel Airspeed Selected At 8000 Ft Descending')])


class TestAirspeedMax(unittest.TestCase, CreateKPVsWithinSlicesTest):

    def setUp(self):
        self.node_class = AirspeedMax
        self.operational_combinations = [('Airspeed', 'Airborne')]
        self.function = max_value

    def test_derive_basic(self):
        testline = np.arange(0, 12.6, 0.1)
        testwave = np.cos(testline) * -100 + 100
        spd = P('Airspeed', np.ma.array(testwave))
        waves=np.ma.clump_unmasked(np.ma.masked_less(testwave, 80))
        airs = []
        for wave in waves:
            airs.append(Section('Airborne', wave, wave.start, wave.stop))
        kpv = AirspeedMax()
        kpv.derive(spd, airs)
        self.assertEqual(len(kpv), 2)
        self.assertEqual(kpv[0].index, 31)
        self.assertGreater(kpv[0].value, 199.9)
        self.assertLess(kpv[0].value, 200)
        self.assertEqual(kpv[1].index, 94)
        self.assertGreater(kpv[1].value, 199.9)
        self.assertLess(kpv[1].value, 200)


class TestAirspeedDuringCruiseMax(unittest.TestCase, CreateKPVsWithinSlicesTest):

    def setUp(self):
        self.node_class = AirspeedDuringCruiseMax
        self.operational_combinations = [('Airspeed', 'Cruise')]
        self.function = max_value

    @unittest.skip('Test Not Implemented')
    def test_derive(self):
        self.assertTrue(False, msg='Test Not Implemented')


class TestAirspeedDuringCruiseMin(unittest.TestCase, CreateKPVsWithinSlicesTest):

    def setUp(self):
        self.node_class = AirspeedDuringCruiseMin
        self.operational_combinations = [('Airspeed', 'Cruise')]
        self.function = min_value

    @unittest.skip('Test Not Implemented')
    def test_derive(self):
        self.assertTrue(False, msg='Test Not Implemented')


class TestAirspeedGustsDuringFinalApproach(unittest.TestCase, NodeTest):

    def setUp(self):
        self.node_class = AirspeedGustsDuringFinalApproach
        self.operational_combinations = [('Airspeed', 'Groundspeed', 'Altitude Radio', 'Airborne')]

    def test_derive_basic(self):
        # This function interpolates twice, hence the more complex test case.
        air_spd = P(
            name='Airspeed',
            array=np.ma.array([180, 180, 180, 180, 170, 150, 140, 120, 100]),
            frequency=1.0,
            offset=0.0,
        )
        gnd_spd = P(
            name='Groundspeed',
            array=np.ma.array([180, 180, 180, 180, 170, 100, 100, 100, 100]),
            frequency=1.0,
            offset=0.0,
        )
        alt_rad = P(
            name='Altitude Radio',
            array=np.ma.array([45, 45, 45, 45, 35, 25, 15, 5, 0]),
            frequency=1.0,
            offset=0.0,
        )
        airborne = S(items=[Section('Airborne', slice(3, 9), 3, 9)])
        kpv = AirspeedGustsDuringFinalApproach()
        kpv.get_derived([air_spd, gnd_spd, alt_rad, airborne])
        self.assertEqual(kpv[0].value, 25)
        self.assertEqual(kpv[0].index, 4.75)


class TestAirspeedV2Plus20DifferenceAtVNAVModeAndEngThrustModeRequired(unittest.TestCase, NodeTest):
    
    def setUp(self):
        self.node_class = AirspeedV2Plus20DifferenceAtVNAVModeAndEngThrustModeRequired
        self.operational_combinations = [('Airspeed', 'V2', 'VNAV Mode And Eng Thrust Mode Required')]
    
    def test_derive(self):
        airspeed_array = np.ma.arange(0, 200, 10)
        airspeed = P('Airspeed', array=airspeed_array)
        v2_array = np.ma.array([200] * 20)
        v2_array.mask = [False] * 15 + [True] * 3 + [False] * 2
        v2 = P('V2', array=v2_array)
        kti_name = 'VNAV Mode And Eng Thrust Mode Required'
        vnav_thrusts = KTI(kti_name, items=[
            KeyTimeInstance(index=5, name=kti_name),
            KeyTimeInstance(index=15, name=kti_name)])
        node = self.node_class()
        node.derive(airspeed, v2, vnav_thrusts)
        self.assertEqual(
            node,
            [KeyPointValue(index=5, value=170.0, name='Airspeed V2 Plus 20 Difference At Vnav Mode And Eng Thrust Mode Required'),
             KeyPointValue(index=15, value=70.0, name='Airspeed V2 Plus 20 Difference At Vnav Mode And Eng Thrust Mode Required')])


########################################
# Airspeed: Climbing


class TestAirspeedAtLiftoff(unittest.TestCase, CreateKPVsAtKTIsTest):

    def setUp(self):
        self.node_class = AirspeedAtLiftoff
        self.operational_combinations = [('Airspeed', 'Liftoff')]

    @unittest.skip('Test Not Implemented')
    def test_derive(self):
        self.assertTrue(False, msg='Test Not Implemented')


class TestAirspeedAt35FtDuringTakeoff(unittest.TestCase, NodeTest):

    def setUp(self):
        self.node_class = AirspeedAt35FtDuringTakeoff
        self.operational_combinations = [('Airspeed', 'Takeoff')]

    @unittest.skip('Test Not Implemented')
    def test_derive(self):
        self.assertTrue(False, msg='Test not implemented.')


class TestAirspeed35To1000FtMax(unittest.TestCase):

    def setUp(self):
        self.node_class = Airspeed35To1000FtMax
        self.operational_combinations = [('Airspeed', 'Altitude AAL For Flight Phases', 'Initial Climb')]
        self.function = max_value

    def test_can_operate(self):
        opts = self.node_class.get_operational_combinations()
        self.assertEqual(opts, self.operational_combinations)

    @unittest.skip('Test Not Implemented')
    def test_derive(self):
        self.assertTrue(False, msg='Test Not Implemented')


class TestAirspeed35To1000FtMin(unittest.TestCase):

    def setUp(self):
        self.node_class = Airspeed35To1000FtMin
        self.operational_combinations = [('Airspeed', 'Altitude AAL For Flight Phases', 'Initial Climb')]
        self.function = min_value
        
    def test_can_operate(self):
        opts = self.node_class.get_operational_combinations()
        self.assertEqual(opts, self.operational_combinations)

    @unittest.skip('Test Not Implemented')
    def test_derive(self):
        self.assertTrue(False, msg='Test Not Implemented')


class TestAirspeed1000To8000FtMax(unittest.TestCase, CreateKPVFromSlicesTest):

    def setUp(self):
        self.node_class = Airspeed1000To8000FtMax
        self.operational_combinations = [('Airspeed', 'Altitude AAL For Flight Phases',
                                          'Altitude STD Smoothed', 'Climb')]
        self.function = max_value
        self.second_param_method_calls = [('slices_from_to', (1000, 8000), {})]

    @unittest.skip('Test Not Implemented')
    def test_derive(self):
        self.assertTrue(False, msg='Test Not Implemented')

    def test_basic(self):
        testline = np.arange(0, 12.6, 0.1)
        testwave = (np.cos(testline) * -100) + 100
        spd = P('Airspeed', np.ma.array(testwave))
        alt_aal = P('Altitude AAL For Flight Phases', np.ma.array(testwave) * 50)
        alt_std = P('Altitude STD Smoothed', np.ma.array(testwave) * 50 + 2000)
        climb = buildsections('Climb', [3, 28], [65, 91])
        event=Airspeed1000To8000FtMax()
        event.derive(spd, alt_aal, alt_std, climb)
        self.assertEqual(event[0].index, 22)
        self.assertEqual(event[1].index, 84)
        self.assertGreater(event[0].value, 150.0)
        self.assertGreater(event[1].value, 150.0)
        

class TestAirspeed8000To10000FtMax(unittest.TestCase):

    def setUp(self):
        self.node_class = Airspeed8000To10000FtMax
        self.operational_combinations = [('Airspeed', 'Altitude STD Smoothed', 'Climb')]
        self.function = max_value

    def test_can_operate(self):
        opts = self.node_class.get_operational_combinations()
        self.assertEqual(opts, self.operational_combinations)

    @unittest.skip('Test Not Implemented')
    def test_derive(self):
        self.assertTrue(False, msg='Test Not Implemented')


########################################
# Airspeed: Descending


class TestAirspeed10000To8000FtMax(unittest.TestCase):

    def setUp(self):
        self.node_class = Airspeed10000To8000FtMax
        self.operational_combinations = [('Airspeed', 'Altitude STD Smoothed', 'Descent')]
        self.function = max_value

    def test_can_operate(self):
        opts = self.node_class.get_operational_combinations()
        self.assertEqual(opts, self.operational_combinations)

    @unittest.skip('Test Not Implemented')
    def test_derive(self):
        self.assertTrue(False, msg='Test Not Implemented')


class TestAirspeed8000To5000FtMax(unittest.TestCase, NodeTest):

    def setUp(self):
        self.node_class = Airspeed8000To5000FtMax
        self.operational_combinations = [('Airspeed', 'Altitude AAL For Flight Phases', 'Altitude STD Smoothed', 'Descent')]
        self.function = max_value
        self.second_param_method_calls = [('slices_from_to', (8000, 5000), {})]

    @unittest.skip('Test Not Implemented')
    def test_derive(self):
        self.assertTrue(False, msg='Test Not Implemented')


class TestAirspeed5000To3000FtMax(unittest.TestCase):

    def setUp(self):
        self.node_class = Airspeed5000To3000FtMax
        self.operational_combinations = [('Airspeed', 'Altitude AAL For Flight Phases', 'Descent')]
        self.function = max_value

    def test_can_operate(self):
        opts = self.node_class.get_operational_combinations()
        self.assertEqual(opts, self.operational_combinations)

    @unittest.skip('Test Not Implemented')
    def test_derive(self):
        self.assertTrue(False, msg='Test Not Implemented')


class TestAirspeed3000To1000FtMax(unittest.TestCase):

    def setUp(self):
        self.node_class = Airspeed3000To1000FtMax
        self.operational_combinations = [('Airspeed', 'Altitude AAL For Flight Phases', 'Initial Approach')]
        self.function = max_value

    def test_can_operate(self):
        opts = self.node_class.get_operational_combinations()
        self.assertEqual(opts, self.operational_combinations)

    @unittest.skip('Test Not Implemented')
    def test_derive(self):
        self.assertTrue(False, msg='Test Not Implemented')


class TestAirspeed1000To500FtMax(unittest.TestCase):

    def setUp(self):
        self.node_class = Airspeed1000To500FtMax
        self.operational_combinations = [('Airspeed', 'Altitude AAL For Flight Phases', 'Final Approach')]
        self.function = max_value

    def test_can_operate(self):
        opts = self.node_class.get_operational_combinations()
        self.assertEqual(opts, self.operational_combinations)

    def test_derive_basic(self):
        testline = np.arange(0, 12.6, 0.1)
        testwave = (np.cos(testline) * -100) + 100
        spd = P('Airspeed', np.ma.array(testwave))
        alt_ph = P('Altitude AAL For Flight Phases', np.ma.array(testwave) * 10)
        final_app = buildsections('Final Approach', [47, 60], [109, 123])
        kpv = self.node_class()
        kpv.derive(spd, alt_ph, final_app)
        self.assertEqual(len(kpv), 2)
        self.assertEqual(kpv[0].index, 48)
        self.assertEqual(kpv[0].value, 91.250101656055278)
        self.assertEqual(kpv[1].index, 110)
        self.assertEqual(kpv[1].value, 99.557430201194919)


class TestAirspeed1000To500FtMin(unittest.TestCase):

    def setUp(self):
        self.node_class = Airspeed1000To500FtMin
        self.operational_combinations = [('Airspeed', 'Altitude AAL For Flight Phases', 'Final Approach')]
        self.function = min_value

    def test_can_operate(self):
        opts = self.node_class.get_operational_combinations()
        self.assertEqual(opts, self.operational_combinations)

    @unittest.skip('Test Not Implemented')
    def test_derive(self):
        self.assertTrue(False, msg='Test Not Implemented')


class TestAirspeed500To20FtMax(unittest.TestCase, CreateKPVsWithinSlicesTest):

    def setUp(self):
        self.node_class = Airspeed500To20FtMax
        self.operational_combinations = [('Airspeed', 'Altitude AAL For Flight Phases')]
        self.function = max_value
        self.second_param_method_calls = [('slices_from_to', (500, 20), {})]

    @unittest.skip('Test Not Implemented')
    def test_derive(self):
        self.assertTrue(False, msg='Test Not Implemented')


class TestAirspeed500To20FtMin(unittest.TestCase, CreateKPVsWithinSlicesTest):

    def setUp(self):
        self.node_class = Airspeed500To20FtMin
        self.operational_combinations = [('Airspeed', 'Altitude AAL For Flight Phases')]
        self.function = min_value
        self.second_param_method_calls = [('slices_from_to', (500, 20), {})]

    @unittest.skip('Test Not Implemented')
    def test_derive(self):
        self.assertTrue(False, msg='Test Not Implemented')


class TestAirspeedAtTouchdown(unittest.TestCase, CreateKPVsAtKTIsTest):

    def setUp(self):
        self.node_class = AirspeedAtTouchdown
        self.operational_combinations = [('Airspeed', 'Touchdown')]

    @unittest.skip('Test Not Implemented')
    def test_derive(self):
        self.assertTrue(False, msg='Test Not Implemented')


class TestAirspeedTrueAtTouchdown(unittest.TestCase, CreateKPVsAtKTIsTest):

    def setUp(self):
        self.node_class = AirspeedTrueAtTouchdown
        self.operational_combinations = [('Airspeed True', 'Touchdown')]

    @unittest.skip('Test Not Implemented')
    def test_derive(self):
        self.assertTrue(False, msg='Test Not Implemented')


########################################
# Airspeed: Minus V2


class TestAirspeedMinusV2AtLiftoff(unittest.TestCase, CreateKPVsAtKTIsTest):

    def setUp(self):
        self.node_class = AirspeedMinusV2AtLiftoff
        self.operational_combinations = [('Airspeed Minus V2', 'Liftoff')]

    @unittest.skip('Test Not Implemented')
    def test_derive(self):
        self.assertTrue(False, msg='Test Not Implemented')


class TestAirspeedMinusV2At35FtDuringTakeoff(unittest.TestCase, NodeTest):

    def setUp(self):
        self.node_class = AirspeedMinusV2At35FtDuringTakeoff
        self.operational_combinations = [('Airspeed Minus V2', 'Takeoff')]

    @unittest.skip('Test Not Implemented')
    def test_derive(self):
        self.assertTrue(False, msg='Test not implemented.')


class TestAirspeedMinusV235To1000FtMax(unittest.TestCase, CreateKPVsWithinSlicesTest):

    def setUp(self):
        self.node_class = AirspeedMinusV235To1000FtMax
        self.operational_combinations = [('Airspeed Minus V2', 'Altitude AAL For Flight Phases')]
        self.function = max_value
        self.second_param_method_calls = [('slices_from_to', (35, 1000), {})]

    @unittest.skip('Test Not Implemented')
    def test_derive(self):
        self.assertTrue(False, msg='Test Not Implemented')


class TestAirspeedMinusV235To1000FtMin(unittest.TestCase, CreateKPVsWithinSlicesTest):

    def setUp(self):
        self.node_class = AirspeedMinusV235To1000FtMin
        self.operational_combinations = [('Airspeed Minus V2', 'Altitude AAL For Flight Phases')]
        self.function = min_value
        self.second_param_method_calls = [('slices_from_to', (35, 1000), {})]

    @unittest.skip('Test Not Implemented')
    def test_derive(self):
        self.assertTrue(False, msg='Test Not Implemented')


class TestAirspeedMinusV2For3Sec35To1000FtMax(unittest.TestCase, NodeTest):

    def setUp(self):
        self.node_class = AirspeedMinusV2For3Sec35To1000FtMax
        self.operational_combinations = [('Airspeed Minus V2 For 3 Sec', 'Altitude AAL For Flight Phases', 'HDF Duration')]

    @unittest.skip('Test Not Implemented')
    def test_derive(self):
        self.assertTrue(False, msg='Test Not Implemented')


class TestAirspeedMinusV2For3Sec35To1000FtMin(unittest.TestCase, NodeTest):

    def setUp(self):
        self.node_class = AirspeedMinusV2For3Sec35To1000FtMin
        self.operational_combinations = [('Airspeed Minus V2 For 3 Sec', 'Altitude AAL For Flight Phases', 'HDF Duration')]

    @unittest.skip('Test Not Implemented')
    def test_derive(self):
        self.assertTrue(False, msg='Test Not Implemented')



class TestAirspeedMinusMinManeouvringSpeedMin(unittest.TestCase, NodeTest):
    
    def setUp(self):
        self.node_class = AirspeedMinusMinManeouvringSpeedMin
        self.operational_combinations = [('Airspeed Minus Min Maneouvring Speed',
                                          'Airborne')]


########################################
# Airspeed: Relative

class TestAirspeedRelativeAtTouchdown(unittest.TestCase, CreateKPVsAtKTIsTest):

    def setUp(self):
        self.node_class = AirspeedRelativeAtTouchdown
        self.operational_combinations = [('Airspeed Relative', 'Touchdown')]

    @unittest.skip('Test Not Implemented')
    def test_derive(self):
        self.assertTrue(False, msg='Test Not Implemented')


class TestAirspeedRelative1000To500FtMax(unittest.TestCase, CreateKPVsWithinSlicesTest):

    def setUp(self):
        self.node_class = AirspeedRelative1000To500FtMax
        self.operational_combinations = [('Airspeed Relative', 'Altitude AAL For Flight Phases')]
        self.function = max_value
        self.second_param_method_calls = [('slices_from_to', (1000, 500), {})]

    @unittest.skip('Test Not Implemented')
    def test_derive(self):
        self.assertTrue(False, msg='Test Not Implemented')


class TestAirspeedRelative1000To500FtMin(unittest.TestCase, CreateKPVsWithinSlicesTest):

    def setUp(self):
        self.node_class = AirspeedRelative1000To500FtMin
        self.operational_combinations = [('Airspeed Relative', 'Altitude AAL For Flight Phases')]
        self.function = min_value
        self.second_param_method_calls = [('slices_from_to', (1000, 500), {})]

    @unittest.skip('Test Not Implemented')
    def test_derive(self):
        self.assertTrue(False, msg='Test Not Implemented')


class TestAirspeedRelative500To20FtMax(unittest.TestCase, CreateKPVsWithinSlicesTest):

    def setUp(self):
        self.node_class = AirspeedRelative500To20FtMax
        self.operational_combinations = [('Airspeed Relative', 'Altitude AAL For Flight Phases')]
        self.function = max_value
        self.second_param_method_calls = [('slices_from_to', (500, 20), {})]

    @unittest.skip('Test Not Implemented')
    def test_derive(self):
        self.assertTrue(False, msg='Test Not Implemented')


class TestAirspeedRelative500To20FtMin(unittest.TestCase, CreateKPVsWithinSlicesTest):

    def setUp(self):
        self.node_class = AirspeedRelative500To20FtMin
        self.operational_combinations = [('Airspeed Relative', 'Altitude AAL For Flight Phases')]
        self.function = min_value
        self.second_param_method_calls = [('slices_from_to', (500, 20), {})]

    @unittest.skip('Test Not Implemented')
    def test_derive(self):
        self.assertTrue(False, msg='Test Not Implemented')


class TestAirspeedRelative20FtToTouchdownMax(unittest.TestCase, CreateKPVsWithinSlicesTest):

    def setUp(self):
        # XXX: This test does not explicitly test how the Touchdown dependency is used.
        self.node_class = AirspeedRelative20FtToTouchdownMax
        self.operational_combinations = [('Airspeed Relative', 'Altitude AAL For Flight Phases', 'Touchdown')]
        self.function = max_value
        self.second_param_method_calls = [('slices_to_kti', (20, []), {})]

    @unittest.skip('Test Not Implemented')
    def test_derive(self):
        self.assertTrue(False, msg='Test Not Implemented')


class TestAirspeedRelative20FtToTouchdownMin(unittest.TestCase, CreateKPVsWithinSlicesTest):

    def setUp(self):
        # XXX: This test does not explicitly test how the Touchdown dependency is used.
        self.node_class = AirspeedRelative20FtToTouchdownMin
        self.operational_combinations = [('Airspeed Relative', 'Altitude AAL For Flight Phases', 'Touchdown')]
        self.function = min_value
        self.second_param_method_calls = [('slices_to_kti', (20, []), {})]

    @unittest.skip('Test Not Implemented')
    def test_derive(self):
        self.assertTrue(False, msg='Test Not Implemented')


class TestAirspeedRelativeFor3Sec1000To500FtMax(unittest.TestCase, NodeTest):

    def setUp(self):
        self.node_class = AirspeedRelativeFor3Sec1000To500FtMax
        self.operational_combinations = [('Airspeed Relative For 3 Sec', 'Altitude AAL For Flight Phases', 'HDF Duration')]

    @unittest.skip('Test Not Implemented')
    def test_derive(self):
        self.assertTrue(False, msg='Test Not Implemented')


class TestAirspeedRelativeFor3Sec1000To500FtMin(unittest.TestCase, NodeTest):

    def setUp(self):
        self.node_class = AirspeedRelativeFor3Sec1000To500FtMin
        self.operational_combinations = [('Airspeed Relative For 3 Sec', 'Altitude AAL For Flight Phases', 'HDF Duration')]

    @unittest.skip('Test Not Implemented')
    def test_derive(self):
        self.assertTrue(False, msg='Test Not Implemented')


class TestAirspeedRelativeFor3Sec500To20FtMax(unittest.TestCase, NodeTest):

    def setUp(self):
        self.node_class = AirspeedRelativeFor3Sec500To20FtMax
        self.operational_combinations = [('Airspeed Relative For 3 Sec', 'Altitude AAL For Flight Phases', 'HDF Duration')]

    @unittest.skip('Test Not Implemented')
    def test_derive(self):
        self.assertTrue(False, msg='Test Not Implemented')


class TestAirspeedRelativeFor3Sec500To20FtMin(unittest.TestCase, NodeTest):

    def setUp(self):
        self.node_class = AirspeedRelativeFor3Sec500To20FtMin
        self.operational_combinations = [('Airspeed Relative For 3 Sec', 'Altitude AAL For Flight Phases', 'HDF Duration')]

    @unittest.skip('Test Not Implemented')
    def test_derive(self):
        self.assertTrue(False, msg='Test Not Implemented')


class TestAirspeedRelativeFor3Sec20FtToTouchdownMax(unittest.TestCase, NodeTest):

    def setUp(self):
        self.node_class = AirspeedRelativeFor3Sec20FtToTouchdownMax
        self.operational_combinations = [('Airspeed Relative For 3 Sec', 'Altitude AAL For Flight Phases', 'Touchdown', 'HDF Duration')]

    @unittest.skip('Test Not Implemented')
    def test_derive(self):
        self.assertTrue(False, msg='Test Not Implemented')


class TestAirspeedRelativeFor3Sec20FtToTouchdownMin(unittest.TestCase, NodeTest):

    def setUp(self):
        self.node_class = AirspeedRelativeFor3Sec20FtToTouchdownMin
        self.operational_combinations = [('Airspeed Relative For 3 Sec', 'Altitude AAL For Flight Phases', 'Touchdown', 'HDF Duration')]

    @unittest.skip('Test Not Implemented')
    def test_derive(self):
        self.assertTrue(False, msg='Test Not Implemented')


##############################################################################
# Airspeed: Configuration


class TestAirspeedWithConfigurationMax(unittest.TestCase, NodeTest):

    def setUp(self):
        self.values_mapping = {
            0 : '0',
            1 : '1',
            2 : '1+F',
            3 : '1*',
            4 : '2',
            5 : '2*',
            6 : '3',
            7 : '4',
            8 : '5',
            9 : 'Full',
        }
        self.node_class = AirspeedWithConfigurationMax
        self.operational_combinations = [
            ('Configuration', 'Airspeed', 'Fast'),
        ]

    def test_derive(self):
        conf_array = np.ma.array(
            [0, 1, 1, 2, 2, 4, 6, 4, 4, 2, 1, 0, 0, 0, 0, 0])
        conf = M('Configuration', conf_array,
                 values_mapping=self.values_mapping)
        air_spd = P('Airspeed', np.ma.arange(16))
        fast = buildsection('Fast', 0, 16)
        node = self.node_class()
        node.derive(conf, air_spd, fast)

        self.assertEqual(len(node), 4)
        self.assertEqual(node[0].name, 'Airspeed With Configuration 1 Max')
        self.assertEqual(node[0].index, 10)
        self.assertEqual(node[0].value, 10)
        self.assertEqual(node[1].name, 'Airspeed With Configuration 1+F Max')
        self.assertEqual(node[1].index, 9)
        self.assertEqual(node[1].value, 9)
        self.assertEqual(node[2].name, 'Airspeed With Configuration 2 Max')
        self.assertEqual(node[2].index, 8)
        self.assertEqual(node[2].value, 8)
        self.assertEqual(node[3].name, 'Airspeed With Configuration 3 Max')
        self.assertEqual(node[3].index, 6)
        self.assertEqual(node[3].value, 6)




class TestAirspeedRelativeWithConfigurationDuringDescentMin(unittest.TestCase, NodeTest):


    def setUp(self):
        self.values_mapping = {
            0 : '0',
            1 : '1',
            2 : '1+F',
            3 : '1*',
            4 : '2',
            5 : '2*',
            6 : '3',
            7 : '4',
            8 : '5',
            9 : 'Full',
        }
        self.node_class = AirspeedRelativeWithConfigurationDuringDescentMin
        self.operational_combinations = [
            ('Configuration', 'Airspeed Relative', 'Descent To Flare'),
        ]

    def test_derive(self):
        conf_array = np.ma.array(
            [0, 1, 1, 2, 2, 4, 6, 4, 4, 2, 1, 0, 0, 0, 0, 0])
        conf_array = np.ma.concatenate((conf_array, conf_array[::-1]))
        conf = M('Configuration', conf_array,
                 values_mapping=self.values_mapping)
        air_spd_array = np.ma.concatenate((np.ma.arange(16), np.ma.arange(16, -1, -1)))
        air_spd = P('Airspeed Relative', air_spd_array)
        fast = buildsection('Descent To Flare', 16, 30)
        node = self.node_class()
        node.derive(conf, air_spd, fast)

        self.assertEqual(len(node), 4)
        self.assertEqual(node[0].name, 'Airspeed Relative With Configuration 1 During Descent Min')
        self.assertEqual(node[0].index, 30)
        self.assertEqual(node[0].value, 2)
        self.assertEqual(node[1].name, 'Airspeed Relative With Configuration 1+F During Descent Min')
        self.assertEqual(node[1].index, 28)
        self.assertEqual(node[1].value, 4)
        self.assertEqual(node[2].name, 'Airspeed Relative With Configuration 2 During Descent Min')
        self.assertEqual(node[2].index, 26)
        self.assertEqual(node[2].value, 6)
        self.assertEqual(node[3].name, 'Airspeed Relative With Configuration 3 During Descent Min')
        self.assertEqual(node[3].index, 25)
        self.assertEqual(node[3].value, 7)


##############################################################################
# Airspeed: Flap


class TestAirspeedWithFlapMax(unittest.TestCase, NodeTest):

    def setUp(self):
        self.node_class = AirspeedWithFlapMax
        self.operational_combinations = [
            ('Airspeed', 'Fast', 'Flap Lever', 'Flap', 'Flap Including Transition', 'Flap Excluding Transition'),
            ('Airspeed', 'Fast', 'Flap', 'Flap Including Transition', 'Flap Excluding Transition'),
            ('Airspeed', 'Fast', 'Flap Lever'),
        ]

    def test_derive(self):
        flap = [[0, 5, 10]] * 10
        flap_array = np.ma.array(reduce(operator.add, zip(*flap)))
        values_mapping = {f: str(f) for f in set(flap_array)}
        flap_inc_trans = M('Flap Including Transition', flap_array.copy(),
                           values_mapping=values_mapping)
        flap_exc_trans = M('Flap Excluding Transition', flap_array.copy(),
                           values_mapping=values_mapping)
        air_spd = P('Airspeed', np.ma.arange(30))
        fast = buildsection('Fast', 0, 30)
        flap_inc_trans.array[19] = np.ma.masked  # mask the max value
        air_spd_flap_max = AirspeedWithFlapMax()
        air_spd_flap_max.derive(None, None, flap_inc_trans, flap_exc_trans, air_spd, fast)

        self.assertEqual(len(air_spd_flap_max), 4)
        self.assertEqual(air_spd_flap_max[1].name, 'Airspeed With Flap Including Transition 5 Max')
        self.assertEqual(air_spd_flap_max[1].index, 18)  # 19 was masked
        self.assertEqual(air_spd_flap_max[1].value, 18)
        self.assertEqual(air_spd_flap_max[0].name, 'Airspeed With Flap Including Transition 10 Max')
        self.assertEqual(air_spd_flap_max[0].index, 29)
        self.assertEqual(air_spd_flap_max[0].value, 29)
        self.assertEqual(air_spd_flap_max[3].name, 'Airspeed With Flap Excluding Transition 5 Max')
        self.assertEqual(air_spd_flap_max[3].index, 19)
        self.assertEqual(air_spd_flap_max[3].value, 19)
        self.assertEqual(air_spd_flap_max[2].name, 'Airspeed With Flap Excluding Transition 10 Max')
        self.assertEqual(air_spd_flap_max[2].index, 29)
        self.assertEqual(air_spd_flap_max[2].value, 29)

    def test_derive_alternative_method(self):
        # Note: This test will produce the following warning:
        #       "No flap settings - rounding to nearest 5"
        flap = [[0, 1, 2, 5, 10, 15, 25, 30, 40, 0]] * 2
        flap_array = np.ma.array(reduce(operator.add, zip(*flap)))
        flap_angle = P('Flap Angle', flap_array)
        air_spd = P('Airspeed', np.ma.arange(20))
        fast = buildsection('Fast', 0, 20)
        flap_inc_trans = FlapIncludingTransition()
        flap_inc_trans.derive(flap_angle)
        flap_exc_trans = FlapExcludingTransition()
        flap_exc_trans.derive(flap_angle)
        air_spd_flap_max = AirspeedWithFlapMax()
        air_spd_flap_max.derive(None, None, flap_inc_trans, flap_exc_trans, air_spd, fast)

        self.assertEqual(air_spd_flap_max.get_ordered_by_index(), [
            KeyPointValue(index=7, value=7, name='Airspeed With Flap Including Transition 5 Max'),
            KeyPointValue(index=7, value=7, name='Airspeed With Flap Excluding Transition 5 Max'),
            KeyPointValue(index=9, value=9, name='Airspeed With Flap Including Transition 10 Max'),
            KeyPointValue(index=9, value=9, name='Airspeed With Flap Excluding Transition 10 Max'),
            KeyPointValue(index=11, value=11, name='Airspeed With Flap Including Transition 15 Max'),
            KeyPointValue(index=11, value=11, name='Airspeed With Flap Excluding Transition 15 Max'),
            KeyPointValue(index=13, value=13, name='Airspeed With Flap Including Transition 25 Max'),
            KeyPointValue(index=13, value=13, name='Airspeed With Flap Excluding Transition 25 Max'),
            KeyPointValue(index=15, value=15, name='Airspeed With Flap Including Transition 30 Max'),
            KeyPointValue(index=15, value=15, name='Airspeed With Flap Excluding Transition 30 Max'),
            KeyPointValue(index=17, value=17, name='Airspeed With Flap Including Transition 40 Max'),
            KeyPointValue(index=17, value=17, name='Airspeed With Flap Excluding Transition 40 Max'),
        ])

    @patch.dict('analysis_engine.key_point_values.AirspeedWithFlapMax.NAME_VALUES',
            {'flap': (5.5, 10.1, 20.9)})
    def test_derive_fractional_settings(self):
        flap = [[0, 5.5, 10.1, 20.85]] * 5
        flap_array = np.ma.array(reduce(operator.add, zip(*flap)))
        values_mapping = {f: str(f) for f in set(flap_array)}
        flap_lever = M('Flap Lever', flap_array.copy(),
                       values_mapping=values_mapping)
        flap = M('Flap', flap_array.copy(),
                 values_mapping=values_mapping)
        flap_inc_trans = M('Flap Including Transition', flap_array.copy(),
                           values_mapping=values_mapping)
        flap_exc_trans = M('Flap Excluding Transition', flap_array.copy(),
                           values_mapping=values_mapping)
        air_spd = P('Airspeed', np.ma.arange(30))
        fast = buildsection('Fast', 0, 30)
        
        node = self.node_class()
        node.derive(None, None, flap_inc_trans, None, air_spd, fast)
        self.assertEqual(len(node), 3)
        self.assertEqual(node[0].name, 'Airspeed With Flap Including Transition 5.5 Max')
        self.assertEqual(node[1].name, 'Airspeed With Flap Including Transition 10.1 Max')
        self.assertEqual(node[2].name, 'Airspeed With Flap Including Transition 20.9 Max')
        
        node = self.node_class()
        node.derive(None, None, None, flap_exc_trans, air_spd, fast)
        self.assertEqual(len(node), 3)
        self.assertEqual(node[0].name, 'Airspeed With Flap Excluding Transition 5.5 Max')
        
        node = self.node_class()
        node.derive(flap_lever, None, None, None, air_spd, fast)
        self.assertEqual(len(node), 3)
        self.assertEqual(node[0].name, 'Airspeed With Flap 5.5 Max')
        
        node = self.node_class()
        node.derive(None, flap, None, None, air_spd, fast)
        self.assertEqual(len(node), 3)
        self.assertEqual(node[0].name, 'Airspeed With Flap 5.5 Max')
        
        node = self.node_class()
        node.derive(flap_lever, flap, flap_inc_trans, flap_exc_trans, air_spd, fast)
        self.assertEqual(len(node), 9)
        self.assertEqual(node[0].name, 'Airspeed With Flap 5.5 Max')
        self.assertEqual(node[3].name, 'Airspeed With Flap Including Transition 5.5 Max')
        self.assertEqual(node[6].name, 'Airspeed With Flap Excluding Transition 5.5 Max')


class TestAirspeedWithFlapMin(unittest.TestCase, NodeTest):

    def setUp(self):
        self.node_class = AirspeedWithFlapMin
        self.operational_combinations = [('Flap', 'Airspeed', 'Airborne')]

    @unittest.skip('Test Not Implemented')
    def test_derive(self):
        self.assertTrue(False, msg='Test not implemented.')


class TestAirspeedWithFlapDuringClimbMax(unittest.TestCase, NodeTest):

    def setUp(self):
        self.node_class = AirspeedWithFlapDuringClimbMax
        self.operational_combinations = [
            ('Airspeed', 'Climb', 'Flap Lever', 'Flap', 'Flap Including Transition', 'Flap Excluding Transition'),
            ('Airspeed', 'Climb', 'Flap', 'Flap Including Transition', 'Flap Excluding Transition'),
            ('Airspeed', 'Climb', 'Flap Lever'),
        ]

    def test_derive_basic(self):
        flap_inc_trans_array = np.ma.array(
            [0, 0, 5, 10, 10, 10, 15, 15, 15, 35])
        flap_inc_trans_values_mapping = {f: str(f) for f in np.ma.unique(flap_inc_trans_array)}
        flap_inc_trans = M('Flap Including Transition', flap_inc_trans_array,
                           values_mapping=flap_inc_trans_values_mapping)
        flap_exc_trans_array = np.ma.array([0, 0, 5, 10, 15, 35, 35, 15, 10, 0])
        flap_exc_trans_values_mapping = {f: str(f) for f in np.ma.unique(flap_exc_trans_array)}
        flap_exc_trans = M('Flap Excluding Transition', flap_exc_trans_array,
                           values_mapping=flap_exc_trans_values_mapping)
        airspeed = P('Airspeed', np.ma.arange(0, 100, 10))
        climb = buildsection('Climbing', 2, 8)
        node = self.node_class()
        node.derive(None, None, flap_inc_trans, flap_exc_trans, airspeed, climb)
        self.assertEqual(node.get_ordered_by_index(), [
            KeyPointValue(index=2.0, value=20.0, name='Airspeed With Flap Including Transition 5 During Climb Max'),
            KeyPointValue(index=2.0, value=20.0, name='Airspeed With Flap Excluding Transition 5 During Climb Max'),
            KeyPointValue(index=5.0, value=50.0, name='Airspeed With Flap Including Transition 10 During Climb Max'),
            KeyPointValue(index=6.0, value=60.0, name='Airspeed With Flap Excluding Transition 35 During Climb Max'),
            KeyPointValue(index=7.0, value=70.0, name='Airspeed With Flap Excluding Transition 15 During Climb Max'),
            KeyPointValue(index=8.0, value=80.0, name='Airspeed With Flap Including Transition 15 During Climb Max'),
            KeyPointValue(index=8.0, value=80.0, name='Airspeed With Flap Excluding Transition 10 During Climb Max'),
        ])


class TestAirspeedWithFlapDuringClimbMin(unittest.TestCase, NodeTest):

    def setUp(self):
        self.node_class = AirspeedWithFlapDuringClimbMin
        self.operational_combinations = [('Flap', 'Airspeed', 'Climb')]

    @unittest.skip('Test Not Implemented')
    def test_derive(self):
        self.assertTrue(False, msg='Test not implemented.')


class TestAirspeedWithFlapDuringDescentMax(unittest.TestCase, NodeTest):

    def setUp(self):
        self.node_class = AirspeedWithFlapDuringDescentMax
        self.operational_combinations = [
            ('Airspeed', 'Descent', 'Flap Lever', 'Flap', 'Flap Including Transition', 'Flap Excluding Transition'),
            ('Airspeed', 'Descent', 'Flap', 'Flap Including Transition', 'Flap Excluding Transition'),
            ('Airspeed', 'Descent', 'Flap Lever'),
        ]

    def test_derive_basic(self):
        flap_inc_trans_array = np.ma.array([0, 0, 5, 10, 10, 10, 15, 15, 15, 35])
        flap_inc_trans = M('Flap Including Transition', flap_inc_trans_array,
                           values_mapping={f: str(f) for f in np.ma.unique(flap_inc_trans_array)})
        flap_exc_trans_array = np.ma.array([0, 0, 5, 10, 15, 35, 35, 15, 10, 0])
        flap_exc_trans = M('Flap Excluding Transition', flap_exc_trans_array,
                           values_mapping={f: str(f) for f in np.ma.unique(flap_exc_trans_array)})
        airspeed = P('Airspeed', np.ma.arange(100, 0, -10))
        desc = buildsection('Descending', 2, 8)
        node = self.node_class()
        node.derive(None, None, flap_inc_trans, flap_exc_trans, airspeed, desc)
        self.assertEqual(node.get_ordered_by_index(), [
            KeyPointValue(index=2.0, value=80.0, name='Airspeed With Flap Including Transition 5 During Descent Max'),
            KeyPointValue(index=2.0, value=80.0, name='Airspeed With Flap Excluding Transition 5 During Descent Max'),
            KeyPointValue(index=3.0, value=70.0, name='Airspeed With Flap Including Transition 10 During Descent Max'),
            KeyPointValue(index=3.0, value=70.0, name='Airspeed With Flap Excluding Transition 10 During Descent Max'),
            KeyPointValue(index=4.0, value=60.0, name='Airspeed With Flap Excluding Transition 15 During Descent Max'),
            KeyPointValue(index=5.0, value=50.0, name='Airspeed With Flap Excluding Transition 35 During Descent Max'),
            KeyPointValue(index=6.0, value=40.0, name='Airspeed With Flap Including Transition 15 During Descent Max'),])


class TestAirspeedWithFlapDuringDescentMin(unittest.TestCase, NodeTest):

    def setUp(self):
        self.node_class = AirspeedWithFlapDuringDescentMin
        self.operational_combinations = [('Flap', 'Airspeed', 'Descent To Flare')]

    @unittest.skip('Test Not Implemented')
    def test_derive(self):
        self.assertTrue(False, msg='Test not implemented.')


class TestAirspeedRelativeWithFlapDuringDescentMin(unittest.TestCase, NodeTest):

    def setUp(self):
        self.node_class = AirspeedRelativeWithFlapDuringDescentMin
        self.operational_combinations = [('Flap', 'Airspeed Relative', 'Descent To Flare')]

    @unittest.skip('Test Not Implemented')
    def test_derive(self):
        self.assertTrue(False, msg='Test not implemented.')


########################################
# Airspeed: Landing Gear


class TestAirspeedWithGearDownMax(unittest.TestCase, NodeTest):

    def setUp(self):
        self.node_class = AirspeedWithGearDownMax
        self.operational_combinations = [('Airspeed', 'Gear Down', 'Airborne')]

    def test_derive_basic(self):
        air_spd = P(
            name='Airspeed',
            array=np.ma.arange(10),
        )
        gear = M(
            name='Gear Down',
            array=np.ma.array([0, 1, 0, 1, 0, 1, 0, 1, 0, 1]),
            values_mapping={0: 'Up', 1: 'Down'},
        )
        airs = buildsection('Airborne', 0, 7)
        node = self.node_class()
        node.derive(air_spd, gear, airs)
        self.assertItemsEqual(node, [
            KeyPointValue(index=1, value=1.0, name='Airspeed With Gear Down Max'),
            KeyPointValue(index=3, value=3.0, name='Airspeed With Gear Down Max'),
            KeyPointValue(index=5, value=5.0, name='Airspeed With Gear Down Max'),
        ])


class TestAirspeedWhileGearRetractingMax(unittest.TestCase, CreateKPVsWithinSlicesTest):

    def setUp(self):
        self.node_class = AirspeedWhileGearRetractingMax
        self.operational_combinations = [('Airspeed', 'Gear Retracting')]
        self.function = max_value

    @unittest.skip('Test Not Implemented')
    def test_derive(self):
        self.assertTrue(False, msg='Test Not Implemented')


class TestAirspeedWhileGearExtendingMax(unittest.TestCase, CreateKPVsWithinSlicesTest):

    def setUp(self):
        self.node_class = AirspeedWhileGearExtendingMax
        self.operational_combinations = [('Airspeed', 'Gear Extending')]
        self.function = max_value

    @unittest.skip('Test Not Implemented')
    def test_derive(self):
        self.assertTrue(False, msg='Test Not Implemented')


class TestAirspeedAtGearUpSelection(unittest.TestCase, CreateKPVsAtKTIsTest):

    def setUp(self):
        self.node_class = AirspeedAtGearUpSelection
        self.operational_combinations = [('Airspeed', 'Gear Up Selection')]

    @unittest.skip('Test Not Implemented')
    def test_derive(self):
        self.assertTrue(False, msg='Test Not Implemented')


class TestAirspeedAtGearDownSelection(unittest.TestCase, CreateKPVsAtKTIsTest):

    def setUp(self):
        self.node_class = AirspeedAtGearDownSelection
        self.operational_combinations = [('Airspeed', 'Gear Down Selection')]

    @unittest.skip('Test Not Implemented')
    def test_derive(self):
        self.assertTrue(False, msg='Test Not Implemented')


########################################
# Airspeed: Thrust Reversers


class TestAirspeedWithThrustReversersDeployedMin(unittest.TestCase, NodeTest):

    def setUp(self):
        self.node_class = AirspeedWithThrustReversersDeployedMin
        self.operational_combinations = [('Airspeed True', 'Thrust Reversers', 'Eng (*) N1 Avg', 'Landing')]

    @unittest.skip('Test Not Implemented')
    def test_derive(self):
        self.assertTrue(False, msg='Test not implemented.')


class TestAirspeedAtThrustReversersSelection(unittest.TestCase, NodeTest):

    def setUp(self):
        self.node_class = AirspeedAtThrustReversersSelection
        self.operational_combinations = [('Airspeed', 'Thrust Reversers', 'Landing')]

    @unittest.skip('Test Not Implemented')
    def test_derive(self):
        self.assertTrue(False, msg='Test not implemented.')


########################################
# Airspeed: Other


class TestAirspeedVacatingRunway(unittest.TestCase, CreateKPVsAtKTIsTest):

    def setUp(self):
        self.node_class = AirspeedVacatingRunway
        self.operational_combinations = [('Airspeed True', 'Landing Turn Off Runway')]

    @unittest.skip('Test Not Implemented')
    def test_derive(self):
        self.assertTrue(False, msg='Test Not Implemented')


class TestAirspeedDuringRejectedTakeoffMax(unittest.TestCase, CreateKPVsWithinSlicesTest):

    def setUp(self):
        self.node_class = AirspeedDuringRejectedTakeoffMax
        self.operational_combinations = [('Airspeed', 'Rejected Takeoff')]
        self.function = max_value

    @unittest.skip('Test Not Implemented')
    def test_derive(self):
        self.assertTrue(False, msg='Test Not Implemented')


class TestAirspeedBelow10000FtDuringDescentMax(unittest.TestCase, NodeTest):

    def setUp(self):
        self.node_class = AirspeedBelow10000FtDuringDescentMax
        self.operational_combinations = [('Airspeed', 'Altitude STD Smoothed', 'Altitude QNH', 'FDR Landing Airport', 'Descent')]

    @unittest.skip('Test Not Implemented')
    def test_derive(self):
        self.assertTrue(False, msg='Test not implemented.')


class TestAirspeedTopOfDescentTo10000FtMax(unittest.TestCase, NodeTest):

    def setUp(self):
        self.node_class = AirspeedTopOfDescentTo10000FtMax
        self.operational_combinations = [('Airspeed', 'Altitude STD Smoothed', 'Altitude QNH', 'FDR Landing Airport', 'Descent')]

    @unittest.skip('Test Not Implemented')
    def test_derive(self):
        self.assertTrue(False, msg='Test not implemented.')


class TestAirspeedTopOfDescentTo4000FtMax(unittest.TestCase, NodeTest):

    def setUp(self):
        self.node_class = AirspeedTopOfDescentTo4000FtMax
        self.operational_combinations = [('Airspeed', 'Altitude STD Smoothed', 'Altitude QNH', 'FDR Landing Airport', 'Descent')]

    @unittest.skip('Test Not Implemented')
    def test_derive(self):
        self.assertTrue(False, msg='Test not implemented.')


class TestAirspeedTopOfDescentTo4000FtMin(unittest.TestCase, NodeTest):

    def setUp(self):
        self.node_class = AirspeedTopOfDescentTo4000FtMin
        self.operational_combinations = [('Airspeed', 'Altitude STD Smoothed', 'Altitude QNH', 'FDR Landing Airport', 'Descent')]

    @unittest.skip('Test Not Implemented')
    def test_derive(self):
        self.assertTrue(False, msg='Test not implemented.')


class TestAirspeed3000FtToTopOfClimbMax(unittest.TestCase, NodeTest):
    
    def setUp(self):
        self.node_class = Airspeed3000FtToTopOfClimbMax
        self.operational_combinations = [('Airspeed', 'Altitude AAL For Flight Phases', 'Top Of Climb')]
    
    def test_derive_basic(self):
        alt_aal_array = np.ma.arange(0, 20000, 100)
        alt_aal = P('Altitude AAL For Flight Phases', alt_aal_array)
        air_spd_array = np.ma.arange(100, 300)
        air_spd = P('Airspeed', air_spd_array)
        tocs = KTI('Top Of Climb', items=[KeyTimeInstance(150, 'Top Of Climb')])
        node = Airspeed3000FtToTopOfClimbMax()
        node.derive(air_spd, alt_aal, tocs)
        self.assertEqual(len(node), 1)
        self.assertEqual(node[0], KeyPointValue(149, 249, 'Airspeed 3000 Ft To Top Of Climb Max'))

    @unittest.skip('Test Not Implemented')
    def test_derive(self):
        self.assertTrue(False, msg='Test not implemented.')


class TestAirspeedDuringLevelFlightMax(unittest.TestCase, NodeTest):

    def setUp(self):
        self.node_class = AirspeedDuringLevelFlightMax
        self.operational_combinations = [('Airspeed', 'Level Flight')]

    @unittest.skip('Test Not Implemented')
    def test_derive(self):
        self.assertTrue(False, msg='Test not implemented.')


class TestAirspeedWithSpeedbrakeDeployedMax(unittest.TestCase, NodeTest):
    def setUp(self):
        self.node_class = AirspeedWithSpeedbrakeDeployedMax
        self.operational_combinations = [('Airspeed', 'Speedbrake')]

    def test_derive_basic(self):
        air_spd = P(
            name='Airspeed',
            array=np.ma.arange(10),
        )
        spoiler = M(
            name='Speedbrake',
            array=np.ma.array([0, 0, 0, 0, 5, 5, 0, 0, 5, 0]),
        )
        node = self.node_class()
        node.derive(air_spd, spoiler)
        print node
        self.assertItemsEqual(node, [
            KeyPointValue(index=9, value=9.0,
                          name='Airspeed With Speedbrake Deployed Max'),
        ])


##############################################################################
# Angle of Attack


class TestAOAWithFlapMax(unittest.TestCase):

    def test_can_operate(self):
        self.assertEqual(AOAWithFlapMax.get_operational_combinations(),
                         [('Flap Lever', 'AOA', 'Airborne'),
                          ('Flap', 'AOA', 'Airborne'),
                          ('Flap Lever', 'Flap', 'AOA', 'Airborne')])

    @unittest.skip('Test Not Implemented')
    def test_derive(self):
        self.assertTrue(False, msg='Test not implemented.')


class TestAOADuringGoAroundMax(unittest.TestCase, CreateKPVsWithinSlicesTest):

    def setUp(self):
        self.node_class = AOADuringGoAroundMax
        self.operational_combinations = [('AOA', 'Go Around And Climbout')]
        self.function = max_value

    @unittest.skip('Test Not Implemented')
    def test_derive(self):
        self.assertTrue(False, msg='Test not implemented.')


##############################################################################
# Autopilot


class TestAPDisengagedDuringCruiseDuration(unittest.TestCase, NodeTest):

    def setUp(self):
        self.node_class = APDisengagedDuringCruiseDuration
        self.operational_combinations = [('AP Engaged', 'Cruise')]

    @unittest.skip('Test Not Implemented')
    def test_derive(self):
        self.assertTrue(False, msg='Test not implemented.')


##############################################################################

class TestThrustReversersDeployedDuration(unittest.TestCase):
    def test_can_operate(self):
        ops = ThrustReversersDeployedDuration.get_operational_combinations()
        self.assertEqual(ops, [('Thrust Reversers', 'Landing')])
        
    def test_derive(self):
        rev = M(array=np.ma.zeros(30), values_mapping={
            0: 'Stowed', 1: 'In Transit', 2: 'Deployed',}, frequency=2)
        ldg = S(frequency=2)
        ldg.create_section(slice(5, 25))
        # no deployment
        dur = ThrustReversersDeployedDuration()
        dur.derive(rev, ldg)
        self.assertEqual(dur[0].index, 5)
        self.assertEqual(dur[0].value, 0)

        # deployed for a while
        rev.array[6:13] = 'Deployed'
        dur = ThrustReversersDeployedDuration()
        dur.derive(rev, ldg)
        self.assertEqual(dur[0].index, 5.5)
        self.assertEqual(dur[0].value, 3.5)
        
        # deployed the whole time
        rev.array[:] = 'Deployed'
        dur = ThrustReversersDeployedDuration()
        dur.derive(rev, ldg)
        self.assertEqual(len(dur), 1)
        self.assertEqual(dur[0].index, 5)
        self.assertEqual(dur[0].value, 10)


class TestThrustReversersCancelToEngStopDuration(unittest.TestCase, NodeTest):
    
    def setUp(self):
        self.node_class = ThrustReversersCancelToEngStopDuration
        self.operational_combinations = [('Thrust Reversers', 'Eng Start', 'Eng Stop')]
        
    def test_derive(self):
        thrust_reversers = load(os.path.join(
            test_data_path,
            'ThrustReversersCancelToEngStopDuration_ThrustReversers_1.nod'))
        eng_start = KTI('Eng Start', items=[
            KeyTimeInstance(10, 'Eng Start'),
            ])
        eng_stop = load(os.path.join(
            test_data_path,
            'ThrustReversersCancelToEngStopDuration_EngStop_1.nod'))
        node = ThrustReversersCancelToEngStopDuration()
        node.derive(thrust_reversers, eng_start, eng_stop)
        self.assertEqual(node, [KeyPointValue(2920.60546875, 267.10546875, 'Thrust Reversers Cancel To Eng Stop Duration')])


class TestTouchdownToThrustReversersDeployedDuration(unittest.TestCase, NodeTest):

    def setUp(self):
        self.node_class = TouchdownToThrustReversersDeployedDuration
        self.operational_combinations = [('Thrust Reversers', 'Landing', 'Touchdown')]

    @unittest.skip('Test Not Implemented')
    def test_derive(self):
        self.assertTrue(False, msg='Test not implemented.')


class TouchdownToSpoilersDeployedDuration(unittest.TestCase):
    @unittest.skip('Test Not Implemented')
    def test_can_operate(self):
        self.assertTrue(False, msg='Test not implemented.')

    @unittest.skip('Test Not Implemented')
    def test_derive(self):
        self.assertTrue(False, msg='Test not implemented.')


##############################################################################
# TOGA Usage


class TestTOGASelectedDuringFlightDuration(unittest.TestCase, NodeTest):

    def setUp(self):
        self.node_class = TOGASelectedDuringFlightDuration
        self.operational_combinations = [('Takeoff And Go Around', 'Go Around And Climbout', 'Airborne')]

    @unittest.skip('Test Not Implemented')
    def test_derive(self):
        self.assertTrue(False, msg='Test not implemented.')


class TestTOGASelectedDuringGoAroundDuration(unittest.TestCase, NodeTest):

    def setUp(self):
        self.node_class = TOGASelectedDuringGoAroundDuration
        self.operational_combinations = [('Takeoff And Go Around', 'Go Around And Climbout')]

    @unittest.skip('Test Not Implemented')
    def test_derive(self):
        self.assertTrue(False, msg='Test not implemented.')


##############################################################################


class TestLiftoffToClimbPitchDuration(unittest.TestCase):
    @unittest.skip('Test Not Implemented')
    def test_can_operate(self):
        self.assertTrue(False, msg='Test not implemented.')
    
    @unittest.skip('Test Not Implemented')    
    def test_derive(self):
        self.assertTrue(False, msg='Test not implemented.')    


##############################################################################
# Landing Gear


class TestMainGearOnGroundToNoseGearOnGroundDuration(unittest.TestCase,
                                                     NodeTest):

    def test_derive(self):
        self.node_class = MainGearOnGroundToNoseGearOnGroundDuration
        self.operational_combinations = [('Brake Pressure', 'Takeoff Roll',)]
        self.function = max_value

        gog_array = np.ma.array([0] * 20 + [1] * 15)
        gog = M(
            name='Gear On Ground',
            array=gog_array,
            values_mapping={0: 'Air', 1: 'Ground'},
        )
        gogn_array = np.ma.array([0] * 25 + [1] * 10)
        gogn = M(
            name='Gear (N) On Ground',
            array=gogn_array,
            values_mapping={0: 'Air', 1: 'Ground'},
        )
        landing = buildsection('Landing', 10, 30)
        node = self.node_class()
        node.derive(gog, gogn, landing)
        self.assertEqual(node, [
            KeyPointValue(
                19.5, 5.0,
                'Main Gear On Ground To Nose Gear On Ground Duration'),
        ])


##################################
# Braking


class TestBrakePressureInTakeoffRollMax(unittest.TestCase,
                                        CreateKPVsWithinSlicesTest):
    def setUp(self):
        self.node_class = BrakePressureInTakeoffRollMax
        self.operational_combinations = [('Brake Pressure', 'Takeoff Roll',)]
        self.function = max_value

    @unittest.skip('Test Not Implemented')
    def test_derive(self):
        self.assertTrue(False, msg='Test not implemented.')


class TestDelayedBrakingAfterTouchdown(unittest.TestCase, NodeTest):
    def setUp(self):
        self.node_class = DelayedBrakingAfterTouchdown
        self.operational_combinations = [('Landing', 'Groundspeed', 'Touchdown')]

    @unittest.skip('Test Not Implemented')
    def test_derive(self):
        self.assertTrue(False, msg='Test not implemented.')


class TestAutobrakeRejectedTakeoffNotSetDuringTakeoff(unittest.TestCase,
                                                      CreateKPVsWhereTest):
    def setUp(self):
        self.param_name = 'Autobrake Selected RTO'
        self.phase_name = 'Takeoff Roll'
        self.node_class = AutobrakeRejectedTakeoffNotSetDuringTakeoff
        self.values_mapping = {0: '-', 1: 'Selected'}

        self.values_array = np.ma.array([0] * 5 + [1] * 4 + [0] * 3)
        self.expected = [KeyPointValue(
            index=2, value=3.0,
            name='Autobrake Rejected Takeoff Not Set During Takeoff')]

        self.basic_setup()


class TestAutobrakeRejectedTakeoffNotSetDuringTakeoff_masked(
        unittest.TestCase, CreateKPVsWhereTest):
    def setUp(self):
        self.param_name = 'Autobrake Selected RTO'
        self.phase_name = 'Takeoff Roll'
        self.node_class = AutobrakeRejectedTakeoffNotSetDuringTakeoff
        self.values_mapping = {0: '-', 1: 'Selected'}

        # Masked values are considered "correct" in given circumstances, in
        # this case we assume them to be "Selected"
        self.values_array = np.ma.array(
            [0] * 5 + [1] * 4 + [0] * 3,
            mask=[False] * 3 + [True] * 2 + [False] * 7)

        self.expected = [KeyPointValue(
            index=2, value=1.0,
            name='Autobrake Rejected Takeoff Not Set During Takeoff')]

        self.basic_setup()


##############################################################################
# Alpha Floor


class TestAlphaFloorDruation(unittest.TestCase, NodeTest):

    def setUp(self):
        self.node_class = AlphaFloorDuration
        self.operational_combinations = [
            ('Alpha Floor',),
            ('FMA AT Information',),
            ('Alpha Floor', 'FMA AT Information')]

    @unittest.skip('Test Not Implemented')
    def test_derive(self):
        self.assertTrue(False, msg='Test Not Implemented')
    
    def test_derive_basic(self):
        fma_at_information_array = np.ma.masked_array(
            [0, 0, 0, 0, 1, 1, 2, 2, 3, 3, 4, 4, 3, 3, 2, 2, 1, 1, 0, 0,])
        fma_at_information_values_mapping = {
            0: '-',
            1: '-',
            2: '-',
            3: 'Alpha Floor',
            4: '-',
        }
        fma_at_information = M('FMA AT Information',
                               array=fma_at_information_array,
                               values_mapping=fma_at_information_values_mapping)
        alpha_floor_array = np.ma.masked_array(
            [0, 0, 0, 1, 1, 1, 0, 0, 0, 0, 0, 0, 0, 0, 0, 0, 0, 0, 0, 0])
        alpha_floor_values_mapping = {0: '-', 1: 'Engaged'}
        alpha_floor = M('Alpha Floor', array=alpha_floor_array,
                        values_mapping=alpha_floor_values_mapping)
        node = self.node_class()
        node.derive(alpha_floor, fma_at_information)
        self.assertEqual(len(node), 3)
        self.assertEqual(node[0].index, 4.5)
        self.assertEqual(node[0].value, 3)
        self.assertEqual(node[1].index, 9)
        self.assertEqual(node[1].value, 2)
        self.assertEqual(node[2].index, 13)
        self.assertEqual(node[2].value, 2)


##############################################################################
# Altitude


########################################
# Altitude: General


class TestAltitudeMax(unittest.TestCase, CreateKPVsWithinSlicesTest):

    def setUp(self):
        self.node_class = AltitudeMax
        self.operational_combinations = [('Altitude STD Smoothed', 'Airborne')]
        self.function = max_value

    @unittest.skip('Test Not Implemented')
    def test_derive(self):
        self.assertTrue(False, msg='Test Not Implemented')


class TestAltitudeSTDAtLiftoff(unittest.TestCase, CreateKPVsAtKTIsTest):

    def setUp(self):
        self.node_class = AltitudeSTDAtLiftoff
        self.operational_combinations = [('Altitude STD Smoothed', 'Liftoff')]

    @unittest.skip('Test Not Implemented')
    def test_derive(self):
        self.assertTrue(False, msg='Test Not Implemented')


class TestAltitudeSTDAtTouchdown(unittest.TestCase, CreateKPVsAtKTIsTest):

    def setUp(self):
        self.node_class = AltitudeSTDAtTouchdown
        self.operational_combinations = [('Altitude STD Smoothed', 'Touchdown')]

    @unittest.skip('Test Not Implemented')
    def test_derive(self):
        self.assertTrue(False, msg='Test Not Implemented')


class TestAltitudeQNHAtLiftoff(unittest.TestCase, CreateKPVsAtKTIsTest):

    def setUp(self):
        self.node_class = AltitudeQNHAtLiftoff
        self.operational_combinations = [('Altitude QNH', 'Liftoff')]

    @unittest.skip('Test Not Implemented')
    def test_derive(self):
        self.assertTrue(False, msg='Test Not Implemented')


class TestAltitudeQNHAtTouchdown(unittest.TestCase, CreateKPVsAtKTIsTest):

    def setUp(self):
        self.node_class = AltitudeQNHAtTouchdown
        self.operational_combinations = [('Altitude QNH', 'Touchdown')]

    @unittest.skip('Test Not Implemented')
    def test_derive(self):
        self.assertTrue(False, msg='Test Not Implemented')


class TestAltitudeDuringGoAroundMin(unittest.TestCase, CreateKPVsAtKTIsTest):

    def setUp(self):
        self.node_class = AltitudeDuringGoAroundMin
        self.operational_combinations = [('Altitude AAL', 'Go Around')]

    @unittest.skip('Test Not Implemented')
    def test_derive(self):
        self.assertTrue(False, msg='Test not implemented.')


class TestAltitudeOvershootAtSuspectedLevelBust(unittest.TestCase, NodeTest):

    def setUp(self):
        self.node_class = AltitudeOvershootAtSuspectedLevelBust
        self.operational_combinations = [('Altitude STD Smoothed', 'Altitude AAL')]

    def test_derive_handling_no_data(self):
        alt_std = P(
            name='Altitude STD Smoothed',
            array=np.ma.array([0] + [1000] * 4),
        )
        node = AltitudeOvershootAtSuspectedLevelBust()
        node.derive(alt_std)
        self.assertEqual(node, [])

    def test_derive_up_down_and_up(self):
        alt_aal = P(name='Altitude AAL',
                    array=np.ma.array((1.0-np.cos(np.arange(0,12.6,0.1)))*1000)+10000.0,
                    )
        alt_std = P(name='Altitude STD Smoothed',
                    array=alt_aal.array+3000.0)
        node = AltitudeOvershootAtSuspectedLevelBust()        
        node.derive(alt_std, alt_aal)
        self.assertEqual(node, [
            KeyPointValue(index=31, value=1995.6772472964967,
                name='Altitude Overshoot At Suspected Level Bust'),
            KeyPointValue(index=63, value=-1992.0839618360187,
                name='Altitude Overshoot At Suspected Level Bust'),
            KeyPointValue(index=94, value=1985.8853443140706,
                name='Altitude Overshoot At Suspected Level Bust')
        ])
        
    def test_comparable_to_alt_aal(self):
        # If the overshoot or undershoot is comparable to the height above the airfield, no level bust is declared.
        alt_aal = P(name='Altitude AAL',
                    array=np.ma.array((1.0-np.cos(np.arange(0,12.6,0.1)))*1000)+1000.0,
                    )
        alt_std = P(name='Altitude STD Smoothed',
                    array=alt_aal.array+3000.0)
        node = AltitudeOvershootAtSuspectedLevelBust()
        
        node.derive(alt_std, alt_aal)
        self.assertEqual(node, [])

    def test_derive_too_slow(self):
        alt_std = P(
            name='Altitude STD Smoothed',
            array=np.ma.array(1.0 + np.sin(np.arange(0, 12.6, 0.1))) * 1000,
            frequency=0.02,
        )
        node = AltitudeOvershootAtSuspectedLevelBust()
        node.derive(alt_std, alt_std) # Pretend the airfield is at sea level :o)
        self.assertEqual(node, [])

    def test_derive_straight_up_and_down(self):
        alt_std = P(
            name='Altitude STD Smoothed',
            array=np.ma.array(range(0, 10000, 50) + range(10000, 0, -50)),
            frequency=1,
        )
        node = AltitudeOvershootAtSuspectedLevelBust()
        node.derive(alt_std, alt_std) # Pretend the airfield is at sea level :o)
        self.assertEqual(node, [])

    def test_derive_up_and_down_with_overshoot(self):
        alt_std = P(
            name='Altitude STD Smoothed',
            array=np.ma.array(range(0, 10000, 50) + range(10000, 9000, -50)
                + [9000] * 200 + range(9000, 0, -50)),
            frequency=1,
        )
        node = AltitudeOvershootAtSuspectedLevelBust()
        node.derive(alt_std, alt_std) # Pretend the airfield is at sea level :o)
        self.assertEqual(node, [
            KeyPointValue(index=200, value=1000,
                name='Altitude Overshoot At Suspected Level Bust'),
        ])

    def test_derive_up_and_down_with_undershoot(self):
        alt_std = P(
            name='Altitude STD Smoothed',
            array=np.ma.array(range(0, 10000, 50) + [10000] * 200
                + range(10000, 9000, -50) + range(9000, 20000, 50)
                + range(20000, 0, -50)),
            frequency=1,
        )
        node = AltitudeOvershootAtSuspectedLevelBust()
        node.derive(alt_std, alt_std) # Pretend the airfield is at sea level :o)
        self.assertEqual(node, [
            KeyPointValue(index=420, value=-1000,
                name='Altitude Overshoot At Suspected Level Bust'),
        ])
        
    def test_derive_with_real_go_around_data_ignores_overshoot(self):
        alt_std = load(os.path.join(test_data_path,
                                    'alt_std_smoothed_go_around.nod'))
        alt_aal = load(os.path.join(test_data_path,
                                    'alt_aal_go_around.nod'))
        alt_aal_aligned = alt_aal.get_aligned(alt_std)
        bust = AltitudeOvershootAtSuspectedLevelBust()
        bust.derive(alt_std, alt_aal_aligned)
        self.assertEqual(len(bust), 0)


class TestAltitudeAtVNAVModeAndEngThrustModeRequired(unittest.TestCase, CreateKPVsAtKTIsTest):

    def setUp(self):
        self.node_class = AltitudeAtVNAVModeAndEngThrustModeRequired
        self.operational_combinations = [('Altitude AAL', 'VNAV Mode And Eng Thrust Mode Required')]

    @unittest.skip('Test Not Implemented')
    def test_derive(self):
        self.assertTrue(False, msg='Test Not Implemented')


####class TestAltitudeAtCabinPressureLowWarningDuration(unittest.TestCase,
####                                                    CreateKPVsWhereTest):
####    def setUp(self):
####        self.param_name = 'Cabin Altitude'
####        self.phase_name = 'Airborne'
####        self.node_class = AltitudeAtCabinPressureLowWarningDuration
####        self.values_mapping = {0: '-', 1: 'Warning'}
####
####        self.basic_setup()


########################################
# Altitude: Flap


class TestAltitudeWithFlapMax(unittest.TestCase, NodeTest):

    def setUp(self):
        self.node_class = AltitudeWithFlapMax
        self.operational_combinations = [('Flap', 'Altitude STD Smoothed', 'Airborne')]

    @unittest.skip('Test Not Implemented')
    def test_derive(self):
        self.assertTrue(False, msg='Test not implemented.')


class TestAltitudeAtFlapExtension(unittest.TestCase, NodeTest):

    def setUp(self):
        self.node_class = AltitudeAtFlapExtension
        self.operational_combinations = [('Flap Extension While Airborne', 'Altitude AAL')]

    def test_derive_multiple_ktis(self):
        alt_aal = P('Altitude AAL', np.ma.array([1234.0]*15+[2345.0]*15))
        flap_exts = KTI('Flap Extension While Airborne', items=[
            KeyTimeInstance(10, 'Flap Extension While Airborne'),
            KeyTimeInstance(20, 'Flap Extension While Airborne'),
            ])
        node = AltitudeAtFlapExtension()
        node.derive(flap_exts, alt_aal)
        self.assertEqual(node, [
            KeyPointValue(10, 1234, 'Altitude At Flap Extension'),
            KeyPointValue(20, 2345, 'Altitude At Flap Extension'),
        ])

    def test_derive_no_ktis(self):
        '''
        Create no KPVs without a Go Around Flap Retracted KTI.
        '''
        alt_aal = P('Altitude AAL', np.ma.array([1234.0]*15+[2345.0]*15))
        flap_exts = KTI('Flap Extension While Airborne', items=[])
        node = AltitudeAtFlapExtension()
        node.derive(flap_exts, alt_aal)
        self.assertEqual(node, [])

class TestAltitudeAtFirstFlapExtensionAfterLiftoff(unittest.TestCase, NodeTest):

    def setUp(self):
        self.node_class = AltitudeAtFirstFlapExtensionAfterLiftoff
        self.operational_combinations = [('Altitude At Flap Extension',)]

    def test_derive_basic(self):
        flap_exts = KPV('Altitude At Flap Extension',
                        items=[KeyPointValue(index=7, value=21),
                               KeyPointValue(index=14, value=43)])
        node = self.node_class()
        node.derive(flap_exts)
        self.assertEqual(node, [KeyPointValue(name='Altitude At First Flap Extension After Liftoff',
                                              index=7, value=21)])


class TestAltitudeAtFirstFlapChangeAfterLiftoff(unittest.TestCase, NodeTest):

    def setUp(self):
        self.node_class = AltitudeAtFirstFlapChangeAfterLiftoff
        self.operational_combinations = [
            ('Flap Lever', 'Flap At Liftoff', 'Altitude AAL', 'Airborne'),
            ('Flap', 'Flap At Liftoff', 'Altitude AAL', 'Airborne'),
            ('Flap Lever', 'Flap', 'Flap At Liftoff', 'Altitude AAL', 'Airborne'),
        ]

    def test_derive(self):
        flap_takeoff = KPV('Flap At Liftoff', items=[
            KeyPointValue(name='Flap At Liftoff', index=2, value=5.0),
        ])
        flap_array = np.ma.array(
            [0, 5, 5, 5, 5, 0, 0, 0, 0, 15, 30, 30, 30, 30, 15, 0])
        flap = M('Flap', flap_array,
                 values_mapping={f: str(f) for f in np.ma.unique(flap_array)})
        alt_aal_array = np.ma.array([0, 0, 0, 50, 100, 200, 300, 400])
        alt_aal_array = np.ma.concatenate((alt_aal_array,alt_aal_array[::-1]))
        alt_aal = P('Altitude AAL', alt_aal_array)
        airs = buildsection('Airborne', 2, 14)

        node = AltitudeAtFirstFlapChangeAfterLiftoff()
        node.derive(flap, None, flap_takeoff, alt_aal, airs)

        expected = KPV('Altitude At First Flap Change After Liftoff', items=[
            KeyPointValue(name='Altitude At First Flap Change After Liftoff', index=4.5, value=150),
        ])
        node = AltitudeAtFirstFlapChangeAfterLiftoff()
        node.derive(None, flap, flap_takeoff, alt_aal, airs)
        self.assertEqual(node, expected)

    def test_derive_no_flap_takeoff(self):
        flap_takeoff = KPV('Flap At Liftoff', items=[
            KeyPointValue(name='Flap At Liftoff', index=2, value=0.0),
        ])
        flap_array = np.ma.array(
            [0, 0, 0, 0, 0, 0, 0, 0, 0, 15, 30, 30, 30, 30, 15, 0])
        flap = M('Flap', flap_array,
                 values_mapping={f: str(f) for f in np.ma.unique(flap_array)})
        alt_aal_array = np.ma.array([0, 0, 0, 50, 100, 200, 300, 400])
        alt_aal_array = np.ma.concatenate((alt_aal_array,alt_aal_array[::-1]))
        alt_aal = P('Altitude AAL', alt_aal_array)
        airs = buildsection('Airborne', 2, 14)

        node = AltitudeAtFirstFlapChangeAfterLiftoff()
        node.derive(flap, None, flap_takeoff, alt_aal, airs)

        expected = KPV('Altitude At First Flap Change After Liftoff', items=[])
        self.assertEqual(node, expected)
        
        node = AltitudeAtFirstFlapChangeAfterLiftoff()
        node.derive(None, flap, flap_takeoff, alt_aal, airs)
        self.assertEqual(node, expected)


class TestAltitudeAtFlapExtensionWithGearDown(unittest.TestCase, NodeTest):

    def setUp(self):
        self.node_class = AltitudeAtFlapExtensionWithGearDown
        self.operational_combinations = [
            ('Flap Lever', 'Altitude AAL', 'Gear Extended', 'Airborne'),
            ('Flap', 'Altitude AAL', 'Gear Extended', 'Airborne'),
            ('Flap Lever', 'Flap', 'Altitude AAL', 'Gear Extended', 'Airborne'),
        ]

    def test_derive(self):
        flap_array = np.ma.array([0, 5, 5, 0, 0, 0, 1, 1, 10, 20, 20, 20, 35, 35, 15, 0.0])
        flap = M('Flap', flap_array, values_mapping={f: str(f) for f in np.ma.unique(flap_array)})
        gear = buildsection('Gear Extended', 7, None)
        
        alt_aal_array = np.ma.array([0, 0, 0, 50, 100, 200, 300, 400])
        alt_aal_array = np.ma.concatenate((alt_aal_array,alt_aal_array[::-1]))
        alt_aal = P('Altitude AAL', alt_aal_array)
        airs = buildsection('Airborne', 2, 14)

        node = AltitudeAtFlapExtensionWithGearDown()
        node.derive(flap, None, alt_aal, gear, airs)
        first = node.get_first()
        self.assertEqual(first.index, 8)
        self.assertEqual(first.value, 400)
        self.assertEqual(first.name, 'Altitude At Flap 10 Extension With Gear Down')
        second = node.get_next(8)
        self.assertEqual(second.index, 9)
        self.assertEqual(second.value, 300)
        self.assertEqual(second.name, 'Altitude At Flap 20 Extension With Gear Down')
        third = node.get_last()
        self.assertEqual(third.index, 12)
        self.assertEqual(third.value, 50)
        self.assertEqual(third.name, 'Altitude At Flap 35 Extension With Gear Down')
        
        node = AltitudeAtFlapExtensionWithGearDown()
        node.derive(None, flap, alt_aal, gear, airs)
        self.assertEqual(first.index, 8)
        self.assertEqual(first.value, 400)
        self.assertEqual(first.name, 'Altitude At Flap 10 Extension With Gear Down')        


class TestAirspeedAtFlapExtensionWithGearDown(unittest.TestCase, NodeTest):

    def setUp(self):
        self.node_class = AirspeedAtFlapExtensionWithGearDown
        self.operational_combinations = [
            ('Flap Lever', 'Airspeed', 'Gear Extended', 'Airborne'),
            ('Flap', 'Airspeed', 'Gear Extended', 'Airborne'),
            ('Flap Lever', 'Flap', 'Airspeed', 'Gear Extended', 'Airborne'),
        ]

    def test_derive(self):
        flap_array = np.ma.array([0, 5, 5, 0, 0, 0, 1, 1, 10, 20, 20, 20, 35, 35, 15, 0.0])
        flap = M('Flap', np.ma.array([0, 5, 5, 0, 0, 0, 1, 1, 10, 20, 20, 20, 35, 35, 15, 0.0]),
                 values_mapping={f: str(f) for f in np.ma.array(flap_array)})
        gear = buildsection('Gear Extended', 7, None)
        
        air_spd_array = np.ma.array([0, 0, 0, 50, 100, 200, 250, 280])
        air_spd_array2 = np.ma.concatenate((air_spd_array,air_spd_array[::-1]))
        air_spd = P('Airspeed', air_spd_array2)
        airs = buildsection('Airborne', 2, 14)

        node = AirspeedAtFlapExtensionWithGearDown()
        node.derive(flap, None, air_spd, gear, airs)
        first = node.get_first()
        self.assertEqual(first.index, 8)
        self.assertEqual(first.value, 280)
        self.assertEqual(first.name, 'Airspeed At Flap 10 Extension With Gear Down')
        second = node.get_next(8)
        self.assertEqual(second.index, 9)
        self.assertEqual(second.value, 250)
        self.assertEqual(second.name, 'Airspeed At Flap 20 Extension With Gear Down')
        third = node.get_last()
        self.assertEqual(third.index, 12)
        self.assertEqual(third.value, 50)
        self.assertEqual(third.name, 'Airspeed At Flap 35 Extension With Gear Down')
        node = AirspeedAtFlapExtensionWithGearDown()
        node.derive(None, flap, air_spd, gear, airs)
        first = node.get_first()
        self.assertEqual(first.index, 8)
        self.assertEqual(first.value, 280)
        self.assertEqual(first.name, 'Airspeed At Flap 10 Extension With Gear Down')


class TestAltitudeRadioCleanConfigurationMin(unittest.TestCase, NodeTest):
    def setUp(self):
        self.node_class = AltitudeRadioCleanConfigurationMin
        self.operational_combinations = [
            ('Altitude Radio', 'Flap', 'Gear Retracted')
        ]

    def test_derive(self):
        flap_array = np.ma.array([15] * 8 + [0] * 9 + [15] * 8)
        flap = M('Flap', flap_array)

        alt_array = np.ma.concatenate(
            [
                np.ma.arange(0, 1000, 100),
                [1000] * 5,
                np.ma.arange(1000, 0, -100),
            ]
        )
        alt_rad = P('Altitude Radio',
                    array=alt_array)

        gear_retr = S(items=[Section('Gear Retracted', slice(5, 10), 5, 10)])

        node = self.node_class()
        node.derive(alt_rad, flap, gear_retr)
        self.assertEqual(
            node,
            [KeyPointValue(index=8.0, value=800.0,
                           name=self.node_class.get_name())])


class TestAltitudeAtLastFlapChangeBeforeTouchdown(unittest.TestCase, NodeTest):

    def setUp(self):
        self.node_class = AltitudeAtLastFlapChangeBeforeTouchdown
        self.operational_combinations = [
            ('Flap Lever', 'Altitude AAL', 'Touchdown'),
            ('Flap', 'Altitude AAL', 'Touchdown'),
            ('Flap Lever', 'Flap', 'Altitude AAL', 'Touchdown'),
        ]

    def test_derive(self):
        flap_array = np.ma.array(([10] * 8) + ([15] * 7))
        flap_lever = M('Flap Lever', flap_array,
                       values_mapping={f: str(f) for f in np.ma.unique(flap_array)})
        alt_aal = P('Altitude AAL',
                    array=np.ma.concatenate([np.ma.arange(1000, 0, -100),
                                             [0] * 5]))
        touchdowns = KTI('Touchdown', items=[KeyTimeInstance(10)])
        node = self.node_class()
        node.derive(flap_lever, None, alt_aal, touchdowns)
        self.assertEqual(
            node,
            [KeyPointValue(index=8.0, value=200.0,
                           name='Altitude At Last Flap Change Before Touchdown')])


class TestAltitudeAtFirstFlapRetractionDuringGoAround(unittest.TestCase, NodeTest):

    def setUp(self):
        self.node_class = AltitudeAtFirstFlapRetractionDuringGoAround
        self.operational_combinations = [('Altitude AAL', 'Flap Retraction During Go Around', 'Go Around And Climbout')]
        self.alt_aal = P(
            name='Altitude AAL',
            array=np.ma.concatenate([
                np.ma.array([0] * 10),
                np.ma.arange(40) * 1000,
                np.ma.array([40000] * 10),
                np.ma.arange(40, 0, -1) * 1000,
                np.ma.arange(1, 3) * 1000,
                np.ma.array([3000] * 10),
                np.ma.arange(3, -1, -1) * 1000,
                np.ma.array([0] * 10),
            ]),
        )
        self.go_arounds = buildsection('Go Around And Climbout', 97, 112)

    def test_derive_multiple_ktis(self):
        '''
        Create a single KPV within the Go Around And Climbout section.
        '''
        flap_rets = KTI('Flap Retraction During Go Around', items=[
            KeyTimeInstance(100, 'Flap Retraction During Go Around'),
            KeyTimeInstance(104, 'Flap Retraction During Go Around'),
        ])
        node = AltitudeAtFirstFlapRetractionDuringGoAround()
        node.derive(self.alt_aal, flap_rets, self.go_arounds)
        self.assertEqual(node, [
            KeyPointValue(100, 1000, 'Altitude At First Flap Retraction During Go Around'),
        ])

    def test_derive_no_ktis(self):
        '''
        Create no KPVs without a Go Around Flap Retracted KTI.
        '''
        flap_rets = KTI('Flap Retraction During Go Around', items=[])
        node = AltitudeAtFirstFlapRetractionDuringGoAround()
        node.derive(self.alt_aal, flap_rets, self.go_arounds)
        self.assertEqual(node, [])


class TestAltitudeAtFirstFlapRetraction(unittest.TestCase, NodeTest):

    def setUp(self):
        self.node_class = AltitudeAtFirstFlapRetraction
        self.operational_combinations = [('Altitude AAL', 'Flap Retraction While Airborne')]
        self.alt_aal = P(
            name='Altitude AAL',
            array=np.ma.concatenate([
                np.ma.array([0] * 10),
                np.ma.arange(40) * 1000,
            ]),
        )

    def test_derive_basic(self):
        '''
        Create a single KPV within the Go Around And Climbout section.
        '''
        flap_rets = KTI('Flap Retraction While Airborne', items=[
            KeyTimeInstance(30, 'Flap Retraction While Airborne'),
            KeyTimeInstance(40, 'Flap Retraction While Airborne'),
        ])
        node = AltitudeAtFirstFlapRetraction()
        node.derive(self.alt_aal, flap_rets)
        self.assertEqual(node, [
            KeyPointValue(30, 20000, 'Altitude At First Flap Retraction'),
        ])

    def test_derive_no_ktis(self):
        '''
        Create no KPVs without a Go Around Flap Retracted KTI.
        '''
        flap_rets = KTI('Flap Retraction While Airborne', items=[])
        node = AltitudeAtFirstFlapRetractionDuringGoAround()
        node.derive(self.alt_aal, flap_rets)
        self.assertEqual(node, [])


class TestAltitudeAtLastFlapRetraction(unittest.TestCase, NodeTest):

    def setUp(self):
        self.node_class = AltitudeAtLastFlapRetraction
        self.operational_combinations = [('Altitude AAL', 'Flap Retraction While Airborne')]
        self.alt_aal = P(
            name='Altitude AAL',
            array=np.ma.concatenate([
                np.ma.array([0] * 10),
                np.ma.arange(40) * 1000,
            ]),
        )

    def test_derive_basic(self):
        '''
        Create a single KPV within the Go Around And Climbout section.
        '''
        flap_rets = KTI('Flap Retraction While Airborne', items=[
            KeyTimeInstance(30, 'Flap Retraction While Airborne'),
            KeyTimeInstance(40, 'Flap Retraction While Airborne'),
        ])
        node = AltitudeAtLastFlapRetraction()
        node.derive(self.alt_aal, flap_rets)
        self.assertEqual(node, [
            KeyPointValue(40, 30000, 'Altitude At Last Flap Retraction'),
        ])


class TestAltitudeAtClimbThrustDerateDeselectedDuringClimbBelow33000Ft(unittest.TestCase, NodeTest):
    
    def setUp(self):
        self.node_class = AltitudeAtClimbThrustDerateDeselectedDuringClimbBelow33000Ft
        self.operational_combinations = [('Altitude AAL',
                                          'Climb Thrust Derate Deselected',
                                          'Climbing')]
    
    def test_derive_basic(self):
        alt_aal_array = np.ma.concatenate(
            [np.ma.arange(0, 40000, 4000), [40000] * 10,
             np.ma.arange(40000, 0, -4000)])
        alt_aal = P('Altitude AAL', array=alt_aal_array)
        climb_thrust_derate = KTI('Climb Thrust Derate Deselected', items=[
            KeyTimeInstance(5, 'Climb Thrust Derate Deselected'),
            KeyTimeInstance(12, 'Climb Thrust Derate Deselected'),
            KeyTimeInstance(17, 'Climb Thrust Derate Deselected')])
        climbs = buildsection('Climbing', 0, 14)
        node = self.node_class()
        node.derive(alt_aal, climb_thrust_derate, climbs)
        self.assertEqual(node, [
            KeyPointValue(5, 20000.0, 'Altitude At Climb Thrust Derate Deselected During Climb Below 33000 Ft')])


########################################
# Altitude: Gear


class TestAltitudeAtGearDownSelection(unittest.TestCase, NodeTest):

    def setUp(self):
        self.node_class = AltitudeAtGearDownSelection
        self.operational_combinations = [('Altitude AAL', 'Gear Down Selection')]

    @unittest.skip('Test Not Implemented')
    def test_derive(self):
        self.assertTrue(False, msg='Test not implemented.')


class TestAltitudeAtGearDownSelectionWithFlapDown(unittest.TestCase, NodeTest):
    def setUp(self):
        self.node_class = AltitudeAtGearDownSelectionWithFlapDown
        self.operational_combinations = [('Altitude AAL', 'Gear Down Selection', 'Flap')]
    
    def test_derive_basic(self):
        alt_aal = P('Altitude AAL', array=np.ma.arange(0, 1000, 100))
        gear_downs = KTI('Gear Down Selection', items=[KeyTimeInstance(2),
                                                       KeyTimeInstance(4),
                                                       KeyTimeInstance(6),
                                                       KeyTimeInstance(8)])
        flap = M('Flap', array=np.ma.array([5] * 3 + [0] * 5 + [20] * 2),
                 values_mapping={f: str(f) for f in [0, 5, 20]})
        node = self.node_class()
        node.derive(alt_aal, gear_downs, flap)
        self.assertEqual(node, [KeyPointValue(2, 200, 'Altitude At Gear Down Selection With Flap Down'),
                                KeyPointValue(8, 800, 'Altitude At Gear Down Selection With Flap Down')])


class TestAltitudeAtGearUpSelection(unittest.TestCase, NodeTest):

    def setUp(self):
        self.node_class = AltitudeAtGearUpSelection
        self.operational_combinations = [('Altitude AAL', 'Gear Up Selection')]

    @unittest.skip('Test Not Implemented')
    def test_derive(self):
        self.assertTrue(False, msg='Test not implemented.')


class TestAltitudeAtGearUpSelectionDuringGoAround(unittest.TestCase, NodeTest):

    def setUp(self):
        self.node_class = AltitudeAtGearUpSelectionDuringGoAround
        self.operational_combinations = [('Altitude AAL', 'Go Around And Climbout', 'Gear Up Selection During Go Around')]

    @unittest.skip('Test Not Implemented')
    def test_derive(self):
        self.assertTrue(False, msg='Test not implemented.')


class TestAltitudeAtGearDownSelectionWithFlapUp(unittest.TestCase, NodeTest):
    
    def setUp(self):
        self.node_class = AltitudeAtGearDownSelectionWithFlapUp
        self.operational_combinations = [('Altitude AAL', 'Gear Down Selection', 'Flap')]
    
    def test_derive_basic(self):
        alt_aal = P('Altitude AAL', array=np.ma.arange(0, 1000, 100))
        gear_downs = KTI('Gear Down Selection', items=[KeyTimeInstance(2),
                                                       KeyTimeInstance(4),
                                                       KeyTimeInstance(6),
                                                       KeyTimeInstance(8)])
        flap = M('Flap', array=np.ma.array([5] * 3 + [0] * 5 + [20] * 2),
                 values_mapping={f: str(f) for f in [0, 5, 20]})
        node = self.node_class()
        node.derive(alt_aal, gear_downs, flap)
        self.assertEqual(node, [KeyPointValue(4, 400, 'Altitude At Gear Down Selection With Flap Up'),
                                KeyPointValue(6, 600, 'Altitude At Gear Down Selection With Flap Up')])


########################################
# Altitude: Automated Systems


class TestAltitudeAtAPEngagedSelection(unittest.TestCase, CreateKPVsAtKTIsTest):

    def setUp(self):
        self.node_class = AltitudeAtAPEngagedSelection
        self.operational_combinations = [('Altitude AAL', 'AP Engaged Selection')]

    @unittest.skip('Test Not Implemented')
    def test_derive(self):
        self.assertTrue(False, msg='Test Not Implemented')


class TestAltitudeAtAPDisengagedSelection(unittest.TestCase, CreateKPVsAtKTIsTest):

    def setUp(self):
        self.node_class = AltitudeAtAPDisengagedSelection
        self.operational_combinations = [('Altitude AAL', 'AP Disengaged Selection')]

    @unittest.skip('Test Not Implemented')
    def test_derive(self):
        self.assertTrue(False, msg='Test Not Implemented')


class TestAltitudeAtATEngagedSelection(unittest.TestCase, CreateKPVsAtKTIsTest):

    def setUp(self):
        self.node_class = AltitudeAtATEngagedSelection
        self.operational_combinations = [('Altitude AAL', 'AT Engaged Selection')]

    @unittest.skip('Test Not Implemented')
    def test_derive(self):
        self.assertTrue(False, msg='Test Not Implemented')


class TestAltitudeAtATDisengagedSelection(unittest.TestCase, CreateKPVsAtKTIsTest):

    def setUp(self):
        self.node_class = AltitudeAtATDisengagedSelection
        self.operational_combinations = [('Altitude AAL', 'AT Disengaged Selection')]

    @unittest.skip('Test Not Implemented')
    def test_derive(self):
        self.assertTrue(False, msg='Test Not Implemented')


class TestAltitudeWithGearDownMax(unittest.TestCase, NodeTest):

    def setUp(self):
        self.node_class = AltitudeWithGearDownMax
        self.operational_combinations = [
            ('Altitude AAL', 'Gear Down', 'Airborne')]

    def test_derive_basic(self):
        alt_aal = P(
            name='Altitude AAL',
            array=np.ma.arange(10),
        )
        gear = M(
            name='Gear Down',
            array=np.ma.array([0, 1, 0, 1, 0, 1, 0, 1, 0, 1]),
            values_mapping={0: 'Up', 1: 'Down'},
        )
        airs = buildsection('Airborne', 0, 7)
        node = self.node_class()
        node.derive(alt_aal, gear, airs)
        self.assertItemsEqual(node, [
            KeyPointValue(index=1, value=1.0,
                          name='Altitude With Gear Down Max'),
            KeyPointValue(index=3, value=3.0,
                          name='Altitude With Gear Down Max'),
            KeyPointValue(index=5, value=5.0,
                          name='Altitude With Gear Down Max'),
        ])


class TestAltitudeSTDWithGearDownMax(unittest.TestCase, NodeTest):

    def setUp(self):
        self.node_class = AltitudeSTDWithGearDownMax
        self.operational_combinations = [
            ('Altitude STD', 'Gear Down', 'Airborne')]

    def test_derive_basic(self):
        alt_aal = P(
            name='Altitude STD',
            array=np.ma.arange(10),
        )
        gear = M(
            name='Gear Down',
            array=np.ma.array([0, 1, 0, 1, 0, 1, 0, 1, 0, 1]),
            values_mapping={0: 'Up', 1: 'Down'},
        )
        airs = buildsection('Airborne', 0, 7)
        node = self.node_class()
        node.derive(alt_aal, gear, airs)
        self.assertItemsEqual(node, [
            KeyPointValue(index=1, value=1.0,
                          name='Altitude STD With Gear Down Max'),
            KeyPointValue(index=3, value=3.0,
                          name='Altitude STD With Gear Down Max'),
            KeyPointValue(index=5, value=5.0,
                          name='Altitude STD With Gear Down Max'),
        ])


class TestAltitudeAtFirstAPEngagedAfterLiftoff(unittest.TestCase, NodeTest):

    def setUp(self):
        self.node_class = AltitudeAtFirstAPEngagedAfterLiftoff
        self.operational_combinations = [('AP Engaged', 'Altitude AAL', 'Airborne')]

    def test_derive_basic(self):

        ap = M('AP Engaged', np.ma.array([0, 1, 0, 0, 0, 1, 0, 0, 0, 0, 0, 0, 0, 0, 0, 0]), values_mapping={1:'Engaged'})
        alt_aal_array = np.ma.array([0, 0, 0, 50, 100, 200, 300, 400])
        alt_aal_array = np.ma.concatenate((alt_aal_array,alt_aal_array[::-1]))
        alt_aal = P('Altitude AAL', alt_aal_array)
        airs = buildsection('Airborne', 2, 14)

        node = self.node_class()
        node.derive(ap=ap,alt_aal=alt_aal, airborne=airs)

        expected = KPV('Altitude At First AP Engaged After Liftoff', items=[
            KeyPointValue(name='Altitude At First AP Engaged After Liftoff', index=4.5, value=150),
        ])
        self.assertEqual(node, expected)


########################################
# Altitude: Mach


class TestAltitudeAtMachMax(unittest.TestCase, CreateKPVsAtKPVsTest):

    def setUp(self):
        self.node_class = AltitudeAtMachMax
        self.operational_combinations = [('Altitude STD Smoothed', 'Mach Max')]

    @unittest.skip('Test Not Implemented')
    def test_derive(self):
        self.assertTrue(False, msg='Test Not Implemented')


class TestConfigurationAtTouchdown(unittest.TestCase, CreateKPVsAtKTIsTest):
    def setUp(self):
        self.node_class = ConfigurationAtTouchdown
        self.operational_combinations = [('Configuration', 'Touchdown')]


##############################################################################


class TestControlColumnStiffness(unittest.TestCase, NodeTest):
    def setUp(self):
        self.node_class = ControlColumnStiffness
        self.operational_combinations = [('Control Column Force', 'Control Column', 'Fast')]

    def test_derive_too_few_samples(self):
        cc_disp = P('Control Column',
                            np.ma.array([0,.3,1,2,2.5,1.4,0,0]))
        cc_force = P('Control Column Force',
                             np.ma.array([0,2,4,7,8,5,2,1]))
        phase_fast = Fast()
        phase_fast.derive(P('Airspeed', np.ma.array([100]*10)))
        stiff = ControlColumnStiffness()
        stiff.derive(cc_force,cc_disp,phase_fast)
        self.assertEqual(stiff, [])

    def test_derive_max(self):
        testwave = np.ma.array((1.0 - np.cos(np.arange(0,6.3,0.1)))/2.0)
        cc_disp = P('Control Column', testwave * 10.0)
        cc_force = P('Control Column Force', testwave * 27.0)
        phase_fast = buildsection('Fast',0,63)
        stiff = ControlColumnStiffness()
        stiff.derive(cc_force,cc_disp,phase_fast)
        self.assertEqual(stiff.get_first().index, 31)
        self.assertAlmostEqual(stiff.get_first().value, 2.7) # lb/deg


class TestControlColumnForceMax(unittest.TestCase, NodeTest):
    def setUp(self):
        self.node_class = ControlColumnForceMax
        self.operational_combinations = [('Control Column Force', 'Fast')]

    def test_derive(self):
        ccf = P(
            name='Control Column Force',
            array=np.ma.array(data=range(50, 30, -1), dtype=float),
        )
        phase_fast = buildsection('Fast', 3, 9)
        node = self.node_class()
        node.derive(ccf, phase_fast)
        self.assertEqual(
            node,
            KPV('Control Column Force Max',
                items=[KeyPointValue(
                    index=3.0, value=47.0,
                    name='Control Column Force Max')]))


class TestControlWheelForceMax(unittest.TestCase, NodeTest):
    def setUp(self):
        self.node_class = ControlWheelForceMax
        self.operational_combinations = [('Control Wheel Force', 'Fast')]

    def test_derive(self):
        cwf = P(
            name='Control Wheel Force',
            array=np.ma.array(data=range(50, 30, -1), dtype=float),
        )
        phase_fast = buildsection('Fast', 3, 9)
        node = self.node_class()
        node.derive(cwf, phase_fast)
        self.assertEqual(
            node,
            KPV('Control Wheel Force Max',
                items=[KeyPointValue(
                    index=3.0, value=47.0,
                    name='Control Wheel Force Max')]))


##############################################################################
# ILS


class TestILSFrequencyDuringApproach(unittest.TestCase, ILSTest):

    def setUp(self):
        self.node_class = ILSFrequencyDuringApproach
        self.operational_combinations = [(
            'ILS Frequency',
            'ILS Localizer Established',
        )]

    def test_derive_basic(self):
        kpv = ILSFrequencyDuringApproach()
        kpv.derive(*self.prepare__frequency__basic())
        self.assertEqual(len(kpv), 1)
        self.assertEqual(kpv[0].index, 2)
        self.assertEqual(kpv[0].value, 108.5)


class TestILSGlideslopeDeviation1500To1000FtMax(unittest.TestCase, ILSTest):

    def setUp(self):
        self.node_class = ILSGlideslopeDeviation1500To1000FtMax
        self.operational_combinations = [(
            'ILS Glideslope',
            'Altitude AAL For Flight Phases',
            'ILS Glideslope Established',
        )]

    def test_derive_basic(self):
        kpv = ILSGlideslopeDeviation1500To1000FtMax()
        kpv.derive(*self.prepare__glideslope__basic())
        self.assertEqual(len(kpv), 1)
        self.assertEqual(kpv[0].index, 31)
        self.assertAlmostEqual(kpv[0].value, 1.99913515027)

    def test_derive_four_peaks(self):
        kpv = ILSGlideslopeDeviation1500To1000FtMax()
        kpv.derive(*self.prepare__glideslope__four_peaks())
        self.assertEqual(len(kpv), 1)
        self.assertEqual(kpv[0].index, 16)
        self.assertAlmostEqual(kpv[0].value, -1.1995736)


class TestILSGlideslopeDeviation1000To500FtMax(unittest.TestCase, ILSTest):

    def setUp(self):
        self.node_class = ILSGlideslopeDeviation1000To500FtMax
        self.operational_combinations = [(
            'ILS Glideslope',
            'Altitude AAL For Flight Phases',
            'ILS Glideslope Established',
        )]

    def test_derive_basic(self):
        kpv = ILSGlideslopeDeviation1000To500FtMax()
        kpv.derive(*self.prepare__glideslope__basic())
        self.assertEqual(len(kpv), 1)
        self.assertEqual(kpv[0].index, 36)
        self.assertAlmostEqual(kpv[0].value, 1.89675842)

    def test_derive_four_peaks(self):
        kpv = ILSGlideslopeDeviation1000To500FtMax()
        kpv.derive(*self.prepare__glideslope__four_peaks())
        self.assertEqual(len(kpv), 1)
        self.assertEqual(kpv[0].index, 47)
        self.assertAlmostEqual(kpv[0].value, 0.79992326)


class TestILSGlideslopeDeviation500To200FtMax(unittest.TestCase, ILSTest):

    def setUp(self):
        self.node_class = ILSGlideslopeDeviation500To200FtMax
        self.operational_combinations = [(
            'ILS Glideslope',
            'Altitude AAL For Flight Phases',
            'ILS Glideslope Established',
        )]

    def test_derive_basic(self):
        kpv = ILSGlideslopeDeviation500To200FtMax()
        kpv.derive(*self.prepare__glideslope__basic())
        self.assertEqual(len(kpv), 1)
        self.assertEqual(kpv[0].index, 56)
        self.assertAlmostEqual(kpv[0].value, 0.22443412)

    # FIXME: Need to amend the test data as it produces no key point value for
    #        the 500-200ft altitude range. Originally this was not a problem
    #        before we split the 1000-250ft range in two.
    @unittest.expectedFailure
    def test_derive_four_peaks(self):
        kpv = ILSGlideslopeDeviation500To200FtMax()
        kpv.derive(*self.prepare__glideslope__four_peaks())
        self.assertEqual(len(kpv), 1)
        self.assertEqual(kpv[0].index, 0)          # FIXME
        self.assertAlmostEqual(kpv[0].value, 0.0)  # FIXME


class TestILSLocalizerDeviation1500To1000FtMax(unittest.TestCase, ILSTest):

    def setUp(self):
        self.node_class = ILSLocalizerDeviation1500To1000FtMax
        self.operational_combinations = [(
            'ILS Localizer',
            'Altitude AAL For Flight Phases',
            'ILS Localizer Established',
        )]

    def test_derive_basic(self):
        kpv = ILSLocalizerDeviation1500To1000FtMax()
        kpv.derive(*self.prepare__localizer__basic())
        self.assertEqual(len(kpv), 2)
        self.assertEqual(kpv[0].index, 47)
        self.assertEqual(kpv[1].index, 109)
        self.assertAlmostEqual(kpv[0].value, 4.7)
        self.assertAlmostEqual(kpv[1].value, 10.9)


class TestILSLocalizerDeviation1000To500FtMax(unittest.TestCase, ILSTest):

    def setUp(self):
        self.node_class = ILSLocalizerDeviation1000To500FtMax
        self.operational_combinations = [(
            'ILS Localizer',
            'Altitude AAL For Flight Phases',
            'ILS Localizer Established',
        )]

    def test_derive_basic(self):
        kpv = ILSLocalizerDeviation1000To500FtMax()
        kpv.derive(*self.prepare__localizer__basic())
        self.assertEqual(len(kpv), 2)
        self.assertEqual(kpv[0].index, 52)
        self.assertEqual(kpv[1].index, 114)
        self.assertAlmostEqual(kpv[0].value, 5.2)
        self.assertAlmostEqual(kpv[1].value, 11.4)


class TestILSLocalizerDeviation500To200FtMax(unittest.TestCase, ILSTest):

    def setUp(self):
        self.node_class = ILSLocalizerDeviation500To200FtMax
        self.operational_combinations = [(
            'ILS Localizer',
            'Altitude AAL For Flight Phases',
            'ILS Localizer Established',
        )]

    def test_derive_basic(self):
        kpv = ILSLocalizerDeviation500To200FtMax()
        kpv.derive(*self.prepare__localizer__basic())
        self.assertEqual(len(kpv), 1)
        self.assertEqual(kpv[0].index, 56)
        self.assertAlmostEqual(kpv[0].value, 5.6)


class TestILSLocalizerDeviationAtTouchdown(unittest.TestCase, ILSTest):

    def setUp(self):
        self.node_class = ILSLocalizerDeviationAtTouchdown
        self.operational_combinations = [(
            'ILS Localizer',
            'ILS Localizer Established',
            'Touchdown',
        )]

    @unittest.skip('Test Not Implemented')
    def test_derive_basic(self):
        self.assertTrue(False, msg='Test Not Implemented')


class TestIANGlidepathDeviationMax(unittest.TestCase):

    def test_can_operate(self):
        ops = self.node_class.get_operational_combinations()
        expected = [('IAN Glidepath', 'Altitude AAL For Flight Phases', 'Approach Information', 'Displayed App Source (Capt)', 'Displayed App Source (FO)')]
        self.assertEqual(ops, expected)

    def setUp(self):
        self.node_class = IANGlidepathDeviationMax
        approaches = [ApproachItem('LANDING', slice(2, 12)),]
        self.apps = App('Approach Information', items=approaches)
        self.height = P(name='Altitude AAL For Flight Phases', array=np.ma.arange(600, 300, -25))
        self.ian = P(name='IAN Glidepath', array=np.ma.array([4, 2, 2, 1, 0.5, 0.5, 3, 0, 0, 0, 0, 0], dtype=np.float,))
        self.app_src_capt = M(
                    name='Displayed App Source (Capt)',
                    array=np.ma.array([0, 0, 1, 1, 1, 1, 1, 1, 1, 1, 1, 1]),
                    values_mapping={0: 'No Source', 1: 'FMC', 5: 'LOC/FMC', 6: 'GLS', 7: 'ILS'},
                )
        self.app_src_fo = M(
                    name='Displayed App Source (FO)',
                    array=np.ma.array([0, 0, 1, 1, 1, 5, 5, 5, 5, 5, 5, 5]),
                    values_mapping={0: 'No Source', 1: 'FMC', 5: 'LOC/FMC', 6: 'GLS', 7: 'ILS'},
                )

    def test_derive_basic(self):
        kpv = self.node_class()
        kpv.derive(self.ian, self.height, self.apps, self.app_src_capt, self.app_src_fo)
        self.assertEqual(len(kpv), 1)
        self.assertEqual(kpv[0].index, 6)
        self.assertAlmostEqual(kpv[0].value, 3)
        self.assertAlmostEqual(kpv[0].name, 'IAN Glidepath Deviation 500 To 200 Ft Max')

    def test_derive_with_ils_established(self):
        self.apps[0].gs_est = slice(3, 12)
        kpv = self.node_class()
        kpv.derive(self.ian, self.height, self.apps, self.app_src_capt, self.app_src_fo)
        self.assertEqual(len(kpv), 0)


class TestIANFinalApproachCourseDeviationMax(unittest.TestCase):

    def test_can_operate(self):
        ops = self.node_class.get_operational_combinations()
        expected = [('IAN Final Approach Course', 'Altitude AAL For Flight Phases', 'Approach Information', 'Displayed App Source (Capt)', 'Displayed App Source (FO)'),]
        self.assertEqual(ops, expected)

    def setUp(self):
        self.node_class = IANFinalApproachCourseDeviationMax
        approaches = [ApproachItem('LANDING', slice(2, 12)),]
        self.height = P(name='Altitude AAL For Flight Phases', array=np.ma.arange(600, 300, -25))
        self.apps = App('Approach Information', items=approaches)
        self.ian = P(name='IAN Final Approach Course', array=np.ma.array([4, 2, 2, 1, 0.5, 0.5, 3, 0, 0, 0, 0, 0], dtype=np.float,))
        self.app_src_capt = M(
                    name='Displayed App Source (Capt)',
                    array=np.ma.array([0, 0, 1, 1, 1, 1, 1, 1, 1, 1, 1, 1]),
                    values_mapping={0: 'No Source', 1: 'FMC', 5: 'LOC/FMC', 6: 'GLS', 7: 'ILS'},
                )
        self.app_src_fo = M(
                    name='Displayed App Source (FO)',
                    array=np.ma.array([0, 0, 1, 1, 1, 5, 5, 5, 5, 5, 5, 5]),
                    values_mapping={0: 'No Source', 1: 'FMC', 5: 'LOC/FMC', 6: 'GLS', 7: 'ILS'},
                )

    def test_derive_basic(self):
        kpv = self.node_class()
        kpv.derive(self.ian, self.height, self.apps, self.app_src_capt, self.app_src_fo)
        self.assertEqual(len(kpv), 1)
        self.assertEqual(kpv[0].index, 6)
        self.assertAlmostEqual(kpv[0].value, 3)
        self.assertAlmostEqual(kpv[0].name, 'IAN Final Approach Course Deviation 500 To 200 Ft Max')

    def test_derive_with_ils_established(self):
        self.apps[0].loc_est = slice(3, 12)
        kpv = self.node_class()
        kpv.derive(self.ian, self.height, self.apps, self.app_src_capt, self.app_src_fo)
        self.assertEqual(len(kpv), 0)


##############################################################################
# Mach


########################################
# Mach: General


class TestMachMax(unittest.TestCase, CreateKPVsWithinSlicesTest):

    def setUp(self):
        self.node_class = MachMax
        self.operational_combinations = [('Mach', 'Airborne')]
        self.function = max_value

    @unittest.skip('Test Not Implemented')
    def test_derive(self):
        self.assertTrue(False, msg='Test Not Implemented')


class TestMachDuringCruiseAvg(unittest.TestCase, NodeTest):
    
    def setUp(self):
        self.node_class = MachDuringCruiseAvg
        self.operational_combinations = [('Mach', 'Cruise')]
    
    def test_derive_basic(self):
        mach_array = np.ma.concatenate([np.ma.arange(0, 1, 0.1),
                                        np.ma.arange(1, 0, -0.1)])
        mach = P('Mach', array=mach_array)
        cruise = buildsection('Cruise', 5, 10)
        node = self.node_class()
        node.derive(mach, cruise)
        self.assertEqual(node[0].index, 7)
        self.assertAlmostEqual(node[0].value,0.7)
        self.assertEqual(node[0].name, 'Mach During Cruise Avg')


########################################
# Mach: Flap


class TestMachWithFlapMax(unittest.TestCase, NodeTest):

    def setUp(self):
        self.node_class = MachWithFlapMax
        self.operational_combinations = [('Flap', 'Mach', 'Fast')]

    @unittest.skip('Test Not Implemented')
    def test_derive(self):
        self.assertTrue(False, msg='Test Not Implemented')


########################################
# Mach: Landing Gear


class TestMachWithGearDownMax(unittest.TestCase, NodeTest):

    def setUp(self):
        self.node_class = MachWithGearDownMax
        self.operational_combinations = [('Mach', 'Gear Down', 'Airborne')]

    def test_derive_basic(self):
        mach = P(
            name='Mach',
            array=np.ma.arange(10),
        )
        gear = M(
            name='Gear Down',
            array=np.ma.array([0, 1, 0, 1, 0, 1, 0, 1, 0, 1]),
            values_mapping={0: 'Up', 1: 'Down'},
        )
        airs = buildsection('Airborne', 0, 7)
        node = self.node_class()
        node.derive(mach, gear, airs)
        self.assertItemsEqual(node, [
            KeyPointValue(index=1, value=1.0, name='Mach With Gear Down Max'),
            KeyPointValue(index=3, value=3.0, name='Mach With Gear Down Max'),
            KeyPointValue(index=5, value=5.0, name='Mach With Gear Down Max'),
        ])


class TestMachWhileGearRetractingMax(unittest.TestCase, CreateKPVsWithinSlicesTest):

    def setUp(self):
        self.node_class = MachWhileGearRetractingMax
        self.operational_combinations = [('Mach', 'Gear Retracting')]
        self.function = max_value

    @unittest.skip('Test Not Implemented')
    def test_derive(self):
        self.assertTrue(False, msg='Test Not Implemented')


class TestMachWhileGearExtendingMax(unittest.TestCase, CreateKPVsWithinSlicesTest):

    def setUp(self):
        self.node_class = MachWhileGearExtendingMax
        self.operational_combinations = [('Mach', 'Gear Extending')]
        self.function = max_value

    @unittest.skip('Test Not Implemented')
    def test_derive(self):
        self.assertTrue(False, msg='Test Not Implemented')


##############################################################################
########################################


class TestAltitudeFirstStableDuringLastApproach(unittest.TestCase):
    def test_can_operate(self):
        ops = AltitudeFirstStableDuringLastApproach.get_operational_combinations()
        self.assertEqual(ops, [('Stable Approach', 'Altitude AAL')])

    def test_derive_stable_with_one_approach(self):
        firststable = AltitudeFirstStableDuringLastApproach()
        stable = StableApproach(array=np.ma.array([1,4,9,9,3,2,9,2]))
        alt = P(array=np.ma.array([1000,900,800,700,600,500,400,300]))
        firststable.derive(stable, alt)
        self.assertEqual(len(firststable), 1)
        self.assertEqual(firststable[0].index, 1.5)
        self.assertEqual(firststable[0].value, 850)

    def test_derive_stable_with_one_approach_all_unstable(self):
        firststable = AltitudeFirstStableDuringLastApproach()
        stable = StableApproach(array=np.ma.array([1,4,3,3,3,2,3,2]))
        alt = P(array=np.ma.array([1000,900,800,700,600,400,140,0]))
        firststable.derive(stable, alt)
        self.assertEqual(len(firststable), 1)
        self.assertEqual(firststable[0].index, 7.5)
        self.assertEqual(firststable[0].value, 0)
        
    def test_derive_two_approaches(self):
        # two approaches
        firststable = AltitudeFirstStableDuringLastApproach()
        #                                            stable tooshort stable
        stable = StableApproach(array=np.ma.array([1,4,9,9,  3,2,9,   2,9,9],
                                             mask=[0,0,0,0,  1,0,0,   0,0,0]))
        alt2app = P(array=np.ma.array([1000,900,800,700,600,500,400,300,200,100]))
        firststable.derive(stable, alt2app)
        self.assertEqual(len(firststable), 1)
        self.assertEqual(firststable[0].index, 7.5)
        self.assertEqual(firststable[0].value, 250)


class TestAltitudeFirstStableDuringApproachBeforeGoAround(unittest.TestCase):
    def test_can_operate(self):
        ops = AltitudeFirstStableDuringApproachBeforeGoAround.get_operational_combinations()
        self.assertEqual(ops, [('Stable Approach', 'Altitude AAL')])

    def test_derive_two_approaches_keeps_only_first(self):
        # two approaches
        firststable = AltitudeFirstStableDuringApproachBeforeGoAround()
        #                                            stable tooshort stable
        stable = StableApproach(array=np.ma.array([1,4,9,9,  3,2,9,   2,9,9],
                                             mask=[0,0,0,0,  1,0,0,   0,0,0]))
        alt2app = P(array=np.ma.array([1000,900,800,700,600,500,400,300,200,100]))
        firststable.derive(stable, alt2app)
        self.assertEqual(len(firststable), 1)
        self.assertEqual(firststable[0].index, 1.5)
        self.assertEqual(firststable[0].value, 850)
        
    def test_derive_stable_with_one_approach_is_ignored(self):
        firststable = AltitudeFirstStableDuringApproachBeforeGoAround()
        stable = StableApproach(array=np.ma.array([1,4,9,9,3,2,9,2]))
        alt = P(array=np.ma.array([1000,900,800,700,600,500,400,300]))
        firststable.derive(stable, alt)
        self.assertEqual(len(firststable), 0)
        
        
class TestAltitudeLastUnstableDuringLastApproach(unittest.TestCase):
    def test_can_operate(self):
        ops = AltitudeLastUnstableDuringLastApproach.get_operational_combinations()
        self.assertEqual(ops, [('Stable Approach', 'Altitude AAL')])

    def test_derive_two_approaches_uses_last_one(self):
        # two approaches
        lastunstable = AltitudeLastUnstableDuringLastApproach()
        #                                                 stable tooshort stable
        stable = StableApproach(array=np.ma.array([1,4,9,9,  3,2,9,   2,9,9,1,1],
                                             mask=[0,0,0,0,  1,0,0,   0,0,0,0,0]))
        alt2app = P(array=np.ma.array([1000,900,800,700,600,500,400,300,200,100,20,0]))
        lastunstable.derive(stable, alt2app)
        self.assertEqual(len(lastunstable), 1)
        # stable to the end of the approach
        self.assertEqual(lastunstable[0].index, 11.5)
        self.assertEqual(lastunstable[0].value, 0)  # will always land with AAL of 0
        
    def test_never_stable_stores_a_value(self):
        # if we were never stable, ensure we record a value at landing (0 feet)
        lastunstable = AltitudeLastUnstableDuringLastApproach()
        # not stable for either approach
        stable = StableApproach(array=np.ma.array([1,4,4,4,  3,2,2,2,2,2,1,1],
                                             mask=[0,0,0,0,  1,0,0,0,0,0,0,0]))
        alt2app = P(array=np.ma.array([1000,900,800,700,600,500,400,300,200,100,50,0]))
        lastunstable.derive(stable, alt2app)
        self.assertEqual(len(lastunstable), 1)
        # stable to the end of the approach
        self.assertEqual(lastunstable[0].index, 11.5)
        self.assertEqual(lastunstable[0].value, 0)


class TestAltitudeLastUnstableDuringApproachBeforeGoAround(unittest.TestCase):
    def test_can_operate(self):
        ops = AltitudeLastUnstableDuringApproachBeforeGoAround.get_operational_combinations()
        self.assertEqual(ops, [('Stable Approach', 'Altitude AAL')])

    def test_derive_two_approaches(self):
        # two approaches
        lastunstable = AltitudeLastUnstableDuringApproachBeforeGoAround()
        #                                                 stable tooshort stable  last
        stable = StableApproach(array=np.ma.array([1,4,9,9,  3,2,9,2,9,9,1,1, 1,3,9,9,9],
                                             mask=[0,0,0,0,  1,0,0,0,0,0,0,0, 1,0,0,0,0]))
        alt2app = P(array=np.ma.array([1500,1400,1200,1000,
                                       900,800,700,600,500,400,300,200,
                                       100,50,20,0,0]))
        lastunstable.derive(stable, alt2app)
        self.assertEqual(len(lastunstable), 2)
        # stable to the end of the approach
        self.assertEqual(lastunstable[0].index, 1.5)
        self.assertEqual(lastunstable[0].value, 1300)
        self.assertEqual(lastunstable[1].index, 11.5)
        self.assertEqual(lastunstable[1].value, 0)  # was not stable prior to go around
        
    def test_never_stable_reads_0(self):
        lastunstable = AltitudeLastUnstableDuringApproachBeforeGoAround()
        # not stable for either approach
        stable = StableApproach(array=np.ma.array([1,4,4,4,  3,2,2,2,2,2,1,1],
                                             mask=[0,0,0,0,  1,0,0,0,0,0,0,0]))
        alt2app = P(array=np.ma.array([1000,900,800,700,600,500,400,300,200,100,50,20]))
        lastunstable.derive(stable, alt2app)
        self.assertEqual(len(lastunstable), 1)
        # stable to the end of the approach
        self.assertEqual(lastunstable[0].index, 3.5)
        self.assertEqual(lastunstable[0].value, 0)


class TestLastUnstableStateDuringLastApproach(unittest.TestCase):
    def test_can_operate(self):
        ops = LastUnstableStateDuringLastApproach.get_operational_combinations()
        self.assertEqual(ops, [('Stable Approach',)])
        
    def test_derive(self):
        state = LastUnstableStateDuringLastApproach()
        stable = StableApproach(array=np.ma.array([1,4,9,9,  3,2,4,2,9,9,9,9],
                                             mask=[0,0,0,0,  1,0,0,0,0,0,0,0]))
        state.derive(stable)
        self.assertEqual(len(state), 1)
        self.assertEqual(state[0].index, 7.5)
        self.assertEqual(state[0].value, 2)

    @unittest.skip('This is so unlikely that its deemed unrealistic')
    def test_last_unstable_state_if_always_stable(self):
        # pas possible
        pass


class TestLastUnstableStateDuringApproachBeforeGoAround(unittest.TestCase):
    def test_can_operate(self):
        ops = LastUnstableStateDuringApproachBeforeGoAround.get_operational_combinations()
        self.assertEqual(ops, [('Stable Approach',)])
        
    def test_derive(self):
        state = LastUnstableStateDuringApproachBeforeGoAround()
        stable = StableApproach(array=np.ma.array([1,4,9,9,  3,2,4,2,9,9,9,9],
                                             mask=[0,0,0,0,  1,0,0,0,0,0,0,0]))
        state.derive(stable)
        self.assertEqual(len(state), 1)
        self.assertEqual(state[0].index, 1.5)
        self.assertEqual(state[0].value, 4)
        
        
class TestPercentApproachStableBelow(unittest.TestCase):
    def test_can_operate(self):
        ops = PercentApproachStable.get_operational_combinations()
        self.assertEqual(ops, [('Stable Approach', 'Altitude AAL')])

    def test_derive_two_approaches(self):
        percent_stable = PercentApproachStable()
        stable = StableApproach(array=np.ma.array([1,4,9,9,9, 3, 2,9,2,9,9,1,1],
                                             mask=[0,0,0,0,0, 1, 0,0,0,0,0,0,0]))
        alt2app = P(array=np.ma.array([1100,1000,900,800,700,
                                       600,
                                       600,650,200,100,50,20,1]))
        percent_stable.derive(stable, alt2app)
        # both approaches below 
        self.assertEqual(len(percent_stable), 3)

        # First approach reaches only 1000 feet barrier (does not create 500ft)
        self.assertEqual(percent_stable[0].name,
            "Percent Approach Stable Below 1000 Ft During Approach Before Go Around")
        self.assertEqual(percent_stable[0].index, 2)
        self.assertEqual(percent_stable[0].value, 75)  #3/4 == 75% - 4 samples below 1000ft
        
        # Last approach is below 1000 and 500 feet
        self.assertEqual(percent_stable[1].name,
            "Percent Approach Stable Below 1000 Ft During Last Approach")
        self.assertEqual(percent_stable[1].index, 7)
        self.assertEqual(percent_stable[1].value, (3/7.0)*100)  #3/7

        self.assertEqual(percent_stable[2].name,
            "Percent Approach Stable Below 500 Ft During Last Approach")
        self.assertEqual(percent_stable[2].index, 9)
        self.assertEqual(percent_stable[2].value, 40)  #2/5 == 40%

    def test_derive_three_approaches(self):
        # three approaches
        percent_stable = PercentApproachStable()
        stable = StableApproach(array=np.ma.array(
              [1,4,9,9,9, 3, 2,9,2,9,9,1,1, 3, 1,1,1,1,1],
         mask=[0,0,0,0,0, 1, 0,0,0,0,0,0,0, 1, 0,0,0,0,0]))
        alt2app = P(array=np.ma.array([1100,1000,900,800,700,  # approach 1
                                       1000,
                                       600,550,200,100,50,20,10,  # approach 2
                                       1000,
                                       300,200,100,30,0  # approach 3
                                       ]))
        percent_stable.derive(stable, alt2app)
        self.assertEqual(len(percent_stable), 5)
        
        # First Approach
        self.assertEqual(percent_stable[0].name,
            "Percent Approach Stable Below 1000 Ft During Approach Before Go Around")
        self.assertEqual(percent_stable[0].index, 2)
        self.assertEqual(percent_stable[0].value, 75)
        
        # Second Approach
        self.assertEqual(percent_stable[1].name,
            "Percent Approach Stable Below 1000 Ft During Approach Before Go Around")
        self.assertEqual(percent_stable[1].index, 7)
        self.assertEqual(percent_stable[1].value, (3/7.0)*100)

        self.assertEqual(percent_stable[2].name,
            "Percent Approach Stable Below 500 Ft During Approach Before Go Around")
        self.assertEqual(percent_stable[2].index, 9)
        self.assertEqual(percent_stable[2].value, 40)  # 2/5
        
        # Last Approach (landing)
        # test that there was an approach but non was stable
        self.assertEqual(percent_stable[3].name,
            "Percent Approach Stable Below 1000 Ft During Last Approach")
        self.assertEqual(percent_stable[3].index, 14)
        self.assertEqual(percent_stable[3].value, 0)  # No stability == 0%

        self.assertEqual(percent_stable[4].name,
            "Percent Approach Stable Below 500 Ft During Last Approach")
        self.assertEqual(percent_stable[4].index, 14)
        self.assertEqual(percent_stable[4].value, 0)  # No stability == 0%


class TestAltitudeAtLastAPDisengagedDuringApproach(unittest.TestCase):
    '''
    '''
    def test_can_operate(self):
        ops = AltitudeAtLastAPDisengagedDuringApproach.get_operational_combinations()
        self.assertEqual(ops, [('Altitude AAL', 'AP Disengaged Selection', 'Approach Information')])
    
    def test_derive_basic(self):
        alt_array = np.ma.concatenate([np.ma.arange(10, 0, -1),
                                       np.ma.arange(10),
                                       np.ma.arange(10, 0, -1)])
        alt_aal = P('Altitude AAL', array=alt_array)
        ap_dis = KTI('AP Disengaged Selection',
                     items=[KeyTimeInstance(name='AP Disengaged', index=3),
                            KeyTimeInstance(name='AP Disengaged', index=7),
                            KeyTimeInstance(name='AP Disengaged', index=25)])
        apps = App('Approach Information',
                   items=[ApproachItem('TOUCH_AND_GO', slice(0, 10)),
                          ApproachItem('LANDING', slice(20, 30)),])
        node = AltitudeAtLastAPDisengagedDuringApproach()
        node.derive(alt_aal, ap_dis, apps)
        self.assertEqual(node,
                         [KeyPointValue(index=7, value=3.0, name='Altitude At Last AP Disengaged During Approach'),
                          KeyPointValue(index=25, value=5.0, name='Altitude At Last AP Disengaged During Approach')])


class TestDecelerateToStopOnRunwayDuration(unittest.TestCase):
    @unittest.skip('Test Not Implemented')
    def test_can_operate(self):
        self.assertTrue(False, msg='Test not implemented.')

    @unittest.skip('Test Not Implemented')
    def test_derive(self):
        self.assertTrue(False, msg='Test not implemented.')


class TestDecelerationFromTouchdownToStopOnRunway(unittest.TestCase, NodeTest):
    def setUp(self):
        self.node_class = DecelerationFromTouchdownToStopOnRunway
        self.operational_combinations = [('Groundspeed', 'Touchdown',
            'Landing', 'Latitude Smoothed At Touchdown', 'Longitude Smoothed At Touchdown',
            'FDR Landing Runway', 'ILS Glideslope Established',
            'ILS Localizer Established', 'Precise Positioning')]

    @unittest.skip('Test Not Implemented')
    def test_derive(self):
        self.assertTrue(False, msg='Test not implemented.')


class TestDistanceFrom60KtToRunwayEnd(unittest.TestCase):
    @unittest.skip('Test Not Implemented')
    def test_can_operate(self):
        self.assertTrue(False, msg='Test not implemented.')

    @unittest.skip('Test Not Implemented')
    def test_derive(self):
        self.assertTrue(False, msg='Test not implemented.')


class TestDistanceFromRunwayStartToTouchdown(unittest.TestCase):
    @unittest.skip('Test Not Implemented')
    def test_can_operate(self):
        self.assertTrue(False, msg='Test not implemented.')

    @unittest.skip('Test Not Implemented')
    def test_derive(self):
        self.assertTrue(False, msg='Test not implemented.')


class TestDistanceFromTouchdownToRunwayEnd(unittest.TestCase):
    @unittest.skip('Test Not Implemented')
    def test_can_operate(self):
        self.assertTrue(False, msg='Test not implemented.')

    @unittest.skip('Test Not Implemented')
    def test_derive(self):
        self.assertTrue(False, msg='Test not implemented.')


class TestDistancePastGlideslopeAntennaToTouchdown(unittest.TestCase):
    @unittest.skip('Test Not Implemented')
    def test_can_operate(self):
        self.assertTrue(False, msg='Test not implemented.')

    @unittest.skip('Test Not Implemented')
    def test_derive(self):
        self.assertTrue(False, msg='Test not implemented.')


##############################################################################
# Engine Bleed


class TestEngBleedValvesAtLiftoff(unittest.TestCase, NodeTest):

    def setUp(self):
        self.node_class = EngBleedValvesAtLiftoff
        self.operational_combinations = [
            ('Liftoff', 'Eng (1) Bleed', 'Eng (2) Bleed'),
            ('Liftoff', 'Eng (1) Bleed', 'Eng (2) Bleed', 'Eng (3) Bleed'),
            ('Liftoff', 'Eng (1) Bleed', 'Eng (2) Bleed', 'Eng (4) Bleed'),
            ('Liftoff', 'Eng (1) Bleed', 'Eng (2) Bleed', 'Eng (3) Bleed', 'Eng (4) Bleed'),
        ]

    def test_derive(self):
        liftoff = KTI('Liftoff', items=[KeyTimeInstance(name='Liftoff', index=3)])
        values_mapping = {0: 'Closed', 1: 'Open'}
        b1 = M('Eng (1) Bleed', array=np.ma.masked_array([0, 0, 1, 0, 0]), values_mapping=values_mapping)
        b2 = M('Eng (2) Bleed', array=np.ma.masked_array([0, 0, 0, 1, 0]), values_mapping=values_mapping)
        b3 = M('Eng (3) Bleed', array=np.ma.masked_array([0, 1, 0, 0, 0]), values_mapping=values_mapping)
        b4 = M('Eng (4) Bleed', array=np.ma.masked_array([0, 1, 0, 1, 0]), values_mapping=values_mapping)
        # Test with four engines, integer values:
        node = EngBleedValvesAtLiftoff()
        node.derive(liftoff, b1, b2, b3, b4)
        self.assertEqual(node, KPV('Eng Bleed Valves At Liftoff', items=[
            KeyPointValue(name='Eng Bleed Valves At Liftoff', index=3, value=1),
        ]))


##############################################################################
# Engine EPR


class TestEngEPRDuringApproachMax(unittest.TestCase):

    def setUp(self):
        self.node_class = EngEPRDuringApproachMax

    def test_can_operate(self):
        ops = self.node_class.get_operational_combinations()
        expected = [('Eng (*) EPR Max', 'Approach')]
        self.assertEqual(ops, expected)

    def test_derive(self):
        approaches = buildsection('Approach', 70, 120)
        epr_array = np.round(10 + np.ma.array(10 * np.sin(np.arange(0, 12.6, 0.1))))
        epr = P(name='Eng (*) EPR Max', array=epr_array)
        node = self.node_class()
        node.derive(epr, approaches)

        self.assertEqual(len(node), 1)
        self.assertEqual(node[0].index, 76)
        self.assertEqual(node[0].value, 20)
        self.assertEqual(node[0].name, 'Eng EPR During Approach Max')


class TestEngEPRDuringApproachMin(unittest.TestCase):

    def setUp(self):
        self.node_class = EngEPRDuringApproachMin

    def test_can_operate(self):
        ops = self.node_class.get_operational_combinations()
        expected = [('Eng (*) EPR Min', 'Approach')]
        self.assertEqual(ops, expected)


    def test_derive(self):
        approaches = buildsection('Approach', 70, 120)
        epr_array = np.round(10 + np.ma.array(10 * np.sin(np.arange(0, 12.6, 0.1))))
        epr = P(name='Eng (*) EPR Max', array=epr_array)
        node = self.node_class()
        node.derive(epr, approaches)

        self.assertEqual(len(node), 1)
        self.assertEqual(node[0].index, 107)
        self.assertEqual(node[0].value, 0)
        self.assertEqual(node[0].name, 'Eng EPR During Approach Min')


class TestEngEPRDuringTaxiMax(unittest.TestCase, CreateKPVFromSlicesTest):

    def setUp(self):
        self.node_class = EngEPRDuringTaxiMax
        self.operational_combinations = [('Eng (*) EPR Max', 'Taxiing')]
        self.function = max_value

    @unittest.skip('Test Not Implemented')
    def test_derive(self):
        self.assertTrue(False, msg='Test not implemented.')


class TestEngEPRDuringTakeoff5MinRatingMax(unittest.TestCase, CreateKPVsWithinSlicesTest):

    def setUp(self):
        self.node_class = EngEPRDuringTakeoff5MinRatingMax
        self.operational_combinations = [('Eng (*) EPR Max', 'Takeoff 5 Min Rating')]
        self.function = max_value

    @unittest.skip('Test Not Implemented')
    def test_derive(self):
        self.assertTrue(False, msg='Test Not Implemented')


class TestEngTPRDuringTakeoff5MinRatingMax(unittest.TestCase, CreateKPVsWithinSlicesTest):

    def setUp(self):
        self.node_class = EngTPRDuringTakeoff5MinRatingMax
        self.operational_combinations = [('Eng (*) TPR Max', 'Takeoff 5 Min Rating')]
        self.function = max_value

    @unittest.skip('Test Not Implemented')
    def test_derive(self):
        self.assertTrue(False, msg='Test Not Implemented')


class TestEngEPRDuringGoAround5MinRatingMax(unittest.TestCase, CreateKPVsWithinSlicesTest):

    def setUp(self):
        self.node_class = EngEPRDuringGoAround5MinRatingMax
        self.operational_combinations = [('Eng (*) EPR Max', 'Go Around 5 Min Rating')]
        self.function = max_value

    @unittest.skip('Test Not Implemented')
    def test_derive(self):
        self.assertTrue(False, msg='Test not implemented.')


class TestEngEPRDuringMaximumContinuousPowerMax(unittest.TestCase, NodeTest):

    def setUp(self):
        self.node_class = EngEPRDuringMaximumContinuousPowerMax
        self.operational_combinations = [('Eng (*) EPR Max', 'Takeoff 5 Min Rating', 'Go Around 5 Min Rating', 'Grounded')]
        self.function = max_value

    @unittest.skip('Test Not Implemented')
    def test_derive(self):
        self.assertTrue(False, msg='Test not implemented.')


class TestEngEPR500To50FtMax(unittest.TestCase, CreateKPVsWithinSlicesTest):

    def setUp(self):
        self.node_class = EngEPR500To50FtMax
        self.operational_combinations = [('Eng (*) EPR Max', 'Altitude AAL For Flight Phases')]
        self.function = max_value
        self.second_param_method_calls = [('slices_from_to', (500, 50), {})]

    @unittest.skip('Test Not Implemented')
    def test_derive(self):
        self.assertTrue(False, msg='Test not implemented.')


class TestEngEPR500To50FtMin(unittest.TestCase, CreateKPVsWithinSlicesTest):

    def setUp(self):
        self.node_class = EngEPR500To50FtMin
        self.operational_combinations = [('Eng (*) EPR Min', 'Altitude AAL For Flight Phases')]
        self.function = min_value
        self.second_param_method_calls = [('slices_from_to', (500, 50), {})]

    @unittest.skip('Test Not Implemented')
    def test_derive(self):
        self.assertTrue(False, msg='Test Not Implemented')


class TestEngEPRFor5Sec1000To500FtMin(unittest.TestCase, NodeTest):

    def setUp(self):
        self.node_class = EngEPRFor5Sec1000To500FtMin
        self.operational_combinations = [('Eng (*) EPR Min For 5 Sec', 'Altitude AAL For Flight Phases', 'HDF Duration')]

    @unittest.skip('Test Not Implemented')
    def test_derive(self):
        self.assertTrue(False, msg='Test Not Implemented')


class TestEngEPRFor5Sec500To50FtMin(unittest.TestCase, NodeTest):

    def setUp(self):
        self.node_class = EngEPRFor5Sec500To50FtMin
        self.operational_combinations = [('Eng (*) EPR Min For 5 Sec', 'Altitude AAL For Flight Phases', 'HDF Duration')]

    @unittest.skip('Test Not Implemented')
    def test_derive(self):
        self.assertTrue(False, msg='Test Not Implemented')


class TestEngEPRAtTOGADuringTakeoffMax(unittest.TestCase, NodeTest):
    
    def setUp(self):
        self.node_class = EngEPRAtTOGADuringTakeoffMax
        self.operational_combinations = [('Eng (*) EPR Max', 'Takeoff And Go Around', 'Takeoff')]
    
    @unittest.skip('Test Not Implemented')
    def test_derive(self):
        self.assertTrue(False, msg='Test Not Implemented')


class TestEngTPRAtTOGADuringTakeoffMin(unittest.TestCase, NodeTest):
    
    def setUp(self):
        self.node_class = EngTPRAtTOGADuringTakeoffMin
        self.operational_combinations = [('Eng (*) TPR Min', 'Takeoff And Go Around', 'Takeoff')]
    
    @unittest.skip('Test Not Implemented')
    def test_derive(self):
        self.assertTrue(False, msg='Test Not Implemented')


class TestEngTPRDuringTakeoff5MinRatingMax(unittest.TestCase, CreateKPVsWithinSlicesTest):
    
    def setUp(self):
        self.node_class = EngTPRDuringTakeoff5MinRatingMax
        self.operational_combinations = [('Eng TPR Limit Difference', 'Takeoff 5 Min Rating')]
        self.function = max_value
    
    @unittest.skip('Test Not Implemented')
    def test_derive(self):
        self.assertTrue(False, msg='Test Not Implemented')


class TestEngTPRDuringGoAround5MinRatingMax(unittest.TestCase, CreateKPVsWithinSlicesTest):
    
    def setUp(self):
        self.node_class = EngTPRDuringGoAround5MinRatingMax
        self.operational_combinations = [('Eng TPR Limit Difference', 'Go Around 5 Min Rating')]
        self.function = max_value
    
    @unittest.skip('Test Not Implemented')
    def test_derive(self):
        self.assertTrue(False, msg='Test Not Implemented')


##############################################################################
# Engine Fire


class TestEngFireWarningDuration(unittest.TestCase, CreateKPVsWhereTest):
    def setUp(self):
        self.param_name = 'Eng (*) Fire'
        self.phase_name = 'Airborne'
        self.node_class = EngFireWarningDuration
        self.values_mapping = {0: '-', 1: 'Fire'}

        self.basic_setup()


##############################################################################
# APU Fire


class TestAPUFireWarningDuration(unittest.TestCase):

    def setUp(self):
        self.node_class = APUFireWarningDuration

    def test_can_operate(self):
        opts = self.node_class.get_operational_combinations()
        expected = [('Fire APU Single Bottle System',),
                    ('Fire APU Dual Bottle System',),
                    ('Fire APU Single Bottle System', 'Fire APU Dual Bottle System')]
        self.assertEqual(expected, opts)

    def test_derive_basic(self):
        values_mapping = {
            1: 'Fire',
        }
        single_fire = M(name='Fire APU Single Bottle System',
                        array=np.ma.zeros(10),
                        values_mapping=values_mapping)
        single_fire.array[5:7] = 'Fire'
        
        node = self.node_class()
        node.derive(single_fire, None)

        self.assertEqual(node[0].name, 'APU Fire Warning Duration')
        self.assertEqual(node[0].index, 5)
        self.assertEqual(node[0].value, 2)
        self.assertEqual(len(node), 1)


##############################################################################
# Engine Shutdown


class TestEngShutdownDuringFlightDuration(unittest.TestCase, NodeTest):

    def setUp(self):
        self.node_class = EngShutdownDuringFlightDuration
        self.operational_combinations = [('Eng (*) All Running', 'Airborne')]

    def test_derive(self):
        eng_running = M(
            array=np.ma.array([0, 0, 1, 1, 1, 1, 0, 1, 1, 1, 0, 0, 0, 0, 0, 0, 0, 1, 1, 1]),
            values_mapping={0: 'Not Running', 1: 'Running'},
        )
        airborne = S(items=[Section('', slice(4, 20), 4.1, 20.1)])
        node = self.node_class(frequency=2)
        node.derive(eng_running=eng_running, airborne=airborne)
        # Note: Should only be single KPV (as must be greater than one second)
        self.assertEqual(node, [
            KeyPointValue(index=10, value=3.5, name='Eng Shutdown During Flight Duration'),
        ])


##############################################################################


class TestSingleEngineDuringTaxiInDuration(unittest.TestCase, NodeTest):
    def setUp(self):
        self.node_class = SingleEngineDuringTaxiInDuration

        self.operational_combinations = [
            ('Eng (*) All Running', 'Eng (*) Any Running', 'Taxi In')]

    def test_derive(self):
        any_eng_array = np.ma.array([0, 0, 1, 1, 1, 1, 1])
        any_eng = P('Eng (*) Any Running', array=any_eng_array)
        all_eng_array = np.ma.array([0, 0, 0, 0, 0, 1, 1])
        all_eng = P('Eng (*) All Running', array=all_eng_array)
        taxi_in = S(items=[Section('Taxi In', slice(1, 6), 1, 6)])
        node = self.node_class()
        node.derive(all_eng, any_eng, taxi_in)
        expected = KPV(
            'Single Engine During Taxi In Duration',
            items=[KeyPointValue(
                index=2.0, value=3.0,
                name='Single Engine During Taxi In Duration')]
        )
        self.assertEqual(node, expected)


class TestSingleEngineDuringTaxiOutDuration(unittest.TestCase, NodeTest):
    def setUp(self):
        self.node_class = SingleEngineDuringTaxiOutDuration

        self.operational_combinations = [
            ('Eng (*) All Running', 'Eng (*) Any Running', 'Taxi Out')]

    def test_derive(self):
        any_eng_array = np.ma.array([0, 0, 1, 1, 1, 1, 1])
        any_eng = P('Eng (*) Any Running', array=any_eng_array)
        all_eng_array = np.ma.array([0, 0, 0, 0, 0, 1, 1])
        all_eng = P('Eng (*) All Running', array=all_eng_array)
        taxi_out = S(items=[Section('Taxi Out', slice(1, 6), 1, 6)])
        node = self.node_class()
        node.derive(all_eng, any_eng, taxi_out)
        expected = KPV(
            'Single Engine During Taxi Out Duration',
            items=[KeyPointValue(
                index=2.0, value=3.0,
                name='Single Engine During Taxi Out Duration')]
        )
        self.assertEqual(node, expected)


##############################################################################
# Engine Gas Temperature


class TestEngGasTempDuringTakeoff5MinRatingMax(unittest.TestCase, CreateKPVsWithinSlicesTest):

    def setUp(self):
        self.node_class = EngGasTempDuringTakeoff5MinRatingMax
        self.operational_combinations = [('Eng (*) Gas Temp Max', 'Takeoff 5 Min Rating')]
        self.function = max_value

    @unittest.skip('Test Not Implemented')
    def test_derive(self):
        self.assertTrue(False, msg='Test Not Implemented')


class TestEngGasTempDuringGoAround5MinRatingMax(unittest.TestCase):

    def setUp(self):
        self.node_class = EngGasTempDuringGoAround5MinRatingMax
        self.operational_combinations = [('Eng (*) Gas Temp Max', 'Go Around 5 Min Rating')]
        self.function = max_value

    @unittest.skip('Test Not Implemented')
    def test_derive(self):
        self.assertTrue(False, msg='Test not implemented.')


class TestEngGasTempDuringMaximumContinuousPowerMax(unittest.TestCase, NodeTest):

    def setUp(self):
        self.node_class = EngGasTempDuringMaximumContinuousPowerMax
        self.operational_combinations = [('Eng (*) Gas Temp Max', 'Takeoff 5 Min Rating', 'Go Around 5 Min Rating', 'Airborne')]

    @unittest.skip('Test Not Implemented')
    def test_derive(self):
        self.assertTrue(False, msg='Test not implemented.')


class TestEngGasTempDuringMaximumContinuousPowerForXMinMax(unittest.TestCase, NodeTest):

    def setUp(self):
        self.node_class = EngGasTempDuringMaximumContinuousPowerForXMinMax
        self.operational_combinations = [('Eng (*) Gas Temp Max', 'Takeoff 5 Min Rating', 'Go Around 5 Min Rating', 'Airborne')]

    @unittest.skip('Test Not Implemented')
    def test_derive(self):
        self.assertTrue(False, msg='Test not implemented.')


class TestEngGasTempDuringEngStartMax(unittest.TestCase, NodeTest):

    def setUp(self):
        self.node_class = EngGasTempDuringEngStartMax
        self.operational_combinations = [('Eng (*) Gas Temp Max', 'Eng (*) N2 Min', 'Takeoff Turn Onto Runway')]

    @unittest.skip('Test Not Implemented')
    def test_derive(self):
        self.assertTrue(False, msg='Test not implemented.')


class TestEngGasTempDuringEngStartForXSecMax(unittest.TestCase, NodeTest):

    def setUp(self):
        self.node_class = EngGasTempDuringEngStartForXSecMax
        self.operational_combinations = [('Eng (*) Gas Temp Max', 'Eng (*) N2 Min', 'Takeoff Turn Onto Runway')]

    @unittest.skip('Test Not Implemented')
    def test_derive(self):
        self.assertTrue(False, msg='Test not implemented.')


class TestEngGasTempDuringFlightMin(unittest.TestCase, CreateKPVsWithinSlicesTest):

    def setUp(self):
        self.node_class = EngGasTempDuringFlightMin
        self.operational_combinations = [('Eng (*) Gas Temp Min', 'Airborne')]
        self.function = min_value

    @unittest.skip('Test Not Implemented')
    def test_derive(self):
        self.assertTrue(False, msg='Test not implemented.')


##############################################################################
# Engine N1


class TestEngN1DuringTaxiMax(unittest.TestCase, CreateKPVFromSlicesTest):

    def setUp(self):
        self.node_class = EngN1DuringTaxiMax
        self.operational_combinations = [('Eng (*) N1 Max', 'Taxiing')]
        self.function = max_value

    @unittest.skip('Test Not Implemented')
    def test_derive(self):
        self.assertTrue(False, msg='Test not implemented.')


class TestEngN1DuringApproachMax(unittest.TestCase, CreateKPVFromSlicesTest):

    def setUp(self):
        self.node_class = EngN1DuringApproachMax
        self.operational_combinations = [('Eng (*) N1 Max', 'Approach')]
        self.function = max_value

    @unittest.skip('Test Not Implemented')
    def test_derive(self):
        self.assertTrue(False, msg='Test not implemented.')


class TestEngN1DuringTakeoff5MinRatingMax(unittest.TestCase, CreateKPVsWithinSlicesTest):

    def setUp(self):
        self.node_class = EngN1DuringTakeoff5MinRatingMax
        self.operational_combinations = [('Eng (*) N1 Max', 'Takeoff 5 Min Rating')]
        self.function = max_value

    @unittest.skip('Test Not Implemented')
    def test_derive(self):
        self.assertTrue(False, msg='Test Not Implemented')


class TestEngN1DuringGoAround5MinRatingMax(unittest.TestCase, CreateKPVsWithinSlicesTest):

    def setUp(self):
        self.node_class = EngN1DuringGoAround5MinRatingMax
        self.operational_combinations = [('Eng (*) N1 Max', 'Go Around 5 Min Rating')]
        self.function = max_value

    @unittest.skip('Test Not Implemented')
    def test_derive(self):
        self.assertTrue(False, msg='Test not implemented.')


class TestEngN1MaximumContinuousPowerMax(unittest.TestCase, NodeTest):

    def setUp(self):
        self.node_class = EngN1DuringMaximumContinuousPowerMax
        self.operational_combinations = [('Eng (*) N1 Max', 'Takeoff 5 Min Rating', 'Go Around 5 Min Rating', 'Grounded')]

    @unittest.skip('Test Not Implemented')
    def test_derive(self):
        self.assertTrue(False, msg='Test not implemented.')


class TestEngN1CyclesDuringFinalApproach(unittest.TestCase, NodeTest):

    def setUp(self):
        self.node_class = EngN1CyclesDuringFinalApproach
        self.operational_combinations = [('Eng (*) N1 Avg', 'Final Approach')]

    @unittest.skip('Test Not Implemented')
    def test_derive(self):
        self.assertTrue(False, msg='Test not implemented.')


class TestEngN1500To50FtMax(unittest.TestCase, CreateKPVsWithinSlicesTest):

    def setUp(self):
        self.node_class = EngN1500To50FtMax
        self.operational_combinations = [('Eng (*) N1 Max', 'Altitude AAL For Flight Phases')]
        self.function = max_value
        self.second_param_method_calls = [('slices_from_to', (500, 50), {})]

    @unittest.skip('Test Not Implemented')
    def test_derive(self):
        self.assertTrue(False, msg='Test not implemented.')


class TestEngN1500To50FtMin(unittest.TestCase, CreateKPVsWithinSlicesTest):

    def setUp(self):
        self.node_class = EngN1500To50FtMin
        self.operational_combinations = [('Eng (*) N1 Min', 'Altitude AAL For Flight Phases')]
        self.function = min_value
        self.second_param_method_calls = [('slices_from_to', (500, 50), {})]

    @unittest.skip('Test Not Implemented')
    def test_derive(self):
        self.assertTrue(False, msg='Test Not Implemented')


class TestEngN1For5Sec1000To500FtMin(unittest.TestCase, NodeTest):

    def setUp(self):
        self.node_class = EngN1For5Sec1000To500FtMin
        self.operational_combinations = [('Eng (*) N1 Min For 5 Sec', 'Altitude AAL For Flight Phases', 'HDF Duration')]

    @unittest.skip('Test Not Implemented')
    def test_derive(self):
        self.assertTrue(False, msg='Test Not Implemented')


class TestEngN1For5Sec500To50FtMin(unittest.TestCase, NodeTest):

    def setUp(self):
        self.node_class = EngN1For5Sec500To50FtMin
        self.operational_combinations = [('Eng (*) N1 Min For 5 Sec', 'Altitude AAL For Flight Phases', 'HDF Duration')]

    @unittest.skip('Test Not Implemented')
    def test_derive(self):
        self.assertTrue(False, msg='Test Not Implemented')


class TestEngN1WithThrustReversersInTransitMax(unittest.TestCase, NodeTest):

    def setUp(self):
        self.node_class = EngN1WithThrustReversersInTransitMax
        self.operational_combinations = [('Eng (*) N1 Avg', 'Thrust Reversers', 'Landing')]

    @unittest.skip('Test Not Implemented')
    def test_derive(self):
        self.assertTrue(False, msg='Test not implemented.')


class TestEngN1Below60PercentAfterTouchdownDuration(unittest.TestCase):

    def test_can_operate(self):
        opts = EngN1Below60PercentAfterTouchdownDuration.get_operational_combinations()
        self.assertEqual(('Eng Stop', 'Eng (1) N1', 'Touchdown'), opts[0])
        self.assertEqual(('Eng Stop', 'Eng (2) N1', 'Touchdown'), opts[1])
        self.assertEqual(('Eng Stop', 'Eng (3) N1', 'Touchdown'), opts[2])
        self.assertEqual(('Eng Stop', 'Eng (4) N1', 'Touchdown'), opts[3])
        self.assertTrue(('Eng Stop', 'Eng (1) N1', 'Eng (2) N1', 'Touchdown') in opts)
        self.assertTrue(all(['Touchdown' in avail for avail in opts]))
        self.assertTrue(all(['Eng Stop' in avail for avail in opts]))

    def test_derive_eng_n1_cooldown(self):
        #TODO: Add later if required
        #gnd = S(items=[Section('', slice(10,100))])
        eng_stop = EngStop(items=[KeyTimeInstance(90, 'Eng (1) Stop'),])
        eng = P(array=np.ma.array([100] * 60 + [40] * 40)) # idle for 40
        tdwn = KTI(items=[KeyTimeInstance(30), KeyTimeInstance(50)])
        max_dur = EngN1Below60PercentAfterTouchdownDuration()
        max_dur.derive(eng_stop, eng, eng, None, None, tdwn)
        self.assertEqual(max_dur[0].index, 60) # starts at drop below 60
        self.assertEqual(max_dur[0].value, 30) # stops at 90
        self.assertTrue('Eng (1)' in max_dur[0].name)
        # Eng (2) should not be in the results as it did not have an Eng Stop KTI
        ##self.assertTrue('Eng (2)' in max_dur[1].name)
        self.assertEqual(len(max_dur), 1)


class TestEngN1AtTOGADuringTakeoff(unittest.TestCase):

    def test_can_operate(self):
        opts = EngN1AtTOGADuringTakeoff.get_operational_combinations()
        self.assertEqual([('Eng (*) N1 Min', 'Takeoff And Go Around', 'Takeoff')], opts)

    def test_derive_eng_n1_cooldown(self):
        eng_n1_min = P(array=np.ma.arange(10, 20))
        toga = M(array=np.ma.zeros(10), values_mapping={0: '-', 1:'TOGA'})
        toga.array[3] = 1
        toff = buildsection('Takeoff', 2,6)
        n1_toga = EngN1AtTOGADuringTakeoff()
        n1_toga.derive(eng_n1=eng_n1_min,
                      toga=toga,
                      takeoff=toff)
        self.assertEqual(n1_toga[0].value, 12.5)
        self.assertEqual(n1_toga[0].index, 2.5)


class TestEngN154to72PercentWithThrustReversersDeployedDurationMax(unittest.TestCase):

    def setUp(self):
        self.node_class = EngN154to72PercentWithThrustReversersDeployedDurationMax

    def test_can_operate(self):
        opts = self.node_class.get_operational_combinations()
        expected = [('Eng (1) N1', 'Thrust Reversers'),
                    ('Eng (2) N1', 'Thrust Reversers'),
                    ('Eng (3) N1', 'Thrust Reversers'),
                    ('Eng (4) N1', 'Thrust Reversers'),
                    ('Eng (1) N1', 'Eng (2) N1', 'Thrust Reversers'),
                    ('Eng (1) N1', 'Eng (3) N1', 'Thrust Reversers'),
                    ('Eng (1) N1', 'Eng (4) N1', 'Thrust Reversers'),
                    ('Eng (2) N1', 'Eng (3) N1', 'Thrust Reversers'),
                    ('Eng (2) N1', 'Eng (4) N1', 'Thrust Reversers'),
                    ('Eng (3) N1', 'Eng (4) N1', 'Thrust Reversers'),
                    ('Eng (1) N1', 'Eng (2) N1', 'Eng (3) N1', 'Thrust Reversers'),
                    ('Eng (1) N1', 'Eng (2) N1', 'Eng (4) N1', 'Thrust Reversers'),
                    ('Eng (1) N1', 'Eng (3) N1', 'Eng (4) N1', 'Thrust Reversers'),
                    ('Eng (2) N1', 'Eng (3) N1', 'Eng (4) N1', 'Thrust Reversers'),
                    ('Eng (1) N1', 'Eng (2) N1', 'Eng (3) N1', 'Eng (4) N1', 'Thrust Reversers')]

        self.assertEqual(expected, opts)

    def test_derive(self):
        values_mapping = {
            0: 'Stowed',
            1: 'In Transit',
            2: 'Deployed',
        }
        n1_array = 30*(2+np.sin(np.arange(0, 12.6, 0.1)))
        eng_1 = P(name='Eng (1) N1', array=np.ma.array(n1_array))
        thrust_reversers_array = np.ma.zeros(126)
        thrust_reversers_array[55:94] = 2
        thrust_reversers = M('Thrust Reversers', array=thrust_reversers_array, values_mapping=values_mapping)

        node = self.node_class()
        node.derive(eng_1, None, None, None, thrust_reversers)

        self.assertEqual(node[0].name, 'Eng (1) N1 54 To 72 Percent With Thrust Reversers Deployed Duration Max')
        self.assertEqual(node[0].index, 64)
        self.assertEqual(node[0].value, 6)
        self.assertEqual(len(node), 1)

##############################################################################
# Engine N2


class TestEngN2DuringTaxiMax(unittest.TestCase, CreateKPVFromSlicesTest):

    def setUp(self):
        self.node_class = EngN2DuringTaxiMax
        self.operational_combinations = [('Eng (*) N2 Max', 'Taxiing')]
        self.function = max_value

    @unittest.skip('Test Not Implemented')
    def test_derive(self):
        self.assertTrue(False, msg='Test not implemented.')


class TestEngN2DuringTakeoff5MinRatingMax(unittest.TestCase, CreateKPVsWithinSlicesTest):

    def setUp(self):
        self.node_class = EngN2DuringTakeoff5MinRatingMax
        self.operational_combinations = [('Eng (*) N2 Max', 'Takeoff 5 Min Rating')]
        self.function = max_value

    @unittest.skip('Test Not Implemented')
    def test_derive(self):
        self.assertTrue(False, msg='Test Not Implemented')


class TestEngN2DuringGoAround5MinRatingMax(unittest.TestCase, CreateKPVsWithinSlicesTest):

    def setUp(self):
        self.node_class = EngN2DuringGoAround5MinRatingMax
        self.operational_combinations = [('Eng (*) N2 Max', 'Go Around 5 Min Rating')]
        self.function = max_value

    @unittest.skip('Test Not Implemented')
    def test_derive(self):
        self.assertTrue(False, msg='Test not implemented.')


class TestEngN2MaximumContinuousPowerMax(unittest.TestCase, NodeTest):

    def setUp(self):
        self.node_class = EngN2DuringMaximumContinuousPowerMax
        self.operational_combinations = [('Eng (*) N2 Max', 'Takeoff 5 Min Rating', 'Go Around 5 Min Rating', 'Grounded')]

    @unittest.skip('Test Not Implemented')
    def test_derive(self):
        self.assertTrue(False, msg='Test not implemented.')


class TestEngN2CyclesDuringFinalApproach(unittest.TestCase, NodeTest):

    def setUp(self):
        self.node_class = EngN2CyclesDuringFinalApproach
        self.operational_combinations = [('Eng (*) N2 Avg', 'Final Approach')]

    @unittest.skip('Test Not Implemented')
    def test_derive(self):
        self.assertTrue(False, msg='Test not implemented.')


##############################################################################
# Engine N3


class TestEngN3DuringTaxiMax(unittest.TestCase, CreateKPVFromSlicesTest):

    def setUp(self):
        self.node_class = EngN3DuringTaxiMax
        self.operational_combinations = [('Eng (*) N3 Max', 'Taxiing')]
        self.function = max_value

    @unittest.skip('Test Not Implemented')
    def test_derive(self):
        self.assertTrue(False, msg='Test not implemented.')


class TestEngN3DuringTakeoff5MinRatingMax(unittest.TestCase, CreateKPVsWithinSlicesTest):

    def setUp(self):
        self.node_class = EngN3DuringTakeoff5MinRatingMax
        self.operational_combinations = [('Eng (*) N3 Max', 'Takeoff 5 Min Rating')]
        self.function = max_value

    @unittest.skip('Test Not Implemented')
    def test_derive(self):
        self.assertTrue(False, msg='Test Not Implemented')


class TestEngN3DuringGoAround5MinRatingMax(unittest.TestCase, CreateKPVsWithinSlicesTest):

    def setUp(self):
        self.node_class = EngN3DuringGoAround5MinRatingMax
        self.operational_combinations = [('Eng (*) N3 Max', 'Go Around 5 Min Rating')]
        self.function = max_value

    @unittest.skip('Test Not Implemented')
    def test_derive(self):
        self.assertTrue(False, msg='Test not implemented.')


class TestEngN3MaximumContinuousPowerMax(unittest.TestCase, NodeTest):

    def setUp(self):
        self.node_class = EngN3DuringMaximumContinuousPowerMax
        self.operational_combinations = [('Eng (*) N3 Max', 'Takeoff 5 Min Rating', 'Go Around 5 Min Rating', 'Grounded')]

    @unittest.skip('Test Not Implemented')
    def test_derive(self):
        self.assertTrue(False, msg='Test not implemented.')


##############################################################################
# Engine Np


class TestEngNpDuringTaxiMax(unittest.TestCase, CreateKPVFromSlicesTest):

    def setUp(self):
        self.node_class = EngNpDuringTaxiMax
        self.operational_combinations = [('Eng (*) Np Max', 'Taxiing')]
        self.function = max_value

    @unittest.skip('Test Not Implemented')
    def test_derive(self):
        self.assertTrue(False, msg='Test not implemented.')


class TestEngNpDuringTakeoff5MinRatingMax(unittest.TestCase, CreateKPVsWithinSlicesTest):

    def setUp(self):
        self.node_class = EngNpDuringTakeoff5MinRatingMax
        self.operational_combinations = [('Eng (*) Np Max', 'Takeoff 5 Min Rating')]
        self.function = max_value

    @unittest.skip('Test Not Implemented')
    def test_derive(self):
        self.assertTrue(False, msg='Test Not Implemented')


class TestEngNpDuringClimbMin(unittest.TestCase, CreateKPVFromSlicesTest):

    def setUp(self):
        self.node_class = EngNpDuringClimbMin
        self.operational_combinations = [('Eng (*) Np Min', 'Climbing')]
        self.function = max_value

    @unittest.skip('Test Not Implemented')
    def test_derive(self):
        self.assertTrue(False, msg='Test not implemented.')


class TestEngNpDuringGoAround5MinRatingMax(unittest.TestCase, CreateKPVsWithinSlicesTest):

    def setUp(self):
        self.node_class = EngNpDuringGoAround5MinRatingMax
        self.operational_combinations = [('Eng (*) Np Max', 'Go Around 5 Min Rating')]
        self.function = max_value

    @unittest.skip('Test Not Implemented')
    def test_derive(self):
        self.assertTrue(False, msg='Test not implemented.')


class TestEngNpMaximumContinuousPowerMax(unittest.TestCase, NodeTest):

    def setUp(self):
        self.node_class = EngNpDuringMaximumContinuousPowerMax
        self.operational_combinations = [('Eng (*) Np Max', 'Takeoff 5 Min Rating', 'Go Around 5 Min Rating', 'Grounded')]

    @unittest.skip('Test Not Implemented')
    def test_derive(self):
        self.assertTrue(False, msg='Test not implemented.')


##############################################################################
# Engine Throttles


class TestThrottleReductionToTouchdownDuration(unittest.TestCase, NodeTest):

    def setUp(self):
        self.node_class = ThrottleReductionToTouchdownDuration
        self.operational_combinations = [
            ('Throttle Levers', 'Eng (*) N1 Avg', 'Landing', 'Touchdown',
             'Frame')]

    @unittest.skip('Test Not Implemented')
    def test_derive(self):
        self.assertTrue(False, msg='Test not implemented.')


##############################################################################
# Engine Oil Pressure


class TestEngOilPressMax(unittest.TestCase, NodeTest):

    def setUp(self):
        self.node_class = EngOilPressMax
        self.operational_combinations = [('Eng (*) Oil Press Max', )]

    @unittest.skip('Test Not Implemented')
    def test_derive(self):
        self.assertTrue(False, msg='Test not implemented.')


class TestEngOilPressMin(unittest.TestCase, CreateKPVsWithinSlicesTest):

    def setUp(self):
        self.node_class = EngOilPressMin
        self.operational_combinations = [('Eng (*) Oil Press Min', 'Airborne')]
        self.function = min_value

    @unittest.skip('Test Not Implemented')
    def test_derive(self):
        self.assertTrue(False, msg='Test not implemented.')


##############################################################################
# Engine Oil Quantity


class TestEngOilQtyMax(unittest.TestCase, CreateKPVsWithinSlicesTest):

    def setUp(self):
        self.node_class = EngOilQtyMax
        self.operational_combinations = [('Eng (*) Oil Qty Max', 'Airborne')]
        self.function = max_value

    @unittest.skip('Test Not Implemented')
    def test_derive(self):
        self.assertTrue(False, msg='Test not implemented.')


class TestEngOilQtyMin(unittest.TestCase, CreateKPVsWithinSlicesTest):

    def setUp(self):
        self.node_class = EngOilQtyMin
        self.operational_combinations = [('Eng (*) Oil Qty Min', 'Airborne')]
        self.function = min_value

    @unittest.skip('Test Not Implemented')
    def test_derive(self):
        self.assertTrue(False, msg='Test not implemented.')


class TestEngOilQtyDuringTaxiInMax(unittest.TestCase, NodeTest):
    def setUp(self):
        self.node_class = EngOilQtyDuringTaxiInMax
        self.operational_combinations = [('Eng (1) Oil Qty', 'Taxi In')]
        self.function = max_value

    def test_derive(self):
        oil_qty = P(
            name='Eng (1) Oil Qty',
            array=np.ma.array(data=range(50, 30, -1), dtype=float),
        )
        taxi_in = S(items=[Section('Taxi In', slice(3, 9), 3, 9)])
        node = self.node_class()
        node.derive(oil_qty, None, None, None, taxi_in)
        self.assertEqual(
            node,
            KPV('Eng (1) Oil Qty During Taxi In Max',
                items=[KeyPointValue(
                    index=3.0, value=47.0,
                    name='Eng (1) Oil Qty During Taxi In Max')]))

    def test_derive_from_hdf(self):
        def get_params(hdf_path, _slice, phase_name):
            import shutil
            import tempfile
            from hdfaccess.file import hdf_file

            with tempfile.NamedTemporaryFile() as temp_file:
                shutil.copy(hdf_path, temp_file.name)

                with hdf_file(hdf_path) as hdf:
                    oil = hdf.get('Eng (1) Oil Qty')

            phase = S(name=phase_name, frequency=1)
            phase.create_section(_slice)
            phase = phase.get_aligned(oil)

            return oil, phase

        oil, phase = get_params('test_data/757-3A-001.hdf5',
                                slice(21722, 21936), 'Taxi In')
        node = self.node_class()
        node.derive(oil, None, None, None, phase)
        self.assertEqual(
            node,
            KPV('Eng (1) Oil Qty During Taxi In Max',
                items=[KeyPointValue(
                    index=21725.0, value=16.015625,
                    name='Eng (1) Oil Qty During Taxi In Max')]))


class TestEngOilQtyDuringTaxiOutMax(unittest.TestCase, NodeTest):
    def setUp(self):
        self.node_class = EngOilQtyDuringTaxiOutMax
        self.operational_combinations = [('Eng (1) Oil Qty', 'Taxi Out')]
        self.function = max_value

    def test_derive(self):
        oil_qty = P(
            name='Eng (1) Oil Qty',
            array=np.ma.array(data=range(50, 30, -1), dtype=float),
        )
        taxi_out = S(items=[Section('Taxi Out', slice(3, 9), 3, 9)])
        node = self.node_class()
        node.derive(oil_qty, None, None, None, taxi_out)
        self.assertEqual(
            node,
            KPV('Eng (1) Oil Qty During Taxi Out Max',
                items=[KeyPointValue(
                    index=3.0, value=47.0,
                    name='Eng (1) Oil Qty During Taxi Out Max')]))

##############################################################################
# Engine Oil Temperature


class TestEngOilTempMax(unittest.TestCase, CreateKPVsWithinSlicesTest):

    def setUp(self):
        self.node_class = EngOilTempMax
        self.operational_combinations = [('Eng (*) Oil Temp Max', 'Airborne')]
        self.function = max_value

    @unittest.skip('Test Not Implemented')
    def test_derive(self):
        self.assertTrue(False, msg='Test Not Implemented')


class TestEngOilTempForXMinMax(unittest.TestCase, NodeTest):

    def setUp(self):
        self.node_class = EngOilTempForXMinMax
        self.operational_combinations = [('Eng (*) Oil Temp Max', )]

    '''
    This data set produces overlaps which extend beyond the bounds of the
    array with 45 minute clip periods (daft, but that's what the KPV calls
    for). The consequence was that the np.ma.average was being called with no
    data, returning "nan" and this led to a large number of KTP problems. Not
    certain how to replicate this in a test.
    
    def test_derive_real_case(self):
        oil_temp = P(
            name='Eng (*) Oil Temp Max',
            array=np.ma.array(data=[[67.0,79,81,82,84,85,87,88,90,90,92,93,93,94,
                                    94,95,97,103,109,112,115,118,119,121,121,
                                    123,123,124,124,125,125,124,122,121,121,120,
                                    120]+[119]*34+[117]*17+[115]*98+[112]*5+[106]*65+[103]*80][0]))
        oil_temp.array[-3:]=np.ma.masked
        node = EngOilTempForXMinMax()
        node.derive(oil_temp)
        '''

    def test_derive_all_oil_data_masked(self):
        # This has been a specific problem, hence this test.
        oil_temp = P(
            name='Eng (*) Oil Temp Max',
            array=np.ma.array(data=range(123, 128), dtype=float, mask=True),
        )
        node = EngOilTempForXMinMax()
        node.derive(oil_temp)
        self.assertEqual(node, KPV('Eng Oil Temp For X Min Max', items=[]))


##############################################################################
# Engine Torque


class TestEngTorqueDuringTaxiMax(unittest.TestCase, CreateKPVFromSlicesTest):

    def setUp(self):
        self.node_class = EngTorqueDuringTaxiMax
        self.operational_combinations = [('Eng (*) Torque Max', 'Taxiing')]
        self.function = max_value

    @unittest.skip('Test Not Implemented')
    def test_derive(self):
        self.assertTrue(False, msg='Test not implemented.')


class TestEngTorqueDuringTakeoff5MinRatingMax(unittest.TestCase, CreateKPVsWithinSlicesTest):

    def setUp(self):
        self.node_class = EngTorqueDuringTakeoff5MinRatingMax
        self.operational_combinations = [('Eng (*) Torque Max', 'Takeoff 5 Min Rating')]
        self.function = max_value

    @unittest.skip('Test Not Implemented')
    def test_derive(self):
        self.assertTrue(False, msg='Test Not Implemented')


class TestEngTorqueDuringGoAround5MinRatingMax(unittest.TestCase, CreateKPVsWithinSlicesTest):

    def setUp(self):
        self.node_class = EngTorqueDuringGoAround5MinRatingMax
        self.operational_combinations = [('Eng (*) Torque Max', 'Go Around 5 Min Rating')]
        self.function = max_value

    @unittest.skip('Test Not Implemented')
    def test_derive(self):
        self.assertTrue(False, msg='Test not implemented.')


class TestEngTorqueMaximumContinuousPowerMax(unittest.TestCase, NodeTest):

    def setUp(self):
        self.node_class = EngTorqueDuringMaximumContinuousPowerMax
        self.operational_combinations = [('Eng (*) Torque Max', 'Takeoff 5 Min Rating', 'Go Around 5 Min Rating', 'Grounded')]
        self.function = max_value

    @unittest.skip('Test Not Implemented')
    def test_derive(self):
        self.assertTrue(False, msg='Test not implemented.')


class TestEngTorque500To50FtMax(unittest.TestCase, CreateKPVsWithinSlicesTest):

    def setUp(self):
        self.node_class = EngTorque500To50FtMax
        self.operational_combinations = [('Eng (*) Torque Max', 'Altitude AAL For Flight Phases')]
        self.function = max_value
        self.second_param_method_calls = [('slices_from_to', (500, 50), {})]

    @unittest.skip('Test Not Implemented')
    def test_derive(self):
        self.assertTrue(False, msg='Test not implemented.')


class TestEngTorque500To50FtMin(unittest.TestCase, CreateKPVsWithinSlicesTest):

    def setUp(self):
        self.node_class = EngTorque500To50FtMin
        self.operational_combinations = [('Eng (*) Torque Min', 'Altitude AAL For Flight Phases')]
        self.function = min_value
        self.second_param_method_calls = [('slices_from_to', (500, 50), {})]

    @unittest.skip('Test Not Implemented')
    def test_derive(self):
        self.assertTrue(False, msg='Test Not Implemented')


##############################################################################
# Engine Vibration


class TestEngVibN1Max(unittest.TestCase, CreateKPVsWithinSlicesTest):

    def setUp(self):
        self.node_class = EngVibN1Max
        self.operational_combinations = [('Eng (*) Vib N1 Max', 'Airborne')]
        self.function = max_value

    @unittest.skip('Test Not Implemented')
    def test_derive(self):
        self.assertTrue(False, msg='Test Not Implemented')


class TestEngVibN2Max(unittest.TestCase, CreateKPVsWithinSlicesTest):

    def setUp(self):
        self.node_class = EngVibN2Max
        self.operational_combinations = [('Eng (*) Vib N2 Max', 'Airborne')]
        self.function = max_value

    @unittest.skip('Test Not Implemented')
    def test_derive(self):
        self.assertTrue(False, msg='Test Not Implemented')


class TestEngVibN3Max(unittest.TestCase, CreateKPVsWithinSlicesTest):

    def setUp(self):
        self.node_class = EngVibN3Max
        self.operational_combinations = [('Eng (*) Vib N3 Max', 'Airborne')]
        self.function = max_value

    @unittest.skip('Test Not Implemented')
    def test_derive(self):
        self.assertTrue(False, msg='Test Not Implemented')


class TestEngVibAMax(unittest.TestCase, CreateKPVsWithinSlicesTest):

    def setUp(self):
        self.node_class = EngVibAMax
        self.operational_combinations = [('Eng (*) Vib A Max', 'Airborne')]
        self.function = max_value

    @unittest.skip('Test Not Implemented')
    def test_derive(self):
        self.assertTrue(False, msg='Test Not Implemented')


class TestEngVibBMax(unittest.TestCase, CreateKPVsWithinSlicesTest):

    def setUp(self):
        self.node_class = EngVibBMax
        self.operational_combinations = [('Eng (*) Vib B Max', 'Airborne')]
        self.function = max_value

    @unittest.skip('Test Not Implemented')
    def test_derive(self):
        self.assertTrue(False, msg='Test Not Implemented')


class TestEngVibCMax(unittest.TestCase, CreateKPVsWithinSlicesTest):

    def setUp(self):
        self.node_class = EngVibCMax
        self.operational_combinations = [('Eng (*) Vib C Max', 'Airborne')]
        self.function = max_value

    @unittest.skip('Test Not Implemented')
    def test_derive(self):
        self.assertTrue(False, msg='Test Not Implemented')


class TestEngVibBroadbandMax(unittest.TestCase, NodeTest):
    
    def setUp(self):
        self.node_class = EngVibBroadbandMax
        self.operational_combinations = [('Eng (*) Vib Broadband Max',)]
        self.function = max_value
    
    @unittest.skip('Test Not Implemented')
    def test_derive(self):
        self.assertTrue(False, msg='Test Not Implemented')


##############################################################################


class TestEventMarkerPressed(unittest.TestCase):
    @unittest.skip('Test Not Implemented')
    def test_can_operate(self):
        self.assertTrue(False, msg='Test not implemented.')

    @unittest.skip('Test Not Implemented')
    def test_derive(self):
        self.assertTrue(False, msg='Test not implemented.')


class TestHeightLoss1000To2000Ft(unittest.TestCase, NodeTest):

    def setUp(self):
        self.node_class = HeightLoss1000To2000Ft
        self.operational_combinations = [(
            'Descend For Flight Phases',
            'Altitude AAL For Flight Phases',
        )]

    @unittest.skip('Test Not Implemented')
    def test_derive(self):
        self.assertTrue(False, msg='Test not implemented.')


class TestHeightLoss35To1000Ft(unittest.TestCase, NodeTest):

    def setUp(self):
        self.node_class = HeightLoss35To1000Ft
        self.operational_combinations = [(
            'Descend For Flight Phases',
            'Altitude AAL For Flight Phases',
        )]

    @unittest.skip('Test Not Implemented')
    def test_derive(self):
        self.assertTrue(False, msg='Test not implemented.')


class TestHeightLossLiftoffTo35Ft(unittest.TestCase, NodeTest):

    def setUp(self):
        self.node_class = HeightLossLiftoffTo35Ft
        self.operational_combinations = [(
            'Vertical Speed Inertial',
            'Altitude AAL For Flight Phases',
        )]

    def test_basic(self):
        vs = P(
            name='Vertical Speed Inertial',
            array=np.ma.array([0.0, 0, 1, 2, 1, 0, -1, -2, 0, 4]),
            frequency=2.0,
            offset=0.0,
        )
        alt = P(
            name='Altitude AAL For Flight Phases',
            array=np.ma.array([0.0, 0, 4, 15, 40]),
            frequency=1.0,
            offset=0.5,
        )
        ht_loss = HeightLossLiftoffTo35Ft()
        ht_loss.get_derived((vs, alt))
        self.assertEqual(ht_loss[0].value, 0.75)


class TestHeightOfBouncedLanding(unittest.TestCase):
    @unittest.skip('Test Not Implemented')
    def test_can_operate(self):
        self.assertTrue(False, msg='Test not implemented.')

    @unittest.skip('Test Not Implemented')
    def test_derive(self):
        self.assertTrue(False, msg='Test not implemented.')


class TestLatitudeAtTouchdown(unittest.TestCase, NodeTest):

    def setUp(self):
        self.node_class = LatitudeAtTouchdown
        self.operational_combinations = [
            ('Latitude', 'Touchdown'),
            ('Touchdown', 'AFR Landing Airport'),
            ('Touchdown', 'AFR Landing Runway'),
            ('Touchdown', 'Latitude (Coarse)'),
            ('Latitude', 'Touchdown', 'AFR Landing Airport'),
            ('Latitude', 'Touchdown', 'AFR Landing Runway'),
            ('Latitude', 'Touchdown', 'Latitude (Coarse)'),
            ('Touchdown', 'AFR Landing Airport', 'AFR Landing Runway'),
            ('Touchdown', 'AFR Landing Airport', 'Latitude (Coarse)'),
            ('Touchdown', 'AFR Landing Runway', 'Latitude (Coarse)'),
            ('Latitude', 'Touchdown', 'AFR Landing Airport', 'AFR Landing Runway'),
            ('Latitude', 'Touchdown', 'AFR Landing Airport', 'Latitude (Coarse)'),
            ('Latitude', 'Touchdown', 'AFR Landing Runway', 'Latitude (Coarse)'),
            ('Touchdown', 'AFR Landing Airport', 'AFR Landing Runway', 'Latitude (Coarse)'),
            ('Latitude', 'Touchdown', 'AFR Landing Airport', 'AFR Landing Runway', 'Latitude (Coarse)')
        ]

    def test_derive_with_latitude(self):
        lat = P(name='Latitude')
        lat.array = Mock()
        tdwns = KTI(name='Touchdown')
        afr_land_rwy = None
        afr_land_apt = None
        lat_c = None
        node = self.node_class()
        node.create_kpv = Mock()
        node.create_kpvs_at_ktis = Mock()
        node.derive(lat, tdwns, afr_land_rwy, afr_land_apt, lat_c)
        node.create_kpvs_at_ktis.assert_called_once_with(lat.array, tdwns)
        assert not node.create_kpv.called, 'method should not have been called'

    def test_derive_with_afr_land_rwy(self):
        lat = None
        tdwns = KTI(name='Touchdown', items=[KeyTimeInstance(index=0)])
        afr_land_rwy = A(name='AFR Landing Runway', value={
            'start': {'latitude': 0, 'longitude': 0},
            'end': {'latitude': 1, 'longitude': 1},
        })
        afr_land_apt = None
        lat_c = None
        node = self.node_class()
        node.create_kpv = Mock()
        node.create_kpvs_at_ktis = Mock()
        node.derive(lat, tdwns, afr_land_apt, afr_land_rwy, lat_c)
        lat_m, lon_m = midpoint(0, 0, 1, 1)
        node.create_kpv.assert_called_once_with(tdwns[-1].index, lat_m)
        assert not node.create_kpvs_at_ktis.called, 'method should not have been called'

    def test_derive_with_afr_land_apt(self):
        lat = None
        tdwns = KTI(name='Touchdown', items=[KeyTimeInstance(index=0)])
        afr_land_rwy = None
        afr_land_apt = A(name='AFR Landing Airport', value={
            'latitude': 1,
            'longitude': 1,
        })
        lat_c = None
        node = self.node_class()
        node.create_kpv = Mock()
        node.create_kpvs_at_ktis = Mock()
        node.derive(lat, tdwns, afr_land_apt, afr_land_rwy, lat_c)
        node.create_kpv.assert_called_once_with(tdwns[-1].index, 1)
        assert not node.create_kpvs_at_ktis.called, 'method should not have been called'

class TestLatitudeAtLiftoff(unittest.TestCase, NodeTest):

    def setUp(self):
        self.node_class = LatitudeAtLiftoff
        self.operational_combinations = [
            ('Latitude', 'Liftoff'),
            ('Liftoff', 'AFR Takeoff Airport'),
            ('Liftoff', 'AFR Takeoff Runway'),
            ('Liftoff', 'Latitude (Coarse)'),
            ('Latitude', 'Liftoff', 'AFR Takeoff Airport'),
            ('Latitude', 'Liftoff', 'AFR Takeoff Runway'),
            ('Latitude', 'Liftoff', 'Latitude (Coarse)'),
            ('Liftoff', 'AFR Takeoff Airport', 'AFR Takeoff Runway'),
            ('Liftoff', 'AFR Takeoff Airport', 'Latitude (Coarse)'),
            ('Liftoff', 'AFR Takeoff Runway', 'Latitude (Coarse)'),
            ('Latitude', 'Liftoff', 'AFR Takeoff Airport', 'AFR Takeoff Runway'),
            ('Latitude', 'Liftoff', 'AFR Takeoff Airport', 'Latitude (Coarse)'),
            ('Latitude', 'Liftoff', 'AFR Takeoff Runway', 'Latitude (Coarse)'),
            ('Liftoff', 'AFR Takeoff Airport', 'AFR Takeoff Runway', 'Latitude (Coarse)'),
            ('Latitude', 'Liftoff', 'AFR Takeoff Airport', 'AFR Takeoff Runway', 'Latitude (Coarse)'),
        ]

    def test_derive_with_latitude(self):
        lat = P(name='Latitude')
        lat.array = Mock()
        liftoffs = KTI(name='Liftoff')
        afr_toff_rwy = None
        afr_toff_apt = None
        node = self.node_class()
        node.create_kpv = Mock()
        node.create_kpvs_at_ktis = Mock()
        node.derive(lat, liftoffs, afr_toff_rwy, afr_toff_apt, None)
        node.create_kpvs_at_ktis.assert_called_once_with(lat.array, liftoffs)
        assert not node.create_kpv.called, 'method should not have been called'

    def test_derive_with_afr_toff_rwy(self):
        lat = None
        liftoffs = KTI(name='Liftoff', items=[KeyTimeInstance(index=0)])
        afr_toff_rwy = A(name='AFR Takeoff Runway', value={
            'start': {'latitude': 0, 'longitude': 0},
            'end': {'latitude': 1, 'longitude': 1},
        })
        afr_toff_apt = None
        node = self.node_class()
        node.create_kpv = Mock()
        node.create_kpvs_at_ktis = Mock()
        node.derive(lat, liftoffs, afr_toff_apt, afr_toff_rwy, None)
        lat_m, lon_m = midpoint(0, 0, 1, 1)
        node.create_kpv.assert_called_once_with(liftoffs[0].index, lat_m)
        assert not node.create_kpvs_at_ktis.called, 'method should not have been called'

    def test_derive_with_afr_toff_apt(self):
        lat = None
        liftoffs = KTI(name='Liftoff', items=[KeyTimeInstance(index=0)])
        afr_toff_rwy = None
        afr_toff_apt = A(name='AFR Takeoff Airport', value={
            'latitude': 1,
            'longitude': 1,
        })
        node = self.node_class()
        node.create_kpv = Mock()
        node.create_kpvs_at_ktis = Mock()
        node.derive(lat, liftoffs, afr_toff_apt, afr_toff_rwy, None)
        node.create_kpv.assert_called_once_with(liftoffs[0].index, 1)
        assert not node.create_kpvs_at_ktis.called, 'method should not have been called'


class TestLatitudeSmoothedAtTouchdown(unittest.TestCase, CreateKPVsAtKTIsTest):

    def setUp(self):
        self.node_class = LatitudeSmoothedAtTouchdown
        self.operational_combinations = [('Latitude Smoothed', 'Touchdown')]

    @unittest.skip('Test Not Implemented')
    def test_derive(self):
        self.assertTrue(False, msg='Test Not Implemented')


class TestLatitudeSmoothedAtLiftoff(unittest.TestCase, CreateKPVsAtKTIsTest):

    def setUp(self):
        self.node_class = LatitudeSmoothedAtLiftoff
        self.operational_combinations = [('Latitude Smoothed', 'Liftoff')]

    @unittest.skip('Test Not Implemented')
    def test_derive(self):
        self.assertTrue(False, msg='Test Not Implemented')


class TestLatitudeAtLowestAltitudeDuringApproach(unittest.TestCase, CreateKPVsAtKTIsTest):

    def setUp(self):
        self.node_class = LatitudeAtLowestAltitudeDuringApproach
        self.operational_combinations = [('Latitude Prepared', 'Lowest Altitude During Approach')]

    @unittest.skip('Test Not Implemented')
    def test_derive(self):
        self.assertTrue(False, msg='Test not implemented.')


class TestLongitudeAtTouchdown(unittest.TestCase, NodeTest):

    def setUp(self):
        self.node_class = LongitudeAtTouchdown
        self.operational_combinations = [
            ('Longitude', 'Touchdown'),
            ('Touchdown', 'AFR Landing Airport'),
            ('Touchdown', 'AFR Landing Runway'),
            ('Touchdown', 'Longitude (Coarse)'),
            ('Longitude', 'Touchdown', 'AFR Landing Airport'),
            ('Longitude', 'Touchdown', 'AFR Landing Runway'),
            ('Longitude', 'Touchdown', 'Longitude (Coarse)'),
            ('Touchdown', 'AFR Landing Airport', 'AFR Landing Runway'),
            ('Touchdown', 'AFR Landing Airport', 'Longitude (Coarse)'),
            ('Touchdown', 'AFR Landing Runway', 'Longitude (Coarse)'),
            ('Longitude', 'Touchdown', 'AFR Landing Airport', 'AFR Landing Runway'),
            ('Longitude', 'Touchdown', 'AFR Landing Airport', 'Longitude (Coarse)'),
            ('Longitude', 'Touchdown', 'AFR Landing Runway', 'Longitude (Coarse)'),
            ('Touchdown', 'AFR Landing Airport', 'AFR Landing Runway', 'Longitude (Coarse)'),
            ('Longitude', 'Touchdown', 'AFR Landing Airport', 'AFR Landing Runway', 'Longitude (Coarse)')
        ]

    def test_derive_with_longitude(self):
        lon = P(name='Latitude')
        lon.array = Mock()
        tdwns = KTI(name='Touchdown')
        afr_land_rwy = None
        afr_land_apt = None
        lat_c = None
        node = self.node_class()
        node.create_kpv = Mock()
        node.create_kpvs_at_ktis = Mock()
        node.derive(lon, tdwns, afr_land_rwy, afr_land_apt, lat_c)
        node.create_kpvs_at_ktis.assert_called_once_with(lon.array, tdwns)
        assert not node.create_kpv.called, 'method should not have been called'

    def test_derive_with_afr_land_rwy(self):
        lon = None
        tdwns = KTI(name='Touchdown', items=[KeyTimeInstance(index=0)])
        afr_land_rwy = A(name='AFR Landing Runway', value={
            'start': {'latitude': 0, 'longitude': 0},
            'end': {'latitude': 1, 'longitude': 1},
        })
        afr_land_apt = None
        lat_c = None
        node = self.node_class()
        node.create_kpv = Mock()
        node.create_kpvs_at_ktis = Mock()
        node.derive(lon, tdwns, afr_land_apt, afr_land_rwy, lat_c)
        lat_m, lon_m = midpoint(0, 0, 1, 1)
        node.create_kpv.assert_called_once_with(tdwns[-1].index, lon_m)
        assert not node.create_kpvs_at_ktis.called, 'method should not have been called'

    def test_derive_with_afr_land_apt(self):
        lon = None
        tdwns = KTI(name='Touchdown', items=[KeyTimeInstance(index=0)])
        afr_land_rwy = None
        afr_land_apt = A(name='AFR Landing Airport', value={
            'latitude': 1,
            'longitude': 1,
        })
        lat_c = None
        node = self.node_class()
        node.create_kpv = Mock()
        node.create_kpvs_at_ktis = Mock()
        node.derive(lon, tdwns, afr_land_apt, afr_land_rwy, lat_c)
        node.create_kpv.assert_called_once_with(tdwns[-1].index, 1)
        assert not node.create_kpvs_at_ktis.called, 'method should not have been called'


class TestLongitudeAtLiftoff(unittest.TestCase, NodeTest):

    def setUp(self):
        self.node_class = LongitudeAtLiftoff
        self.operational_combinations = [
            ('Longitude', 'Liftoff'),
            ('Liftoff', 'AFR Takeoff Airport'),
            ('Liftoff', 'AFR Takeoff Runway'),
            ('Liftoff', 'Longitude (Coarse)'),
            ('Longitude', 'Liftoff', 'AFR Takeoff Airport'),
            ('Longitude', 'Liftoff', 'AFR Takeoff Runway'),
            ('Longitude', 'Liftoff', 'Longitude (Coarse)'),
            ('Liftoff', 'AFR Takeoff Airport', 'AFR Takeoff Runway'),
            ('Liftoff', 'AFR Takeoff Airport', 'Longitude (Coarse)'),
            ('Liftoff', 'AFR Takeoff Runway', 'Longitude (Coarse)'),
            ('Longitude', 'Liftoff', 'AFR Takeoff Airport', 'AFR Takeoff Runway'),
            ('Longitude', 'Liftoff', 'AFR Takeoff Airport', 'Longitude (Coarse)'),
            ('Longitude', 'Liftoff', 'AFR Takeoff Runway', 'Longitude (Coarse)'),
            ('Liftoff', 'AFR Takeoff Airport', 'AFR Takeoff Runway', 'Longitude (Coarse)'),
            ('Longitude', 'Liftoff', 'AFR Takeoff Airport', 'AFR Takeoff Runway', 'Longitude (Coarse)'),
        ]

    def test_derive_with_longitude(self):
        lon = P(name='Longitude')
        lon.array = Mock()
        liftoffs = KTI(name='Liftoff')
        afr_toff_rwy = None
        afr_toff_apt = None
        node = self.node_class()
        node.create_kpv = Mock()
        node.create_kpvs_at_ktis = Mock()
        node.derive(lon, liftoffs, afr_toff_rwy, afr_toff_apt, None)
        node.create_kpvs_at_ktis.assert_called_once_with(lon.array, liftoffs)
        assert not node.create_kpv.called, 'method should not have been called'

    def test_derive_with_afr_toff_rwy(self):
        lon = None
        liftoffs = KTI(name='Liftoff', items=[KeyTimeInstance(index=0)])
        afr_toff_rwy = A(name='AFR Takeoff Runway', value={
            'start': {'latitude': 0, 'longitude': 0},
            'end': {'latitude': 1, 'longitude': 1},
        })
        afr_toff_apt = None
        node = self.node_class()
        node.create_kpv = Mock()
        node.create_kpvs_at_ktis = Mock()
        node.derive(lon, liftoffs, afr_toff_apt, afr_toff_rwy, None)
        lat_m, lon_m = midpoint(0, 0, 1, 1)
        node.create_kpv.assert_called_once_with(liftoffs[0].index, lon_m)
        assert not node.create_kpvs_at_ktis.called, 'method should not have been called'

    def test_derive_with_afr_toff_apt(self):
        lon = None
        liftoffs = KTI(name='Liftoff', items=[KeyTimeInstance(index=0)])
        afr_toff_rwy = None
        afr_toff_apt = A(name='AFR Takeoff Airport', value={
            'latitude': 1,
            'longitude': 1,
        })
        node = self.node_class()
        node.create_kpv = Mock()
        node.create_kpvs_at_ktis = Mock()
        node.derive(lon, liftoffs, afr_toff_apt, afr_toff_rwy, None)
        node.create_kpv.assert_called_once_with(liftoffs[0].index, 1)
        assert not node.create_kpvs_at_ktis.called, 'method should not have been called'


class TestLongitudeSmoothedAtTouchdown(unittest.TestCase, CreateKPVsAtKTIsTest):

    def setUp(self):
        self.node_class = LongitudeSmoothedAtTouchdown
        self.operational_combinations = [('Longitude Smoothed', 'Touchdown')]

    @unittest.skip('Test Not Implemented')
    def test_derive(self):
        self.assertTrue(False, msg='Test Not Implemented')


class TestLongitudeSmoothedAtLiftoff(unittest.TestCase, CreateKPVsAtKTIsTest):

    def setUp(self):
        self.node_class = LongitudeSmoothedAtLiftoff
        self.operational_combinations = [('Longitude Smoothed', 'Liftoff')]

    @unittest.skip('Test Not Implemented')
    def test_derive(self):
        self.assertTrue(False, msg='Test Not Implemented')


class TestLongitudeAtLowestAltitudeDuringApproach(unittest.TestCase, CreateKPVsAtKTIsTest):

    def setUp(self):
        self.node_class = LongitudeAtLowestAltitudeDuringApproach
        self.operational_combinations = [('Longitude Prepared', 'Lowest Altitude During Approach')]

    @unittest.skip('Test Not Implemented')
    def test_derive(self):
        self.assertTrue(False, msg='Test not implemented.')


################################################################################
# Magnetic Variation


class TestMagneticVariationAtTakeoffTurnOntoRunway(unittest.TestCase, CreateKPVsAtKTIsTest):

    def setUp(self):
        self.node_class = MagneticVariationAtTakeoffTurnOntoRunway
        self.operational_combinations = [('Magnetic Variation', 'Takeoff Turn Onto Runway')]

    @unittest.skip('Test Not Implemented')
    def test_derive(self):
        self.assertTrue(False, msg='Test not implemented.')


class TestMagneticVariationAtLandingTurnOffRunway(unittest.TestCase, CreateKPVsAtKTIsTest):

    def setUp(self):
        self.node_class = MagneticVariationAtLandingTurnOffRunway
        self.operational_combinations = [('Magnetic Variation', 'Landing Turn Off Runway')]

    @unittest.skip('Test Not Implemented')
    def test_derive(self):
        self.assertTrue(False, msg='Test not implemented.')


###############################################################################

class TestIsolationValveOpenAtLiftoff(unittest.TestCase, NodeTest):

    def setUp(self):
        self.node_class = IsolationValveOpenAtLiftoff
        self.operational_combinations = [('Isolation Valve Open', 'Liftoff')]

    @unittest.skip('Test Not Implemented')
    def test_derive(self):
        self.assertTrue(False, msg='Test not implemented.')


class TestPackValvesOpenAtLiftoff(unittest.TestCase, NodeTest):

    def setUp(self):
        self.node_class = PackValvesOpenAtLiftoff
        self.operational_combinations = [('Pack Valves Open', 'Liftoff')]

    @unittest.skip('Test Not Implemented')
    def test_derive(self):
        self.assertTrue(False, msg='Test not implemented.')


class TestDescentToFlare(unittest.TestCase):
    @unittest.skip('Test Not Implemented')
    def test_can_operate(self):
        self.assertTrue(False, msg='Test not implemented.')

    @unittest.skip('Test Not Implemented')
    def test_derive(self):
        self.assertTrue(False, msg='Test not implemented.')


class TestGearExtending(unittest.TestCase):
    @unittest.skip('Test Not Implemented')
    def test_can_operate(self):
        self.assertTrue(False, msg='Test not implemented.')

    @unittest.skip('Test Not Implemented')
    def test_derive(self):
        self.assertTrue(False, msg='Test not implemented.')


class TestGoAround5MinRating(unittest.TestCase):
    @unittest.skip('Test Not Implemented')
    def test_can_operate(self):
        self.assertTrue(False, msg='Test not implemented.')

    @unittest.skip('Test Not Implemented')
    def test_derive(self):
        self.assertTrue(False, msg='Test not implemented.')


class TestLevelFlight(unittest.TestCase):
    @unittest.skip('Test Not Implemented')
    def test_can_operate(self):
        self.assertTrue(False, msg='Test not implemented.')

    @unittest.skip('Test Not Implemented')
    def test_derive(self):
        self.assertTrue(False, msg='Test not implemented.')


class TestTakeoff5MinRating(unittest.TestCase):
    @unittest.skip('Test Not Implemented')
    def test_can_operate(self):
        self.assertTrue(False, msg='Test not implemented.')

    @unittest.skip('Test Not Implemented')
    def test_derive(self):
        self.assertTrue(False, msg='Test not implemented.')


class TestTakeoffRoll(unittest.TestCase):
    @unittest.skip('Test Not Implemented')
    def test_can_operate(self):
        self.assertTrue(False, msg='Test not implemented.')

    @unittest.skip('Test Not Implemented')
    def test_derive(self):
        self.assertTrue(False, msg='Test not implemented.')


class TestTakeoffRotation(unittest.TestCase):
    @unittest.skip('Test Not Implemented')
    def test_can_operate(self):
        self.assertTrue(False, msg='Test not implemented.')

    @unittest.skip('Test Not Implemented')
    def test_derive(self):
        self.assertTrue(False, msg='Test not implemented.')


class TestHeadingDuringTakeoff(unittest.TestCase, NodeTest):
    def setUp(self):
        self.node_class = HeadingDuringTakeoff
        self.operational_combinations = [('Heading Continuous', 'Takeoff Roll')]

    def test_derive_basic(self):
        head = P('Heading Continuous',np.ma.array([0,2,4,7,9,8,6,3]))
        toff = buildsection('Takeoff', 2,6)
        kpv = HeadingDuringTakeoff()
        kpv.derive(head, toff)
        expected = [KeyPointValue(index=4, value=7.5,
                                  name='Heading During Takeoff')]
        self.assertEqual(kpv, expected)

    def test_derive_modulus(self):
        head = P('Heading Continuous',np.ma.array([0,2,4,7,9,8,6,3])*-1.0)
        toff = buildsection('Takeoff', 2,6)
        kpv = HeadingDuringTakeoff()
        kpv.derive(head, toff)
        expected = [KeyPointValue(index=4, value=360-7.5,
                                  name='Heading During Takeoff')]
        self.assertEqual(kpv, expected)


class TestHeadingTrueDuringTakeoff(unittest.TestCase, NodeTest):
    def setUp(self):
        self.node_class = HeadingTrueDuringTakeoff
        self.operational_combinations = [('Heading True Continuous',
                                          'Takeoff Roll')]

    def test_derive_basic(self):
        head = P('Heading True Continuous',np.ma.array([0,2,4,7,9,8,6,3]))
        toff = buildsection('Takeoff', 2,6)
        kpv = self.node_class()
        kpv.derive(head, toff)
        expected = [KeyPointValue(index=4, value=7.5,
                                  name='Heading True During Takeoff')]
        self.assertEqual(kpv, expected)

    def test_derive_modulus(self):
        head = P('Heading True Continuous',np.ma.array([0,2,4,7,9,8,6,3])*-1.0)
        toff = buildsection('Takeoff', 2,6)
        kpv = self.node_class()
        kpv.derive(head, toff)
        expected = [KeyPointValue(index=4, value=360-7.5,
                                  name='Heading True During Takeoff')]
        self.assertEqual(kpv, expected)


class TestHeadingDuringLanding(unittest.TestCase, NodeTest):
    def setUp(self):
        self.node_class = HeadingDuringLanding
        self.operational_combinations = [('Heading Continuous', 'Landing Roll')]

    def test_derive_basic(self):
        head = P('Heading Continuous',np.ma.array([0,1,2,3,4,5,6,7,8,9,10,-1,-1,
                                                   7,-1,-1,-1,-1,-1,-1,-1,-10]))
        landing = buildsection('Landing',5,15)
        head.array[13] = np.ma.masked
        kpv = HeadingDuringLanding()
        kpv.derive(head, landing)
        expected = [KeyPointValue(index=10, value=6.0,
                                  name='Heading During Landing')]
        self.assertEqual(kpv, expected)


class TestHeadingTrueDuringLanding(unittest.TestCase, NodeTest):
    def setUp(self):
        self.node_class = HeadingTrueDuringLanding
        self.operational_combinations = [('Heading True Continuous',
                                          'Landing Roll')]

    def test_derive_basic(self):
        # Duplicate of TestHeadingDuringLanding.test_derive_basic.
        head = P('Heading True Continuous',
                 np.ma.array([0,1,2,3,4,5,6,7,8,9,10,-1,-1,
                              7,-1,-1,-1,-1,-1,-1,-1,-10]))
        landing = buildsection('Landing', 5, 15)
        head.array[13] = np.ma.masked
        kpv = HeadingDuringLanding()
        kpv.derive(head, landing)
        expected = [KeyPointValue(index=10, value=6.0,
                                  name='Heading During Landing')]
        self.assertEqual(kpv, expected)


class TestHeadingAtLowestAltitudeDuringApproach(unittest.TestCase, CreateKPVsAtKTIsTest):

    def setUp(self):
        self.node_class = HeadingAtLowestAltitudeDuringApproach
        self.operational_combinations = [('Heading Continuous', 'Lowest Altitude During Approach')]

    def test_derive_mocked(self):
        mock1, mock2 = Mock(), Mock()
        # derive() uses par1 % 360.0, so the par1 needs to be compatible with %
        # operator
        mock1.array = 0
        node = self.node_class()
        node.create_kpvs_at_ktis = Mock()
        node.derive(mock1, mock2)
        node.create_kpvs_at_ktis.assert_called_once_with(mock1.array, mock2)

    @unittest.skip('Test Not Implemented')
    def test_derive(self):
        self.assertTrue(False, msg='Test not implemented.')


class TestElevatorDuringLandingMin(unittest.TestCase,
                                   CreateKPVsWithinSlicesTest):
    def setUp(self):
        self.node_class = ElevatorDuringLandingMin
        self.operational_combinations = [('Elevator', 'Landing')]
        self.function = min_value

    def test_derive(self):
        ccf = P(
            name='Elevator During Landing',
            array=np.ma.array(data=range(50, 30, -1), dtype=float),
        )
        phase_fast = buildsection('Landing', 3, 9)
        node = self.node_class()
        node.derive(ccf, phase_fast)
        self.assertEqual(
            node,
            KPV('Elevator During Landing Min',
                items=[KeyPointValue(
                    index=8.0, value=42.0,
                    name='Elevator During Landing Min')]))


class TestHeadingDeviationFromRunwayAbove80KtsAirspeedDuringTakeoff(unittest.TestCase, NodeTest):

    def setUp(self):
        self.node_class = HeadingDeviationFromRunwayAbove80KtsAirspeedDuringTakeoff
        self.operational_combinations = [(
            'Heading True Continuous',
            'Airspeed',
            'Pitch',
            'Takeoff',
            'FDR Takeoff Runway',
        )]

    @unittest.skip('Test Not Implemented')
    def test_derive(self):
        self.assertTrue(False, msg='Test not implemented.')


class TestHeadingDeviationFromRunwayAtTOGADuringTakeoff(unittest.TestCase, NodeTest):

    def setUp(self):
        self.node_class = HeadingDeviationFromRunwayAtTOGADuringTakeoff
        self.operational_combinations = [(
            'Heading True Continuous',
            'Takeoff And Go Around',
            'Takeoff',
            'FDR Takeoff Runway',
        )]

    @unittest.skip('Test Not Implemented')
    def test_derive(self):
        self.assertTrue(False, msg='Test not implemented.')


class TestHeadingDeviationFromRunwayAt50FtDuringLanding(unittest.TestCase, NodeTest):

    def setUp(self):
        self.node_class = HeadingDeviationFromRunwayAt50FtDuringLanding
        self.operational_combinations = [(
            'Heading True Continuous',
            'Landing',
            'FDR Landing Runway',
        )]

    @unittest.skip('Test Not Implemented')
    def test_derive(self):
        self.assertTrue(False, msg='Test not implemented.')


class TestHeadingDeviationFromRunwayDuringLandingRoll(unittest.TestCase, NodeTest):

    def setUp(self):
        self.node_class = HeadingDeviationFromRunwayDuringLandingRoll
        self.operational_combinations = [(
            'Heading True Continuous',
            'Landing Roll',
            'FDR Landing Runway',
        )]

    @unittest.skip('Test Not Implemented')
    def test_derive(self):
        self.assertTrue(False, msg='Test not implemented.')


class TestHeadingVariation300To50Ft(unittest.TestCase, NodeTest):

    def setUp(self):
        self.node_class = HeadingVariation300To50Ft
        self.operational_combinations = [(
            'Heading Continuous',
            'Altitude AAL For Flight Phases',
        )]

    @unittest.skip('Test Not Implemented')
    def test_derive(self):
        self.assertTrue(False, msg='Test not implemented.')


class TestHeadingVariation500To50Ft(unittest.TestCase, NodeTest):

    def setUp(self):
        self.node_class = HeadingVariation500To50Ft
        self.operational_combinations = [(
            'Heading Continuous',
            'Altitude AAL For Flight Phases',
        )]

    @unittest.skip('Test Not Implemented')
    def test_derive(self):
        self.assertTrue(False, msg='Test not implemented.')


class TestHeadingVariationAbove100KtsAirspeedDuringLanding(unittest.TestCase, NodeTest):

    def setUp(self):
        self.node_class = HeadingVariationAbove100KtsAirspeedDuringLanding
        self.operational_combinations = [(
            'Heading Continuous',
            'Airspeed',
            'Altitude AAL For Flight Phases',
            'Landing',
        )]

    @unittest.skip('Test Not Implemented')
    def test_derive(self):
        self.assertTrue(False, msg='Test not implemented.')


class TestHeadingVariationTouchdownPlus4SecTo60KtsAirspeed(unittest.TestCase, NodeTest):

    def setUp(self):
        self.node_class = HeadingVariationTouchdownPlus4SecTo60KtsAirspeed
        self.operational_combinations = [('Heading Continuous', 'Airspeed', 'Touchdown')]

    @unittest.skip('Test Not Implemented')
    def test_derive(self):
        self.assertTrue(False, msg='Test not implemented.')


class TestHeadingVacatingRunway(unittest.TestCase, NodeTest):

    def setUp(self):
        self.node_class = HeadingVacatingRunway
        self.operational_combinations = [('Heading Continuous', 'Landing Turn Off Runway')]

    @unittest.skip('Test Not Implemented')
    def test_derive(self):
        self.assertTrue(False, msg='Test not implemented.')


##############################################################################
# Height


class TestHeightMinsToTouchdown(unittest.TestCase, NodeTest):
    def setUp(self):
        self.node_class = HeightMinsToTouchdown
        self.operational_combinations = [('Altitude AAL', 'Mins To Touchdown')]

    @unittest.skip('Test Not Implemented')
    def test_derive(self):
        self.assertTrue(False, msg='Test not implemented.')


##############################################################################
# Flap


class TestFlapAtLiftoff(unittest.TestCase, NodeTest):

    def setUp(self):
        self.node_class = FlapAtLiftoff
        self.operational_combinations = [('Flap Lever', 'Liftoff'),
                                         ('Flap', 'Liftoff'),
                                         ('Flap Lever', 'Flap', 'Liftoff')]
        self.interpolate = False

    def test_derive(self):
        flap = P(
            name='Flap',
            array=np.ma.repeat([0, 1, 5, 15, 5, 1, 0], 5),
        )
        for index, value in (14.25, 5), (14.75, 15), (15.00, 15), (15.25, 15):
            liftoffs = KTI(name='Liftoff', items=[
                KeyTimeInstance(index=index, name='Liftoff'),
            ])
            node = self.node_class()
            node.derive(flap, None, liftoffs)
            self.assertEqual(node, KPV(name='Flap At Liftoff', items=[
                KeyPointValue(index=index, value=value, name='Flap At Liftoff'),
            ]))


class TestFlapAtTouchdown(unittest.TestCase, NodeTest):

    def setUp(self):
        self.node_class = FlapAtTouchdown
        self.operational_combinations = [('Flap Lever', 'Touchdown'),
                                         ('Flap', 'Touchdown'),
                                         ('Flap Lever', 'Flap', 'Touchdown')]
        self.interpolate = False

    def test_derive(self):
        flap = P(
            name='Flap',
            array=np.ma.repeat([0, 1, 5, 15, 20, 25, 30], 5),
        )
        for index, value in (29.25, 25), (29.75, 30), (30.00, 30), (30.25, 30):
            touchdowns = KTI(name='Touchdown', items=[
                KeyTimeInstance(index=index, name='Touchdown'),
            ])
            node = self.node_class()
            node.derive(flap, None, touchdowns)
            self.assertEqual(node, KPV(name='Flap At Touchdown', items=[
                KeyPointValue(index=index, value=value, name='Flap At Touchdown'),
            ]))


class TestFlapAtGearDownSelection(unittest.TestCase, NodeTest):

    def setUp(self):
        self.node_class = FlapAtGearDownSelection
        self.operational_combinations = [
            ('Flap Lever', 'Gear Down Selection'),
            ('Flap', 'Gear Down Selection'),
            ('Flap Lever', 'Flap', 'Gear Down Selection')]

    def test_derive(self):
        flap = P(
            name='Flap',
            array=np.ma.repeat([0, 1, 5, 15, 20, 25, 30], 5),
        )
        flap.array[29] = np.ma.masked
        gear = KTI(name='Gear Down Selection', items=[
            KeyTimeInstance(index=19.25, name='Gear Down Selection'),
            KeyTimeInstance(index=19.75, name='Gear Down Selection'),
            KeyTimeInstance(index=20.00, name='Gear Down Selection'),
            KeyTimeInstance(index=20.25, name='Gear Down Selection'),
            KeyTimeInstance(index=29.25, name='Gear Down Selection'),
            KeyTimeInstance(index=29.75, name='Gear Down Selection'),
            KeyTimeInstance(index=30.00, name='Gear Down Selection'),
            KeyTimeInstance(index=30.25, name='Gear Down Selection'),
        ])
        node = self.node_class()
        node.derive(flap, None, gear)
        self.assertEqual(node, KPV(name='Flap At Gear Down Selection', items=[
            KeyPointValue(index=19.25, value=15, name='Flap At Gear Down Selection'),
            KeyPointValue(index=19.75, value=20, name='Flap At Gear Down Selection'),
            KeyPointValue(index=20.00, value=20, name='Flap At Gear Down Selection'),
            KeyPointValue(index=20.25, value=20, name='Flap At Gear Down Selection'),
            # Note: Index 29 is masked so we get a value of 30, not 25!
            KeyPointValue(index=29.25, value=30, name='Flap At Gear Down Selection'),
            KeyPointValue(index=29.75, value=30, name='Flap At Gear Down Selection'),
            KeyPointValue(index=30.00, value=30, name='Flap At Gear Down Selection'),
            KeyPointValue(index=30.25, value=30, name='Flap At Gear Down Selection'),
        ]))


class TestFlapWithGearUpMax(unittest.TestCase, NodeTest):

    def setUp(self):
        self.node_class = FlapWithGearUpMax
        self.operational_combinations = [('Flap Lever', 'Gear Down'),
                                         ('Flap', 'Gear Down'),
                                         ('Flap Lever', 'Flap', 'Gear Down')]

    @unittest.skip('Test Not Implemented')
    def test_derive(self):
        self.assertTrue(False, msg='Test not implemented.')


class TestFlapWithSpeedbrakeDeployedMax(unittest.TestCase, NodeTest):

    def setUp(self):
        self.node_class = FlapWithSpeedbrakeDeployedMax
        self.operational_combinations = [('Flap', 'Speedbrake Selected', 'Airborne', 'Landing')]

    def test_derive(self):
        flap = P(
            name='Flap',
            array=np.arange(15),
        )
        spd_brk = M(
            name='Speedbrake Selected',
            array=np.ma.array([0, 1, 2, 0, 0] * 3),
            values_mapping={
                0: 'Stowed',
                1: 'Armed/Cmd Dn',
                2: 'Deployed/Cmd Up',
            },
        )
        airborne = buildsection('Airborne', 5, 15)
        landings = buildsection('Landing', 10, 15)
        node = self.node_class()
        node.derive(flap, None, spd_brk, airborne, landings)
        self.assertEqual(node, [
            KeyPointValue(7, 7, 'Flap With Speedbrake Deployed Max'),
        ])


##############################################################################


class TestFlareDuration20FtToTouchdown(unittest.TestCase, NodeTest):
    def setUp(self):
        self.node_class = FlareDuration20FtToTouchdown
        self.operational_combinations = [('Altitude AAL For Flight Phases', 'Touchdown', 'Landing', 'Altitude Radio')]

    @unittest.skip('Test Not Implemented')
    def test_derive(self):
        self.assertTrue(False, msg='Test not implemented.')


class TestFlareDistance20FtToTouchdown(unittest.TestCase, NodeTest):
    def setUp(self):
        self.node_class = FlareDistance20FtToTouchdown
        self.operational_combinations = [('Altitude AAL For Flight Phases', 'Touchdown', 'Landing', 'Groundspeed')]

    @unittest.skip('Test Not Implemented')
    def test_derive(self):
        self.assertTrue(False, msg='Test not implemented.')


##############################################################################
# Fuel Quantity


class TestFuelQtyAtLiftoff(unittest.TestCase, CreateKPVsAtKTIsTest):

    def setUp(self):
        self.node_class = FuelQtyAtLiftoff
        self.operational_combinations = [('Fuel Qty', 'Liftoff')]

    @unittest.skip('Test Not Implemented')
    def test_derive(self):
        self.assertTrue(False, msg='Test Not Implemented')


class TestFuelQtyAtTouchdown(unittest.TestCase, CreateKPVsAtKTIsTest):

    def setUp(self):
        self.node_class = FuelQtyAtTouchdown
        self.operational_combinations = [('Fuel Qty', 'Touchdown')]

    @unittest.skip('Test Not Implemented')
    def test_derive(self):
        self.assertTrue(False, msg='Test Not Implemented')


class TestFuelJettisonDuration(unittest.TestCase, CreateKPVsWhereTest):
    def setUp(self):
        self.param_name = 'Jettison Nozzle'
        self.phase_name = 'Airborne'
        self.node_class = FuelJettisonDuration
        self.values_mapping = {0: '-', 1: 'Jettison'}

        self.basic_setup()


##############################################################################
# Groundspeed


class TestGroundspeedMax(unittest.TestCase, CreateKPVsWithinSlicesTest):

    def setUp(self):
        self.node_class = GroundspeedMax
        self.operational_combinations = [('Groundspeed', 'Grounded')]
        self.function = max_value

    @unittest.skip('Test Not Implemented')
    def test_derive(self):
        self.assertTrue(False, msg='Test Not Implemented')


class TestGroundspeedWhileTaxiingStraightMax(unittest.TestCase, NodeTest):

    def setUp(self):
        self.node_class = GroundspeedWhileTaxiingStraightMax
        self.operational_combinations = [('Groundspeed', 'Taxiing', 'Turning On Ground')]

    @unittest.skip('Test Not Implemented')
    def test_derive(self):
        self.assertTrue(False, msg='Test not implemented.')


class TestGroundspeedWhileTaxiingTurnMax(unittest.TestCase, NodeTest):

    def setUp(self):
        self.node_class = GroundspeedWhileTaxiingTurnMax
        self.operational_combinations = [('Groundspeed', 'Taxiing', 'Turning On Ground')]

    @unittest.skip('Test Not Implemented')
    def test_derive(self):
        self.assertTrue(False, msg='Test not implemented.')


class TestGroundspeedDuringRejectedTakeoffMax(unittest.TestCase, CreateKPVsWithinSlicesTest):

    def setUp(self):
        self.node_class = GroundspeedDuringRejectedTakeoffMax
        self.operational_combinations = [('Groundspeed', 'Rejected Takeoff')]
        self.function = max_value

    @unittest.skip('Test Not Implemented')
    def test_derive(self):
        self.assertTrue(False, msg='Test not implemented.')


class TestGroundspeedAtTouchdown(unittest.TestCase, CreateKPVsAtKTIsTest):

    def setUp(self):
        self.node_class = GroundspeedAtTouchdown
        self.operational_combinations = [('Groundspeed', 'Touchdown')]

    @unittest.skip('Test Not Implemented')
    def test_derive(self):
        self.assertTrue(False, msg='Test not implemented.')


class TestGroundspeedVacatingRunway(unittest.TestCase, CreateKPVsAtKTIsTest):

    def setUp(self):
        self.node_class = GroundspeedVacatingRunway
        self.operational_combinations = [('Groundspeed', 'Landing Turn Off Runway')]

    @unittest.skip('Test Not Implemented')
    def test_derive(self):
        self.assertTrue(False, msg='Test not implemented.')


class TestGroundspeedAtTOGA(unittest.TestCase, NodeTest):

    def setUp(self):
        self.node_class = GroundspeedAtTOGA
        self.operational_combinations = [('Groundspeed', 'Takeoff And Go Around', 'Takeoff')]

    @unittest.skip('Test Not Implemented')
    def test_derive(self):
        self.assertTrue(False, msg='Test not implemented.')


class TestGroundspeedWithThrustReversersDeployedMin(unittest.TestCase, NodeTest):

    def setUp(self):
        self.node_class = GroundspeedWithThrustReversersDeployedMin
        self.operational_combinations = [('Groundspeed', 'Thrust Reversers', 'Eng (*) N1 Max', 'Landing')]

    @unittest.skip('Test Not Implemented')
    def test_derive(self):
        self.assertTrue(False, msg='Test not implemented.')


class TestGroundspeedStabilizerOutOfTrimDuringTakeoffMax(unittest.TestCase,
                                                         NodeTest):
    def setUp(self):
        self.node_class = GroundspeedStabilizerOutOfTrimDuringTakeoffMax
<<<<<<< HEAD
        self.operational_combinations = [
            ('Groundspeed', 'Stabilizer', 'Takeoff Roll', 'Family', 'Series')]
=======
        self.operational_combinations = []
        # FIXME: can_operate uses the Family and Series
        #    ('Groundspeed', 'Stabilizer', 'Takeoff Roll', 'Family', 'Series')]
>>>>>>> f5019a04

    def test_derive(self):
        array = np.arange(10) + 100
        array = np.ma.concatenate((array[::-1], array))
        gspd = P('Groundspeed', array)

        array = np.arange(20, 100, 4) * 0.1
        stab = P('Stabilizer', array)

        phase = S(frequency=1)
        phase.create_section(slice(0, 20))

        family = A(name='Family', value='B737-NG')
        series = A(name='Series', value='B737-600')

        node = self.node_class()
        node.derive(gspd, stab, phase, family, series)
        self.assertEqual(
            node,
            KPV(self.node_class.get_name(),
                items=[KeyPointValue(name=self.node_class.get_name(),
                                     index=0.0, value=109.0)])
        )


class TestGroundspeedSpeedbrakeHandleDuringTakeoffMax(unittest.TestCase,
                                                      NodeTest):
    def setUp(self):
        self.node_class = GroundspeedSpeedbrakeHandleDuringTakeoffMax
        self.operational_combinations = [
            ('Groundspeed', 'Speedbrake Handle', 'Takeoff Roll')]

    def test_derive(self):
        array = np.arange(10) + 100
        array = np.ma.concatenate((array[::-1], array))
        gspd = P('Groundspeed', array)

        array = 1 + np.arange(0, 20, 2) * 0.1
        array = np.ma.concatenate((array[::-1], array))
        spdbrk = P('Speedbrake Handle', array)

        phase = S(frequency=1)
        phase.create_section(slice(0, 20))

        node = self.node_class()
        node.derive(gspd, spdbrk, phase)
        self.assertEqual(
            node,
            KPV(self.node_class.get_name(),
                items=[KeyPointValue(name=self.node_class.get_name(),
                                     index=0.0, value=109.0)])
        )


class TestGroundspeedSpeedbrakeDuringTakeoffMax(unittest.TestCase, NodeTest):
    def setUp(self):
        self.node_class = GroundspeedSpeedbrakeDuringTakeoffMax
        self.operational_combinations = [
            ('Groundspeed', 'Speedbrake', 'Takeoff Roll')]

    def test_derive(self):
        array = np.arange(10) + 100
        array = np.ma.concatenate((array[::-1], array))
        gspd = P('Groundspeed', array)

        array = 20 + np.arange(5, 25, 2)
        array = np.ma.concatenate((array[::-1], array))
        stab = P('Speedbrake', array)

        phase = S(frequency=1)
        phase.create_section(slice(0, 20))

        node = self.node_class()
        node.derive(gspd, stab, phase)
        self.assertEqual(
            node,
            KPV(self.node_class.get_name(),
                items=[KeyPointValue(name=self.node_class.get_name(),
                                     index=0.0, value=109.0)])
        )


class TestGroundspeedFlapChangeDuringTakeoffMax(unittest.TestCase, NodeTest):
    def setUp(self):
        self.node_class = GroundspeedFlapChangeDuringTakeoffMax
        self.operational_combinations = [
            ('Groundspeed', 'Flap', 'Takeoff Roll')]

    def test_derive(self):
        array = np.arange(10) + 100
        array = np.ma.concatenate((array[::-1], array))
        gspd = P('Groundspeed', array)

        array = np.array([0] * 5 + [10] * 10 + [0] * 5)
        flap = P('Flap', array)

        phase = S(frequency=1)
        phase.create_section(slice(0, 20))

        node = self.node_class()
        node.derive(gspd, flap, phase)
        self.assertEqual(
            node,
            KPV(self.node_class.get_name(),
                items=[KeyPointValue(name=self.node_class.get_name(),
                                     index=15.0, value=105.0)])
        )


##############################################################################
# Law


class TestAlternateLawDuration(unittest.TestCase, NodeTest):
    
    def setUp(self):
        self.node_class = AlternateLawDuration
        self.operational_combinations = [
            ('Alternate Law',),
            ('Pitch Alternate Law',),
            ('Pitch Alternate Law (1)',),
            ('Pitch Alternate Law (2)',),
            ('Roll Alternate Law',),
            ('Alternate Law', 'Pitch Alternate Law', 'Pitch Alternate Law (1)',
             'Pitch Alternate Law (2)', 'Roll Alternate Law')]
    
    
    @unittest.skip('Test Not Implemented')
    def test_derive(self):
        self.assertTrue(False, msg='Test not implemented.')
    
    def test_derive_basic(self):
        law_array = np.ma.array([0,0,0,0,0,0,0,1,1,1,0,0,0,0,0,0])
        alternate_law = M(
            'Alternate Law', law_array, values_mapping={1: 'Engaged', 0: '-'})
        pitch_alternate_law = M(
            'Pitch Alternate Law', np.roll(law_array, 2),
            values_mapping={1: 'Engaged', 0: '-'})
        pitch_alternate_law_1 = M(
            'Pitch Alternate Law (1)', np.roll(law_array, 4),
            values_mapping={1: 'Engaged', 0: '-'})
        pitch_alternate_law_2 = M(
            'Pitch Alternate Law (2)', np.roll(law_array, 6),
            values_mapping={1: 'Engaged', 0: '-'})
        roll_alternate_law = M(
            'Roll Alternate Law', np.roll(law_array, 8),
            values_mapping={1: 'Engaged', 0: '-'})
        
        node = self.node_class()
        node.derive(alternate_law, pitch_alternate_law, pitch_alternate_law_1,
                    pitch_alternate_law_2, roll_alternate_law)
        self.assertEqual(len(node), 2)
        self.assertEqual(node[0].index, 1)
        self.assertEqual(node[0].value, 2)
        self.assertEqual(node[1].index, 11.5)
        self.assertEqual(node[1].value, 9)


class TestDirectLawDuration(unittest.TestCase, NodeTest):
    
    def setUp(self):
        self.node_class = DirectLawDuration
        self.operational_combinations = [
            ('Direct Law',),
            ('Pitch Direct Law',),
            ('Roll Direct Law',)
        ]
    
    @unittest.skip('Test Not Implemented')
    def test_derive(self):
        self.assertTrue(False, msg='Test not implemented.')
    
    def test_derive_basic(self):
        law_array = np.ma.array([0,0,0,0,0,0,0,1,1,1,0,0,0,0,0,0])
        direct_law = M(
            'Direct Law', law_array, values_mapping={1: 'Engaged', 0: '-'})
        pitch_direct_law = M(
            'Pitch Direct Law', np.roll(law_array, 2),
            values_mapping={1: 'Engaged', 0: '-'})
        roll_direct_law = M(
            'Roll Alternate Law', np.roll(law_array, 4),
            values_mapping={1: 'Engaged', 0: '-'})
        
        node = self.node_class()
        node.derive(direct_law, pitch_direct_law, roll_direct_law)
        self.assertEqual(len(node), 1)
        self.assertEqual(node[0].index, 10.5)
        self.assertEqual(node[0].value, 7)


##############################################################################
# Pitch


class TestPitchAfterFlapRetractionMax(unittest.TestCase, NodeTest):

    def setUp(self):
        self.node_class = PitchAfterFlapRetractionMax
        self.operational_combinations = [('Flap', 'Pitch', 'Airborne')]

    @unittest.skip('Test Not Implemented')
    def test_derive(self):
        self.assertTrue(False, msg='Test not implemented.')


class TestPitchAtLiftoff(unittest.TestCase, CreateKPVsAtKTIsTest):

    def setUp(self):
        self.node_class = PitchAtLiftoff
        self.operational_combinations = [('Pitch', 'Liftoff')]

    @unittest.skip('Test Not Implemented')
    def test_derive(self):
        self.assertTrue(False, msg='Test Not Implemented')


class TestPitchAtTouchdown(unittest.TestCase, CreateKPVsAtKTIsTest):

    def setUp(self):
        self.node_class = PitchAtTouchdown
        self.operational_combinations = [('Pitch', 'Touchdown')]

    @unittest.skip('Test Not Implemented')
    def test_derive(self):
        self.assertTrue(False, msg='Test Not Implemented')


class TestPitchAt35FtDuringClimb(unittest.TestCase, NodeTest):

    def setUp(self):
        self.node_class = PitchAt35FtDuringClimb
        self.operational_combinations = [('Pitch', 'Altitude AAL', 'Initial Climb')]

    @unittest.skip('Test Not Implemented')
    def test_derive(self):
        self.assertTrue(False, msg='Test not implemented.')


class TestPitchTakeoffMax(unittest.TestCase, CreateKPVsWithinSlicesTest):

    def setUp(self):
        self.node_class = PitchTakeoffMax
        self.operational_combinations = [('Pitch', 'Takeoff')]
        self.function = max_value

    @unittest.skip('Test Not Implemented')
    def test_derive(self):
        self.assertTrue(False, msg='Test not implemented.')


class TestPitch35To400FtMax(unittest.TestCase):

    def setUp(self):
        self.node_class = Pitch35To400FtMax
        self.operational_combinations = [('Pitch', 'Altitude AAL For Flight Phases', 'Initial Climb')]
        self.function = max_value

    def test_can_operate(self):
        opts = self.node_class.get_operational_combinations()
        self.assertEqual(opts, self.operational_combinations)

    def test_derive_basic(self):
        pitch = P(
            name='Pitch',
            array=np.ma.array([0, 2, 4, 7, 9, 8, 6, 3, -1]),
        )
        alt_aal = P(
            name='Altitude AAL For Flight Phases',
            array=np.ma.array([100, 101, 102, 103, 700, 105, 104, 103, 102]),
        )
        climb = buildsection('Combined Climb', 0, 4)
        node = Pitch35To400FtMax()
        node.derive(pitch, alt_aal, climb)
        self.assertEqual(node, KPV('Pitch 35 To 400 Ft Max', items=[
            KeyPointValue(name='Pitch 35 To 400 Ft Max', index=3, value=7),
        ]))


class TestPitch35To400FtMin(unittest.TestCase):

    def setUp(self):
        self.node_class = Pitch35To400FtMin
        self.operational_combinations = [('Pitch', 'Altitude AAL For Flight Phases', 'Initial Climb')]
        self.function = min_value

    def test_can_operate(self):
        opts = self.node_class.get_operational_combinations()
        self.assertEqual(opts, self.operational_combinations)

    @unittest.skip('Test Not Implemented')
    def test_derive(self):
        self.assertTrue(False, msg='Test Not Implemented')


class TestPitch400To1000FtMax(unittest.TestCase):

    def setUp(self):
        self.node_class = Pitch400To1000FtMax
        self.operational_combinations = [('Pitch', 'Altitude AAL For Flight Phases', 'Initial Climb')]
        self.function = max_value

    def test_can_operate(self):
        opts = self.node_class.get_operational_combinations()
        self.assertEqual(opts, self.operational_combinations)

    @unittest.skip('Test Not Implemented')
    def test_derive(self):
        self.assertTrue(False, msg='Test not implemented.')


class TestPitch400To1000FtMin(unittest.TestCase):

    def setUp(self):
        self.node_class = Pitch400To1000FtMin
        self.operational_combinations = [('Pitch', 'Altitude AAL For Flight Phases', 'Initial Climb')]
        self.function = min_value

    def test_can_operate(self):
        opts = self.node_class.get_operational_combinations()
        self.assertEqual(opts, self.operational_combinations)

    @unittest.skip('Test Not Implemented')
    def test_derive(self):
        self.assertTrue(False, msg='Test not implemented.')


class TestPitch1000To500FtMax(unittest.TestCase):

    def setUp(self):
        self.node_class = Pitch1000To500FtMax
        self.operational_combinations = [('Pitch', 'Altitude AAL For Flight Phases', 'Final Approach')]
        self.function = max_value

    def test_can_operate(self):
        opts = self.node_class.get_operational_combinations()
        self.assertEqual(opts, self.operational_combinations)

    @unittest.skip('Test Not Implemented')
    def test_derive(self):
        self.assertTrue(False, msg='Test not implemented.')


class TestPitch1000To500FtMin(unittest.TestCase):

    def setUp(self):
        self.node_class = Pitch1000To500FtMin
        self.operational_combinations = [('Pitch', 'Altitude AAL For Flight Phases', 'Final Approach')]
        self.function = min_value

    def test_can_operate(self):
        opts = self.node_class.get_operational_combinations()
        self.assertEqual(opts, self.operational_combinations)

    @unittest.skip('Test Not Implemented')
    def test_derive(self):
        self.assertTrue(False, msg='Test not implemented.')


class TestPitch500To50FtMax(unittest.TestCase):

    def setUp(self):
        self.node_class = Pitch500To50FtMax
        self.operational_combinations = [('Pitch', 'Altitude AAL For Flight Phases', 'Final Approach')]
        self.function = max_value

    def test_can_operate(self):
        opts = self.node_class.get_operational_combinations()
        self.assertEqual(opts, self.operational_combinations)


    @unittest.skip('Test Not Implemented')
    def test_derive(self):
        self.assertTrue(False, msg='Test not implemented.')


class TestPitch500To20FtMin(unittest.TestCase, CreateKPVsWithinSlicesTest):

    def setUp(self):
        self.node_class = Pitch500To20FtMin
        self.operational_combinations = [('Pitch', 'Altitude AAL For Flight Phases')]
        self.function = min_value
        self.second_param_method_calls = [('slices_from_to', (500, 20), {})]

    @unittest.skip('Test Not Implemented')
    def test_derive(self):
        self.assertTrue(False, msg='Test not implemented.')


class TestPitch500To7FtMax(unittest.TestCase, CreateKPVsWithinSlicesTest):

    def setUp(self):
        self.node_class = Pitch500To7FtMax
        self.operational_combinations = [('Pitch', 'Altitude AAL For Flight Phases')]
        self.function = max_value
        self.second_param_method_calls = [('slices_from_to', (500, 7), {})]

    @unittest.skip('Test Not Implemented')
    def test_derive(self):
        self.assertTrue(False, msg='Test not implemented.')


class TestPitch500To7FtMin(unittest.TestCase, CreateKPVsWithinSlicesTest):

    def setUp(self):
        self.node_class = Pitch500To7FtMin
        self.operational_combinations = [('Pitch', 'Altitude AAL For Flight Phases')]
        self.function = min_value
        self.second_param_method_calls = [('slices_from_to', (500, 7), {})]

    @unittest.skip('Test Not Implemented')
    def test_derive(self):
        self.assertTrue(False, msg='Test not implemented.')


class TestPitch500To20FtMin(unittest.TestCase, CreateKPVsWithinSlicesTest):

    def setUp(self):
        self.node_class = Pitch500To20FtMin
        self.operational_combinations = [('Pitch', 'Altitude AAL For Flight Phases')]
        self.function = min_value
        self.second_param_method_calls = [('slices_from_to', (500, 20), {})]

    @unittest.skip('Test Not Implemented')
    def test_derive(self):
        self.assertTrue(False, msg='Test not implemented.')


class TestPitch7FtToTouchdownMax(unittest.TestCase, CreateKPVsWithinSlicesTest):
    
    def setUp(self):
        # XXX: This test does not explicitly test how the Touchdown dependency is used.
        self.node_class = Pitch7FtToTouchdownMax
        self.operational_combinations = [('Pitch', 'Altitude AAL For Flight Phases', 'Touchdown')]
        self.function = max_value
        self.second_param_method_calls = [('slices_to_kti', (7, []), {})]

    @unittest.skip('Test Not Implemented')
    def test_derive(self):
        self.assertTrue(False, msg='Test not implemented.')


class TestPitch50FtToTouchdownMax(unittest.TestCase, CreateKPVsWithinSlicesTest):

    def setUp(self):
        # XXX: This test does not explicitly test how the Touchdown dependency is used.
        self.node_class = Pitch50FtToTouchdownMax
        self.operational_combinations = [('Pitch', 'Altitude AAL For Flight Phases', 'Touchdown')]
        self.function = max_value
        self.second_param_method_calls = [('slices_to_kti', (50, []), {})]

    @unittest.skip('Test Not Implemented')
    def test_derive(self):
        self.assertTrue(False, msg='Test not implemented.')


class TestPitch20FtToTouchdownMin(unittest.TestCase, CreateKPVsWithinSlicesTest):

    def setUp(self):
        # XXX: This test does not explicitly test how the Touchdown dependency is used.
        self.node_class = Pitch20FtToTouchdownMin
        self.operational_combinations = [('Pitch', 'Altitude AAL For Flight Phases', 'Touchdown')]
        self.function = min_value
        self.second_param_method_calls = [('slices_to_kti', (20, []), {})]

    @unittest.skip('Test Not Implemented')
    def test_derive(self):
        self.assertTrue(False, msg='Test not implemented.')


class TestPitch7FtToTouchdownMin(unittest.TestCase, CreateKPVsWithinSlicesTest):

    def setUp(self):
        # XXX: This test does not explicitly test how the Touchdown dependency is used.
        self.node_class = Pitch7FtToTouchdownMin
        self.operational_combinations = [('Pitch', 'Altitude AAL For Flight Phases', 'Touchdown')]
        self.function = min_value
        self.second_param_method_calls = [('slices_to_kti', (7, []), {})]

    @unittest.skip('Test Not Implemented')
    def test_derive(self):
        self.assertTrue(False, msg='Test not implemented.')


class TestPitchCyclesDuringFinalApproach(unittest.TestCase, NodeTest):

    def setUp(self):
        self.node_class = PitchCyclesDuringFinalApproach
        self.operational_combinations = [('Pitch', 'Final Approach')]

    @unittest.skip('Test Not Implemented')
    def test_derive(self):
        self.assertTrue(False, msg='Test not implemented.')


class TestPitchDuringGoAroundMax(unittest.TestCase, CreateKPVsWithinSlicesTest):

    def setUp(self):
        self.node_class = PitchDuringGoAroundMax
        self.operational_combinations = [('Pitch', 'Go Around And Climbout')]
        self.function = max_value

    @unittest.skip('Test Not Implemented')
    def test_derive(self):
        self.assertTrue(False, msg='Test not implemented.')


class TestPitchAtVNAVModeAndEngThrustModeRequired(unittest.TestCase, CreateKPVsAtKTIsTest):

    def setUp(self):
        self.node_class = PitchAtVNAVModeAndEngThrustModeRequired
        self.operational_combinations = [('Pitch', 'VNAV Mode And Eng Thrust Mode Required')]

    @unittest.skip('Test Not Implemented')
    def test_derive(self):
        self.assertTrue(False, msg='Test Not Implemented')


##############################################################################
# Pitch Rate


class TestPitchRate35To1000FtMax(unittest.TestCase, CreateKPVsWithinSlicesTest):

    def setUp(self):
        self.node_class = PitchRate35To1000FtMax
        self.operational_combinations = [('Pitch Rate', 'Altitude AAL For Flight Phases')]
        self.function = max_value
        self.second_param_method_calls = [('slices_from_to', (35, 1000), {})]

    @unittest.skip('Test Not Implemented')
    def test_derive(self):
        self.assertTrue(False, msg='Test not implemented.')


class TestPitchRate20FtToTouchdownMax(unittest.TestCase, CreateKPVsWithinSlicesTest):

    def setUp(self):
        # XXX: This test does not explicitly test how the Touchdown dependency is used.
        self.node_class = PitchRate20FtToTouchdownMax
        self.operational_combinations = [('Pitch Rate', 'Altitude AAL For Flight Phases', 'Touchdown')]
        self.function = max_value
        self.second_param_method_calls = [('slices_to_kti', (20, []), {})]

    @unittest.skip('Test Not Implemented')
    def test_derive(self):
        self.assertTrue(False, msg='Test not implemented.')


class TestPitchRate20FtToTouchdownMin(unittest.TestCase, CreateKPVsWithinSlicesTest):

    def setUp(self):
        # XXX: This test does not explicitly test how the Touchdown dependency is used.
        self.node_class = PitchRate20FtToTouchdownMin
        self.operational_combinations = [('Pitch Rate', 'Altitude AAL For Flight Phases', 'Touchdown')]
        self.function = min_value
        self.second_param_method_calls = [('slices_to_kti', (20, []), {})]

    @unittest.skip('Test Not Implemented')
    def test_derive(self):
        self.assertTrue(False, msg='Test not implemented.')


class TestPitchRate2DegPitchTo35FtMax(unittest.TestCase, CreateKPVsWithinSlicesTest):

    def setUp(self):
        self.node_class = PitchRate2DegPitchTo35FtMax
        self.operational_combinations = [('Pitch Rate', '2 Deg Pitch To 35 Ft')]
        self.function = max_value

    @unittest.skip('Test Not Implemented')
    def test_derive(self):
        self.assertTrue(False, msg='Test not implemented.')


class TestPitchRate2DegPitchTo35FtMin(unittest.TestCase, CreateKPVsWithinSlicesTest):

    def setUp(self):
        self.node_class = PitchRate2DegPitchTo35FtMin
        self.operational_combinations = [('Pitch Rate', '2 Deg Pitch To 35 Ft')]
        self.function = min_value

    @unittest.skip('Test Not Implemented')
    def test_derive(self):
        self.assertTrue(False, msg='Test not implemented.')


##############################################################################
# Rate of Climb


class TestRateOfClimbMax(unittest.TestCase, NodeTest):

    def setUp(self):
        self.node_class = RateOfClimbMax
        self.operational_combinations = [('Vertical Speed', 'Climbing')]

    @unittest.skip('Test Not Implemented')
    def test_derive(self):
        self.assertTrue(False, msg='Test not implemented.')


class TestRateOfClimb35To1000FtMin(unittest.TestCase):

    def test_can_operate(self):
        opts = RateOfClimb35To1000FtMin.get_operational_combinations()
        self.assertEqual(opts, [('Vertical Speed', 'Initial Climb')])

    def test_derive(self):
        array = np.ma.concatenate((np.ma.arange(0, 500, 25), np.ma.arange(500, 1000, 100), [1050, 950, 990], [1100]*5))
        array = np.ma.concatenate((array, array[::-1]))
        alt = P('Altitude AAL For Flight Phases', array)
        roc_array = np.ma.concatenate(([25]*19, [43, 62, 81, 100, 112, 62, 47, 50, 12, 37, 27, 0, 0, 0]))
        roc_array = np.ma.concatenate((roc_array, -roc_array[::-1]))
        vert_spd = P('Vertical Speed', roc_array)

        climb = buildsection('Initial Climb', 1.4, 28)

        node = RateOfClimb35To1000FtMin()
        node.derive(vert_spd, climb)

        expected = KPV('Rate Of Climb 35 To 1000 Ft Min', items=[
            KeyPointValue(name='Rate Of Climb 35 To 1000 Ft Min', index=27, value=12),
        ])
        self.assertEqual(node, expected)


class TestRateOfClimbBelow10000FtMax(unittest.TestCase):

    def test_can_operate(self):
        opts = RateOfClimbBelow10000FtMax.get_operational_combinations()
        self.assertEqual(opts, [('Vertical Speed', 'Altitude STD Smoothed')])

    def test_derive(self):
        array = np.ma.concatenate((np.ma.arange(0, 5000, 250), np.ma.arange(5000, 10000, 1000), [10500, 9500, 9900], [11000]*5))
        array = np.ma.concatenate((array, array[::-1]))
        alt = P('Altitude STD Smoothed', array)
        roc_array = np.ma.concatenate(([250]*19, [437, 625, 812, 1000, 1125, 625, 475, 500, 125, 375, 275, 0, 0, 0]))
        roc_array = np.ma.concatenate((roc_array, 1-roc_array[::-1]))
        vert_spd = P('Vertical Speed', roc_array)

        node = RateOfClimbBelow10000FtMax()
        node.derive(vert_spd, alt)

        expected = KPV('Rate Of Climb Below 10000 Ft Max', items=[
            KeyPointValue(name='Rate Of Climb Below 10000 Ft Max', index=23, value=1125),
            KeyPointValue(name='Rate Of Climb Below 10000 Ft Max', index=26, value=500),
        ])
        self.assertEqual(node, expected)


class TestRateOfClimbDuringGoAroundMax(unittest.TestCase, CreateKPVsWithinSlicesTest):

    def setUp(self):
        self.node_class = RateOfClimbDuringGoAroundMax
        self.operational_combinations = [('Vertical Speed', 'Go Around And Climbout')]
        self.function = max_value

    @unittest.skip('Test Not Implemented')
    def test_derive(self):
        self.assertTrue(False, msg='Test not implemented.')


##############################################################################
# Rate of Descent


class TestRateOfDescentMax(unittest.TestCase, NodeTest):

    def setUp(self):
        self.node_class = RateOfDescentMax
        self.operational_combinations = [('Vertical Speed', 'Descending')]

    @unittest.skip('Test Not Implemented')
    def test_derive(self):
        self.assertTrue(False, msg='Test not implemented.')


class TestRateOfDescentTopOfDescentTo10000FtMax(unittest.TestCase):

    def test_can_operate(self):
        opts = RateOfDescentTopOfDescentTo10000FtMax.get_operational_combinations()
        self.assertEqual(opts, [('Vertical Speed', 'Altitude STD Smoothed', 'Combined Descent')])

    @unittest.skip('Test Not Implemented')
    def test_derive(self):
        self.assertTrue(False, msg='Test Not Implemented')


class TestRateOfDescentBelow10000FtMax(unittest.TestCase):

    def test_can_operate(self):
        opts = RateOfDescentBelow10000FtMax.get_operational_combinations()
        self.assertEqual(opts, [('Vertical Speed', 'Altitude STD Smoothed', 'Combined Descent')])

    @unittest.skip('Test Not Implemented')
    def test_derive(self):
        self.assertTrue(False, msg='Test Not Implemented')


class TestRateOfDescent10000To5000FtMax(unittest.TestCase):

    def test_can_operate(self):
        opts = RateOfDescent10000To5000FtMax.get_operational_combinations()
        self.assertEqual(opts, [('Vertical Speed', 'Altitude STD Smoothed', 'Descent')])

    @unittest.skip('Test Not Implemented')
    def test_derive(self):
        self.assertTrue(False, msg='Test Not Implemented')


class TestRateOfDescent5000To3000FtMax(unittest.TestCase):

    def test_can_operate(self):
        opts = RateOfDescent5000To3000FtMax.get_operational_combinations()
        self.assertEqual(opts, [('Vertical Speed', 'Altitude AAL For Flight Phases', 'Descent')])

    @unittest.skip('Test Not Implemented')
    def test_derive(self):
        self.assertTrue(False, msg='Test Not Implemented')


class TestRateOfDescent3000To2000FtMax(unittest.TestCase):

    def test_can_operate(self):
        opts = RateOfDescent3000To2000FtMax.get_operational_combinations()
        self.assertEqual(opts, [('Vertical Speed', 'Altitude AAL For Flight Phases', 'Initial Approach')])

    def test_derive(self):
        array = np.ma.concatenate((np.ma.arange(0, 1500, 100), np.ma.arange(1500, 3000, 200), [3050, 2850, 2990], [3150]*5))
        array = np.ma.concatenate((array, array[::-1]))
        alt = P('Altitude AAL For Flight Phases', array)
        roc_array = np.ma.concatenate(([100]*14, [125, 150, 175, 200, 200, 200, 200, 187, 87, 72, 62, 25, 75, 40, 0, 0, 0]))
        roc_array = np.ma.concatenate((roc_array, -roc_array[::-1]))
        vert_spd = P('Vertical Speed', roc_array)

        descents = buildsection('Initial Approach', 38, 62)

        node = RateOfDescent3000To2000FtMax()
        node.derive(vert_spd, alt, descents)

        expected = KPV('Rate Of Descent 3000 To 2000 Ft Max', items=[
            KeyPointValue(name='Rate Of Descent 3000 To 2000 Ft Max', index=41, value=-200),
        ])
        self.assertEqual(node, expected)



class TestRateOfDescent2000To1000FtMax(unittest.TestCase):


    def test_can_operate(self):
        opts = RateOfDescent2000To1000FtMax.get_operational_combinations()
        self.assertEqual(opts, [('Vertical Speed', 'Altitude AAL For Flight Phases', 'Initial Approach')])

    def test_derive(self):
        array = np.ma.concatenate((np.ma.arange(0, 500, 25), np.ma.arange(500, 2000, 100), [2050, 1850, 1990], [2150]*5))
        array = np.ma.concatenate((array, array[::-1]))
        alt = P('Altitude AAL For Flight Phases', array)
        roc_array = np.ma.concatenate(([25]*19, [43, 62, 81, 100, 100, 100, 100, 100, 100, 100, 100, 100, 100, 100, 112, 37, 47, 62, 25, 75, 40, 0, 0, 0]))
        roc_array = np.ma.concatenate((roc_array, -roc_array[::-1]))
        vert_spd = P('Vertical Speed', roc_array)

        descents = buildsection('Initial Approach', 48, 60)

        node = RateOfDescent2000To1000FtMax()
        node.derive(vert_spd, alt, descents)

        expected = KPV('Rate Of Descent 2000 To 1000 Ft Max', items=[
            KeyPointValue(name='Rate Of Descent 2000 To 1000 Ft Max', index=49, value=-62),
            KeyPointValue(name='Rate Of Descent 2000 To 1000 Ft Max', index=52, value=-112),
        ])
        self.assertEqual(node, expected)


class TestRateOfDescent1000To500FtMax(unittest.TestCase):


    def test_can_operate(self):
        opts = RateOfDescent1000To500FtMax.get_operational_combinations()
        self.assertEqual(opts, [('Vertical Speed', 'Altitude AAL For Flight Phases', 'Final Approach')])

    def test_derive(self):
        array = np.ma.concatenate((np.ma.arange(0, 500, 25), np.ma.arange(500, 1000, 100), [1050, 950, 990], [1090]*5))
        array = np.ma.concatenate((array, array[::-1]))
        alt = P('Altitude AAL For Flight Phases', array)
        roc_array = np.ma.concatenate(([25]*19, [43, 62, 81, 100, 112, 62, 47, 47, 10, 35, 25, 0, 0, 0]))
        roc_array = np.ma.concatenate((roc_array, -roc_array[::-1]))
        vert_spd = P('Vertical Speed', roc_array)

        descents = buildsection('Final Approach', 37, 63)

        node = RateOfDescent1000To500FtMax()
        node.derive(vert_spd, alt, descents)

        expected = KPV('Rate Of Descent 1000 To 500 Ft Max', items=[
            KeyPointValue(index=39.0, value=-47.0, name='Rate Of Descent 1000 To 500 Ft Max'),
            KeyPointValue(index=42.0, value=-112.0, name='Rate Of Descent 1000 To 500 Ft Max')
        ])
        self.assertEqual(node, expected)


class TestRateOfDescent500To50FtMax(unittest.TestCase):

    def test_can_operate(self):
        opts = RateOfDescent500To50FtMax.get_operational_combinations()
        self.assertEqual(opts, [('Vertical Speed', 'Altitude AAL For Flight Phases', 'Final Approach')])

    def test_derive(self):
        array = np.ma.concatenate((np.ma.arange(0, 50, 25), np.ma.arange(50, 500, 100), [550, 450, 540], [590]*5))
        array = np.ma.concatenate((array, array[::-1]))
        alt = P('Altitude AAL For Flight Phases', array)
        roc_array = np.ma.concatenate(([25]*2, [62, 81, 100, 100, 50, 47, 35, 10, 35, 12, 0, 0, 0]))
        roc_array = np.ma.concatenate((roc_array, -roc_array[::-1]))
        vert_spd = P('Vertical Speed', roc_array)

        descents = buildsection('Final Approach', 19, 27)

        node = RateOfDescent500To50FtMax()
        node.derive(vert_spd, alt, descents)

        expected = KPV('Rate Of Descent 500 To 50 Ft Max', items=[
            KeyPointValue(index=21.0, value=-35.0, name='Rate Of Descent 500 To 50 Ft Max'),
            KeyPointValue(index=24.0, value=-100.0, name='Rate Of Descent 500 To 50 Ft Max')
        ])
        self.assertEqual(node, expected)


class TestRateOfDescent50FtToTouchdownMax(unittest.TestCase):

    def test_can_operate(self):
        opts = RateOfDescent50FtToTouchdownMax.get_operational_combinations()
        self.assertEqual(opts, [('Vertical Speed Inertial', 'Altitude AAL For Flight Phases', 'Touchdown')])

    def test_derive(self):
        array = np.ma.concatenate((np.ma.arange(0, 50, 5), [55, 45, 54], [59]*5))
        array = np.ma.concatenate((array, array[::-1]))
        alt = P('Altitude AAL For Flight Phases', array)
        roc_array = np.ma.concatenate(([5]*8, [6, 2, 3, 3, 1, 3, 1, 0, 0, 0]))
        roc_array = np.ma.concatenate((roc_array, -roc_array[::-1]))
        roc_array[33] = -26
        vert_spd = P('Vertical Speed Inertial', roc_array)

        touch_down = KTI('Touchdown', items=[KeyTimeInstance(34, 'Touchdown')])

        node = RateOfDescent50FtToTouchdownMax()
        node.derive(vert_spd, alt, touch_down)

        expected = KPV('Rate Of Descent 50 Ft To Touchdown Max', items=[
            KeyPointValue(name='Rate Of Descent 50 Ft To Touchdown Max', index=33, value=-26),
        ])
        self.assertEqual(node, expected)


class TestRateOfDescentAtTouchdown(unittest.TestCase, NodeTest):

    def setUp(self):
        self.node_class = RateOfDescentAtTouchdown
        self.operational_combinations = [('Vertical Speed Inertial', 'Touchdown')]

    @unittest.skip('Test Not Implemented')
    def test_derive(self):
        self.assertTrue(False, msg='Test not implemented.')


class TestRateOfDescentDuringGoAroundMax(unittest.TestCase, CreateKPVsWithinSlicesTest):

    def setUp(self):
        self.node_class = RateOfDescentDuringGoAroundMax
        self.operational_combinations = [('Vertical Speed', 'Go Around And Climbout')]
        self.function = min_value

    @unittest.skip('Test Not Implemented')
    def test_derive(self):
        self.assertTrue(False, msg='Test not implemented.')


##############################################################################
# Roll


class TestRollLiftoffTo20FtMax(unittest.TestCase, CreateKPVsWithinSlicesTest):

    def setUp(self):
        self.node_class = RollLiftoffTo20FtMax
        self.operational_combinations = [('Roll', 'Altitude AAL For Flight Phases')]
        self.function = max_abs_value
        self.second_param_method_calls = [('slices_from_to', (1, 20), {})]

    @unittest.skip('Test Not Implemented')
    def test_derive(self):
        self.assertTrue(False, msg='Test not implemented.')


class TestRoll20To400FtMax(unittest.TestCase, CreateKPVsWithinSlicesTest):

    def setUp(self):
        self.node_class = Roll20To400FtMax
        self.operational_combinations = [('Roll', 'Altitude AAL For Flight Phases')]
        self.function = max_abs_value
        self.second_param_method_calls = [('slices_from_to', (20, 400), {})]

    @unittest.skip('Test Not Implemented')
    def test_derive(self):
        self.assertTrue(False, msg='Test not implemented.')


class TestRoll400To1000FtMax(unittest.TestCase):

    def setUp(self):
        self.node_class = Roll400To1000FtMax
        self.operational_combinations = [('Roll', 'Altitude AAL For Flight Phases', 'Initial Climb')]
        self.function = max_abs_value

    def test_can_operate(self):
        opts = self.node_class.get_operational_combinations()
        self.assertEqual(opts, self.operational_combinations)

    @unittest.skip('Test Not Implemented')
    def test_derive(self):
        self.assertTrue(False, msg='Test not implemented.')


class TestRollAbove1000FtMax(unittest.TestCase, CreateKPVsWithinSlicesTest):

    def setUp(self):
        self.node_class = RollAbove1000FtMax
        self.operational_combinations = [('Roll', 'Altitude AAL For Flight Phases')]
        self.function = max_abs_value
        self.second_param_method_calls = [('slices_above', (1000,), {})]

    @unittest.skip('Test Not Implemented')
    def test_derive(self):
        self.assertTrue(False, msg='Test Not Implemented')


class TestRoll1000To300FtMax(unittest.TestCase):

    def setUp(self):
        self.node_class = Roll1000To300FtMax
        self.operational_combinations = [('Roll', 'Altitude AAL For Flight Phases', 'Final Approach')]
        self.function = max_abs_value

    def test_can_operate(self):
        opts = self.node_class.get_operational_combinations()
        self.assertEqual(opts, self.operational_combinations)

    @unittest.skip('Test Not Implemented')
    def test_derive(self):
        self.assertTrue(False, msg='Test not implemented.')


class TestRoll300To20FtMax(unittest.TestCase, CreateKPVsWithinSlicesTest):

    def setUp(self):
        self.node_class = Roll300To20FtMax
        self.operational_combinations = [('Roll', 'Altitude AAL For Flight Phases')]
        self.function = max_abs_value
        self.second_param_method_calls = [('slices_from_to', (300, 20), {})]

    @unittest.skip('Test Not Implemented')
    def test_derive(self):
        self.assertTrue(False, msg='Test not implemented.')


class TestRoll20FtToTouchdownMax(unittest.TestCase, CreateKPVsWithinSlicesTest):

    def setUp(self):
        # XXX: This test does not explicitly test how the Touchdown dependency is used.
        self.node_class = Roll20FtToTouchdownMax
        self.operational_combinations = [('Roll', 'Altitude AAL For Flight Phases', 'Touchdown')]
        self.function = max_abs_value
        self.second_param_method_calls = [('slices_to_kti', (20, []), {})]

    @unittest.skip('Test Not Implemented')
    def test_derive(self):
        self.assertTrue(False, msg='Test not implemented.')


class TestRollCyclesDuringFinalApproach(unittest.TestCase, NodeTest):

    def setUp(self):
        self.node_class = RollCyclesDuringFinalApproach
        self.operational_combinations = [('Roll', 'Final Approach')]

    @unittest.skip('Test Not Implemented')
    def test_derive(self):
        self.assertTrue(False, msg='Test not implemented.')


class TestRollCyclesNotDuringFinalApproach(unittest.TestCase, NodeTest):

    def setUp(self):
        self.node_class = RollCyclesNotDuringFinalApproach
        self.operational_combinations = [('Roll', 'Airborne', 'Final Approach', 'Landing')]

    @unittest.skip('Test Not Implemented')
    def test_derive(self):
        self.assertTrue(False, msg='Test not implemented.')


##############################################################################
# Rudder


class TestRudderDuringTakeoffMax(unittest.TestCase, CreateKPVsWithinSlicesTest):

    def setUp(self):
        self.node_class = RudderDuringTakeoffMax
        self.operational_combinations = [('Rudder', 'Takeoff Roll')]
        self.function = max_abs_value

    @unittest.skip('Test Not Implemented')
    def test_derive(self):
        self.assertTrue(False, msg='Test not implemented.')


class TestRudderCyclesAbove50Ft(unittest.TestCase, NodeTest):

    def setUp(self):
        self.node_class = RudderCyclesAbove50Ft
        self.operational_combinations = [('Rudder', 'Altitude AAL For Flight Phases')]

    @unittest.skip('Test Not Implemented')
    def test_derive(self):
        self.assertTrue(False, msg='Test not implemented.')


class TestRudderReversalAbove50Ft(unittest.TestCase, NodeTest):

    def setUp(self):
        self.node_class = RudderReversalAbove50Ft
        self.operational_combinations = [('Rudder', 'Altitude AAL For Flight Phases')]

    @unittest.skip('Test Not Implemented')
    def test_derive(self):
        self.assertTrue(False, msg='Test not implemented.')


class TestRudderPedalForceMax(unittest.TestCase, NodeTest):
    def setUp(self):
        self.node_class = RudderPedalForceMax
        self.operational_combinations = [('Rudder Pedal Force', 'Fast')]

    def test_derive(self):
        ccf = P(
            name='Rudder Pedal Force',
            array=np.ma.array(data=range(50, 30, -1), dtype=float),
        )
        phase_fast = buildsection('Fast', 3, 9)
        node = self.node_class()
        node.derive(ccf, phase_fast)
        self.assertEqual(
            node,
            KPV('Rudder Pedal Force Max',
                items=[KeyPointValue(
                    index=3.0, value=47.0,
                    name='Rudder Pedal Force Max')]))

    def test_big_left_boot(self):
        ccf = P(
            name='Rudder Pedal Force',
            array=np.ma.array(data=range(30, -50, -5), dtype=float),
        )
        phase_fast = buildsection('Fast', 3, 13)
        node = self.node_class()
        node.derive(ccf, phase_fast)
        self.assertEqual(
            node,
            KPV('Rudder Pedal Force Max',
                items=[KeyPointValue(
                    index=12.0, value=-30.0,
                    name='Rudder Pedal Force Max')]))

    def test_derive_from_hdf(self):
        def get_params(hdf_path, _slice, phase_name):
            import shutil
            import tempfile
            from hdfaccess.file import hdf_file

            with tempfile.NamedTemporaryFile() as temp_file:
                shutil.copy(hdf_path, temp_file.name)

                with hdf_file(hdf_path) as hdf:
                    rudder = hdf.get('Rudder Pedal Force')

            phase = S(name=phase_name, frequency=1)
            phase.create_section(_slice)
            phase = phase.get_aligned(rudder)

            return rudder, phase

        rudder, phase = get_params('test_data/757-3A-001.hdf5',
                                   slice(836, 21663), 'Fast')
        node = self.node_class()
        node.derive(rudder, phase)
        self.assertEqual(
            node,
            KPV('Rudder Pedal Force Max',
                items=[KeyPointValue(
                    index=21658.0, value=-23.944020961616012,
                    name='Rudder Pedal Force Max')]))


##############################################################################
# Speedbrake


class TestSpeedbrakeDeployed1000To20FtDuration(unittest.TestCase, NodeTest):

    def setUp(self):
        self.node_class = SpeedbrakeDeployed1000To20FtDuration
        self.operational_combinations = [('Speedbrake Selected', 'Altitude AAL For Flight Phases')]

    def test_derive_basic(self):
        alt_aal = P('Altitude AAL For Flight Phases',
                    array=np.ma.arange(2000, 0, -10))
        values_mapping = {0: 'Undeployed/Cmd Down', 1: 'Deployed/Cmd Up'}
        spd_brk = M(
            'Speedbrake Selected', values_mapping=values_mapping, 
            array=np.ma.array(
                [0] * 40 + [1] * 20 + [0] * 80 + [1] * 20 + [0] * 40))
        node = self.node_class()
        node.derive(spd_brk, alt_aal)
        self.assertEqual(
            node, [KeyPointValue(140, 20.0,
                                 'Speedbrake Deployed 1000 To 20 Ft Duration')])


class TestSpeedbrakeDeployedWithConfDuration(unittest.TestCase, NodeTest):

    def setUp(self):
        self.node_class = SpeedbrakeDeployedWithConfDuration
        self.operational_combinations = [('Speedbrake Selected', 'Configuration', 'Airborne')]

    def test_derive_basic(self):
        spd_brk_loop = [0] * 4 + [1] * 2 + [0] * 4
        values_mapping = {0: 'Undeployed/Cmd Down', 1: 'Deployed/Cmd Up'}
        spd_brk = M(
            'Speedbrake Selected', values_mapping=values_mapping,
            array=np.ma.array(spd_brk_loop * 3))
        conf = P('Configuration', array=np.ma.array([0] * 10 + range(2, 22)))
        airborne = buildsection('Airborne', 10, 20)
        node = self.node_class()
        node.derive(spd_brk, conf, airborne)
        self.assertEqual(node, [
            KeyPointValue(14, 2.0, 'Speedbrake Deployed With Conf Duration')])


class TestSpeedbrakeDeployedWithFlapDuration(unittest.TestCase, NodeTest):

    def setUp(self):
        self.node_class = SpeedbrakeDeployedWithFlapDuration
        self.operational_combinations = [('Speedbrake Selected', 'Flap', 'Airborne'),
                                         ('Speedbrake Selected', 'Flap Lever', 'Airborne'),
                                         ('Speedbrake Selected', 'Flap', 'Flap Lever', 'Airborne')]
    
    def test_derive_basic(self):
        spd_brk_loop = [0] * 4 + [1] * 2 + [0] * 4
        values_mapping = {0: 'Undeployed/Cmd Down', 1: 'Deployed/Cmd Up'}
        spd_brk = M(
            'Speedbrake Selected', values_mapping=values_mapping,
            array=np.ma.array(spd_brk_loop * 3))
        flap = M('Flap', array=np.ma.array([0] * 10 + range(1, 21)),
                 values_mapping={f: str(f) for f in range(0, 21)})
        airborne = buildsection('Airborne', 10, 20)
        node = self.node_class()
        node.derive(spd_brk, flap, None, airborne)
        self.assertEqual(node, [
            KeyPointValue(14, 2.0, 'Speedbrake Deployed With Flap Duration')])


class TestSpeedbrakeDeployedWithPowerOnDuration(unittest.TestCase, NodeTest):

    def setUp(self):
        self.node_class = SpeedbrakeDeployedWithPowerOnDuration
        self.operational_combinations = [('Speedbrake Selected', 'Eng (*) N1 Avg', 'Airborne')]

    def test_derive_basic(self):
        spd_brk_loop = [0] * 4 + [1] * 2 + [0] * 4
        values_mapping = {0: 'Undeployed/Cmd Down', 1: 'Deployed/Cmd Up'}
        spd_brk = M(
            'Speedbrake Selected', values_mapping=values_mapping,
            array=np.ma.array(spd_brk_loop * 3))
        power = P('Eng (*) N1 Avg',
                 array=np.ma.array([40] * 10 + [60] * 10 + [50] * 10))
        airborne = buildsection('Airborne', 10, 20)
        node = self.node_class()
        node.derive(spd_brk, power, airborne)
        self.assertEqual(node, [
            KeyPointValue(14, 2.0,
                          'Speedbrake Deployed With Power On Duration')])


class TestSpeedbrakeDeployedDuringGoAroundDuration(unittest.TestCase, NodeTest):

    def setUp(self):
        self.node_class = SpeedbrakeDeployedDuringGoAroundDuration
        self.operational_combinations = [('Speedbrake Selected', 'Go Around And Climbout')]

    def test_derive(self):
        spd_brk_loop = [0] * 4 + [1] * 2 + [0] * 4
        values_mapping = {0: 'Undeployed/Cmd Down', 1: 'Deployed/Cmd Up'}
        spd_brk = M(
            'Speedbrake Selected', values_mapping=values_mapping,
            array=np.ma.array(spd_brk_loop * 3))
        go_around = buildsection('Go Around And Climbout', 10, 20)
        node = self.node_class()
        node.derive(spd_brk, go_around)
        self.assertEqual(node, [
            KeyPointValue(14, 2.0,
                          'Speedbrake Deployed During Go Around Duration')])


##############################################################################
# Warnings: Stick Pusher/Shaker


class TestStickPusherActivatedDuration(unittest.TestCase, CreateKPVsWhereTest):
    def setUp(self):
        self.param_name = 'Stick Pusher'
        self.phase_name = 'Airborne'
        self.node_class = StickPusherActivatedDuration
        self.values_mapping = {0: '-', 1: 'Push'}

        self.basic_setup()


class TestStickShakerActivatedDuration(unittest.TestCase, CreateKPVsWhereTest):
    def setUp(self):
        self.param_name = 'Stick Shaker'
        self.phase_name = 'Airborne'
        self.node_class = StickShakerActivatedDuration
        self.values_mapping = {0: '-', 1: 'Shake'}

        self.basic_setup()


class TestOverspeedDuration(unittest.TestCase, CreateKPVsWhereTest):
    def setUp(self):
        self.param_name = 'Overspeed Warning'
        self.phase_name = None
        self.node_class = OverspeedDuration
        self.values_mapping = {0: '-', 1: 'Overspeed'}

        self.basic_setup()


##############################################################################
# Tail Clearance


class TestTailClearanceDuringTakeoffMin(unittest.TestCase, CreateKPVsWithinSlicesTest):

    def setUp(self):
        self.node_class = TailClearanceDuringTakeoffMin
        self.operational_combinations = [('Altitude Tail', 'Takeoff')]
        self.function = min_value

    @unittest.skip('Test Not Implemented')
    def test_derive(self):
        self.assertTrue(False, msg='Test not implemented.')


class TestTailClearanceDuringLandingMin(unittest.TestCase, CreateKPVsWithinSlicesTest):

    def setUp(self):
        self.node_class = TailClearanceDuringLandingMin
        self.operational_combinations = [('Altitude Tail', 'Landing')]
        self.function = min_value

    @unittest.skip('Test Not Implemented')
    def test_derive(self):
        self.assertTrue(False, msg='Test not implemented.')


class TestTailClearanceDuringApproachMin(unittest.TestCase, NodeTest):

    def setUp(self):
        self.node_class = TailClearanceDuringApproachMin
        self.operational_combinations = [('Altitude AAL', 'Altitude Tail', 'Distance To Landing')]

    @unittest.skip('Test Out Of Date')
    def test_derive(self):
        # XXX: The BDUTerrain test files are missing from the repository?
        test_data_dir = os.path.join(test_data_path, 'BDUTerrain')
        alt_aal_array = np.ma.masked_array(np.load(os.path.join(test_data_dir, 'alt_aal.npy')))
        alt_radio_array = np.ma.masked_array(np.load(os.path.join(test_data_dir, 'alt_radio.npy')))
        dtl_array = np.ma.masked_array(np.load(os.path.join(test_data_dir, 'dtl.npy')))
        alt_aal = P(array=alt_aal_array, frequency=8)
        alt_radio = P(array=alt_radio_array, frequency=0.5)
        dtl = P(array=dtl_array, frequency=0.25)
        alt_radio.array = align(alt_radio, alt_aal)
        dtl.array = align(dtl, alt_aal)
        # FIXME: Should tests for the BDUTerrain node be in a separate TestCase?
        ####param = BDUTerrain()
        ####param.derive(alt_aal, alt_radio, dtl)
        ####self.assertEqual(param, [
        ####    KeyPointValue(name='BDU Terrain', index=1008, value=0.037668517049960347),
        ####])


##############################################################################
# Terrain Clearance


class TestTerrainClearanceAbove3000FtMin(unittest.TestCase, CreateKPVsWithinSlicesTest):

    def setUp(self):
        self.node_class = TerrainClearanceAbove3000FtMin
        self.operational_combinations = [('Altitude Radio', 'Altitude AAL For Flight Phases')]
        self.function = min_value
        self.second_param_method_calls = [('slices_above', (3000.0,), {})]

    @unittest.skip('Test Not Implemented')
    def test_derive(self):
        self.assertTrue(False, msg='Test not implemented.')


##############################################################################
# Tailwind


# FIXME: Make CreateKPVsWithinSlicesTest more generic and then use it again...
class TestTailwindLiftoffTo100FtMax(unittest.TestCase, NodeTest):

    def setUp(self):
        self.node_class = TailwindLiftoffTo100FtMax
        self.operational_combinations = [('Tailwind', 'Altitude AAL For Flight Phases')]
        #self.second_param_method_calls = [('slices_from_to', (0, 100), {})]
        #self.function = max_value

    @unittest.skip('Test Not Implemented')
    def test_derive(self):
        self.assertTrue(False, msg='Test not implemented.')


# FIXME: Make CreateKPVsWithinSlicesTest more generic and then use it again...
class TestTailwind100FtToTouchdownMax(unittest.TestCase, NodeTest):

    def setUp(self):
        # XXX: This test does not explicitly test how the Touchdown dependency is used.
        self.node_class = Tailwind100FtToTouchdownMax
        self.operational_combinations = [('Tailwind', 'Altitude AAL For Flight Phases', 'Touchdown')]
        #self.function = max_value
        #self.second_param_method_calls = [('slices_to_kti', (100, []), {})]

    @unittest.skip('Test Not Implemented')
    def test_derive(self):
        self.assertTrue(False, msg='Test not implemented.')


class TestFuelQtyLowWarningDuration(unittest.TestCase):
    def test_can_operate(self):
        opts = FuelQtyLowWarningDuration.get_operational_combinations()
        self.assertEqual(opts, [('Fuel Qty (*) Low',)])
        
    def test_derive(self):
        low = FuelQtyLowWarningDuration()
        low.derive(M(array=np.ma.array([0,0,1,1,0]), 
                     values_mapping={1: 'Warning'}))
        self.assertEqual(low[0].index, 2)
        self.assertEqual(low[0].value, 2)


##############################################################################
# Warnings: Takeoff Configuration Warning


class TestMasterWarningDuration(unittest.TestCase, NodeTest):

    def setUp(self):
        self.node_class = MasterWarningDuration
        self.operational_combinations = [('Master Warning',)]

    @unittest.skip('Test Not Implemented')
    def test_derive(self):
        self.assertTrue(False, msg='Test not implemented.')


class TestMasterWarningDuringTakeoffDuration(unittest.TestCase, NodeTest):

    def setUp(self):
        self.node_class = MasterWarningDuringTakeoffDuration
        self.operational_combinations = [('Master Warning', 'Takeoff Roll')]

    @unittest.skip('Test Not Implemented')
    def test_derive(self):
        self.assertTrue(False, msg='Test not implemented.')


class TestMasterCautionDuringTakeoffDuration(unittest.TestCase, NodeTest):

    def setUp(self):
        self.node_class = MasterCautionDuringTakeoffDuration
        self.operational_combinations = [('Master Caution', 'Takeoff Roll')]

    @unittest.skip('Test Not Implemented')
    def test_derive(self):
        self.assertTrue(False, msg='Test not implemented.')




##############################################################################
# Warnings: Landing Configuration Warning


class TestLandingConfigurationGearWarningDuration(unittest.TestCase):
    def test_can_operate(self):
        opts = LandingConfigurationGearWarningDuration.get_operational_combinations()
        self.assertEqual(opts, [('Landing Configuration Gear Warning', 'Airborne',)])
        
    def test_derive(self):
        node = LandingConfigurationGearWarningDuration()
        airs = buildsection('Airborne', 2, 8)
        warn = M(array=np.ma.array([0,0,0,0,0,1,1,0,0,0]),
                             values_mapping={1: 'Warning'})
        node.derive(warn, airs)
        self.assertEqual(node[0].index, 5)


class TestLandingConfigurationSpeedbrakeCautionDuration(unittest.TestCase,
                                                        CreateKPVsWhereTest):
    def setUp(self):
        self.param_name = 'Landing Configuration Speedbrake Caution'
        self.phase_name = 'Airborne'
        self.node_class = LandingConfigurationSpeedbrakeCautionDuration
        self.values_mapping = {0: '-', 1: 'Caution'}

        self.basic_setup()


##############################################################################
# Taxi In


class TestTaxiInDuration(unittest.TestCase):
    def test_can_operate(self):
        opts = TaxiInDuration.get_operational_combinations()
        self.assertEqual(opts, [('Taxi In',)])
        
    def test_derive(self):
        taxi_ins = buildsections('Taxi In', [5, 10], [20, 30])
        node = TaxiInDuration()
        node.derive(taxi_ins)
        self.assertEqual(len(node), 2)
        self.assertEqual(node[0], KeyPointValue(8, 5, 'Taxi In Duration'))
        self.assertEqual(node[1], KeyPointValue(25, 10, 'Taxi In Duration'))


##############################################################################
# Taxi Out


class TestTaxiOutDuration(unittest.TestCase):
    def test_can_operate(self):
        opts = TaxiOutDuration.get_operational_combinations()
        self.assertEqual(opts, [('Taxi Out',)])
        
    def test_derive(self):
        taxi_outs = buildsections('Taxi Out', [35, 67])
        node = TaxiOutDuration()
        node.derive(taxi_outs)
        self.assertEqual(len(node), 1)
        self.assertEqual(node[0], KeyPointValue(51, 32, 'Taxi Out Duration'))


##############################################################################
# Warnings: Terrain Awareness & Warning System (TAWS)


class TestTAWSAlertDuration(unittest.TestCase, NodeTest):

    def setUp(self):
        self.node_class = TAWSAlertDuration
        self.operational_combinations = [('TAWS Alert', 'Airborne')]

    @unittest.skip('Test Not Implemented')
    def test_derive(self):
        self.assertTrue(False, msg='Test not implemented.')


class TestTAWSWarningDuration(unittest.TestCase, CreateKPVsWhereTest):
    def setUp(self):
        self.param_name = 'TAWS Warning'
        self.phase_name = 'Airborne'
        self.node_class = TAWSWarningDuration
        self.values_mapping = {0: '-', 1: 'Warning'}

        self.basic_setup()


class TestTAWSGeneralWarningDuration(unittest.TestCase, NodeTest):

    def setUp(self):
        self.node_class = TAWSGeneralWarningDuration
        self.operational_combinations = [('TAWS General', 'Airborne')]

    @unittest.skip('Test Not Implemented')
    def test_derive(self):
        self.assertTrue(False, msg='Test not implemented.')


class TestTAWSSinkRateWarningDuration(unittest.TestCase, NodeTest):

    def setUp(self):
        self.node_class = TAWSSinkRateWarningDuration
        self.operational_combinations = [('TAWS Sink Rate', 'Airborne')]

    @unittest.skip('Test Not Implemented')
    def test_derive(self):
        self.assertTrue(False, msg='Test not implemented.')


class TestTAWSTooLowFlapWarningDuration(unittest.TestCase, NodeTest):

    def setUp(self):
        self.node_class = TAWSTooLowFlapWarningDuration
        self.operational_combinations = [('TAWS Too Low Flap', 'Airborne')]

    @unittest.skip('Test Not Implemented')
    def test_derive(self):
        self.assertTrue(False, msg='Test not implemented.')


class TestTAWSTerrainWarningDuration(unittest.TestCase, NodeTest):

    def setUp(self):
        self.node_class = TAWSTerrainWarningDuration
        self.operational_combinations = [('TAWS Terrain', 'Airborne')]

    @unittest.skip('Test Not Implemented')
    def test_derive(self):
        self.assertTrue(False, msg='Test not implemented.')


class TestTAWSTerrainPullUpWarningDuration(unittest.TestCase, NodeTest):

    def setUp(self):
        self.node_class = TAWSTerrainPullUpWarningDuration
        self.operational_combinations = [('TAWS Terrain Pull Up', 'Airborne')]

    @unittest.skip('Test Not Implemented')
    def test_derive(self):
        self.assertTrue(False, msg='Test not implemented.')


class TestTAWSGlideslopeWarning1500To1000FtDuration(unittest.TestCase, NodeTest):

    def setUp(self):
        self.node_class = TAWSGlideslopeWarning1500To1000FtDuration
        self.operational_combinations = [('TAWS Glideslope', 'Altitude AAL For Flight Phases')]

    @unittest.skip('Test Not Implemented')
    def test_derive(self):
        self.assertTrue(False, msg='Test not implemented.')


class TestTAWSGlideslopeWarning1000To500FtDuration(unittest.TestCase, NodeTest):

    def setUp(self):
        self.node_class = TAWSGlideslopeWarning1000To500FtDuration
        self.operational_combinations = [('TAWS Glideslope', 'Altitude AAL For Flight Phases')]

    @unittest.skip('Test Not Implemented')
    def test_derive(self):
        self.assertTrue(False, msg='Test not implemented.')


class TestTAWSGlideslopeWarning500To200FtDuration(unittest.TestCase, NodeTest):

    def setUp(self):
        self.node_class = TAWSGlideslopeWarning500To200FtDuration
        self.operational_combinations = [('TAWS Glideslope', 'Altitude AAL For Flight Phases')]

    @unittest.skip('Test Not Implemented')
    def test_derive(self):
        self.assertTrue(False, msg='Test not implemented.')


class TestTAWSTooLowTerrainWarningDuration(unittest.TestCase, NodeTest):

    def setUp(self):
        self.node_class = TAWSTooLowTerrainWarningDuration
        self.operational_combinations = [('TAWS Too Low Terrain', 'Airborne')]

    @unittest.skip('Test Not Implemented')
    def test_derive(self):
        self.assertTrue(False, msg='Test not implemented.')


class TestTAWSTooLowGearWarningDuration(unittest.TestCase, NodeTest):

    def setUp(self):
        self.node_class = TAWSTooLowGearWarningDuration
        self.operational_combinations = [('TAWS Too Low Gear', 'Airborne')]

    @unittest.skip('Test Not Implemented')
    def test_derive(self):
        self.assertTrue(False, msg='Test not implemented.')


class TestTAWSPullUpWarningDuration(unittest.TestCase, NodeTest):

    def setUp(self):
        self.node_class = TAWSPullUpWarningDuration
        self.operational_combinations = [('TAWS Pull Up', 'Airborne')]

    @unittest.skip('Test Not Implemented')
    def test_derive(self):
        self.assertTrue(False, msg='Test not implemented.')


class TestTAWSDontSinkWarningDuration(unittest.TestCase, CreateKPVsWhereTest):
    def setUp(self):
        self.param_name = 'TAWS Dont Sink'
        self.phase_name = 'Airborne'
        self.node_class = TAWSDontSinkWarningDuration
        self.values_mapping = {0: '-', 1: 'Warning'}

        self.basic_setup()


class TestTAWSCautionObstacleDuration(unittest.TestCase, CreateKPVsWhereTest):
    def setUp(self):
        self.param_name = 'TAWS Caution Obstacle'
        self.phase_name = 'Airborne'
        self.node_class = TAWSCautionObstacleDuration
        self.values_mapping = {0: '-', 1: 'Caution'}

        self.basic_setup()


class TestTAWSCautionTerrainDuration(unittest.TestCase, CreateKPVsWhereTest):
    def setUp(self):
        self.param_name = 'TAWS Caution Terrain'
        self.phase_name = 'Airborne'
        self.node_class = TAWSCautionTerrainDuration
        self.values_mapping = {0: '-', 1: 'Caution'}

        self.basic_setup()


class TestTAWSTerrainCautionDuration(unittest.TestCase, CreateKPVsWhereTest):
    def setUp(self):
        self.param_name = 'TAWS Terrain Caution'
        self.phase_name = 'Airborne'
        self.node_class = TAWSTerrainCautionDuration
        self.values_mapping = {0: '-', 1: 'Caution'}

        self.basic_setup()


class TestTAWSFailureDuration(unittest.TestCase, CreateKPVsWhereTest):
    def setUp(self):
        self.param_name = 'TAWS Failure'
        self.phase_name = 'Airborne'
        self.node_class = TAWSFailureDuration
        self.values_mapping = {0: '-', 1: 'Failed'}

        self.basic_setup()


class TestTAWSObstacleWarningDuration(unittest.TestCase, CreateKPVsWhereTest):
    def setUp(self):
        self.param_name = 'TAWS Obstacle Warning'
        self.phase_name = 'Airborne'
        self.node_class = TAWSObstacleWarningDuration
        self.values_mapping = {0: '-', 1: 'Warning'}

        self.basic_setup()


class TestTAWSPredictiveWindshearDuration(unittest.TestCase,
                                          CreateKPVsWhereTest):
    def setUp(self):
        self.param_name = 'TAWS Predictive Windshear'
        self.phase_name = 'Airborne'
        self.node_class = TAWSPredictiveWindshearDuration
        self.values_mapping = {0: '-', 1: 'Warning'}

        self.basic_setup()


class TestTAWSTerrainAheadDuration(unittest.TestCase, CreateKPVsWhereTest):
    def setUp(self):
        self.param_name = 'TAWS Terrain Ahead'
        self.phase_name = 'Airborne'
        self.node_class = TAWSTerrainAheadDuration
        self.values_mapping = {0: '-', 1: 'Warning'}

        self.basic_setup()


class TestTAWSTerrainAheadPullUpDuration(unittest.TestCase,
                                         CreateKPVsWhereTest):
    def setUp(self):
        self.param_name = 'TAWS Terrain Ahead Pull Up'
        self.phase_name = 'Airborne'
        self.node_class = TAWSTerrainAheadPullUpDuration
        self.values_mapping = {0: '-', 1: 'Warning'}

        self.basic_setup()


class TestTAWSWindshearCautionBelow1500FtDuration(unittest.TestCase,
                                                  CreateKPVsWhereTest):
    def setUp(self):
        self.param_name = 'TAWS Windshear Caution'
        self.phase_name = None
        self.node_class = TAWSWindshearCautionBelow1500FtDuration
        self.values_mapping = {0: '-', 1: 'Caution'}

        self.additional_params = [
            P(
                'Altitude AAL For Flight Phases',
                array=np.ma.array([
                    1501, 1502, 1501, 1499, 1498, 1499, 1499, 1499, 1499, 1501,
                    1502, 1501
                ]),
            )
        ]

        self.basic_setup()


class TestTAWSWindshearSirenBelow1500FtDuration(unittest.TestCase,
                                                CreateKPVsWhereTest):
    def setUp(self):
        self.param_name = 'TAWS Windshear Siren'
        self.phase_name = None
        self.node_class = TAWSWindshearSirenBelow1500FtDuration
        self.values_mapping = {0: '-', 1: 'Siren'}

        self.additional_params = [
            P(
                'Altitude AAL For Flight Phases',
                array=np.ma.array([
                    1501, 1502, 1501, 1499, 1498, 1499, 1499, 1499, 1499, 1501,
                    1502, 1501
                ]),
            )
        ]

        self.basic_setup()


class TestTAWSWindshearWarningBelow1500FtDuration(unittest.TestCase, NodeTest):

    def setUp(self):
        self.node_class = TAWSWindshearWarningBelow1500FtDuration
        self.operational_combinations = [('TAWS Windshear Warning', 'Altitude AAL For Flight Phases')]

    @unittest.skip('Test Not Implemented')
    def test_derive(self):
        self.assertTrue(False, msg='Test not implemented.')


##############################################################################
# Warnings: Traffic Collision Avoidance System (TCAS)


class TestTCASTAWarningDuration(unittest.TestCase, NodeTest):

    def setUp(self):
        self.node_class = TCASTAWarningDuration
        self.operational_combinations = [('TCAS Combined Control', 'Airborne')]

    def test_derive(self):
        values_mapping = {
            0: 'A',
            1: 'B',
            2: 'C',
            3: 'D',
            4: 'E',
            5: 'F',
            6: 'Preventive',
        }
        tcas = M(
            'TCAS Combined Control', array=np.ma.array([0,1,2,3,4,6,6,6,4,5]),
            values_mapping=values_mapping)
        airborne = buildsection('Airborne', 2, 7)
        node = self.node_class()
        node.derive(tcas, airborne)
        self.assertEqual([KeyPointValue(5.0, 2.0, 'TCAS TA Warning Duration')],
                         node)


class TestTCASRAWarningDuration(unittest.TestCase, NodeTest):

    def setUp(self):
        self.node_class = TCASRAWarningDuration
        self.operational_combinations = [('TCAS Combined Control', 'Airborne')]

    def test_derive(self):
        values_mapping = {
            0: 'A',
            1: 'B',
            2: 'Drop Track',
            3: 'Altitude Lost',
            4: 'Up Advisory Corrective',
            5: 'Down Advisory Corrective',
            6: 'G',
        }
        tcas = M(
            'TCAS Combined Control', array=np.ma.array([0,1,2,3,4,5,4,5,6]),
            values_mapping=values_mapping)
        airborne = buildsection('Airborne', 2, 7)
        node = self.node_class()
        node.derive(tcas, airborne)
        self.assertEqual([KeyPointValue(2, 5.0, 'TCAS RA Warning Duration')],
                         node)


class TestTCASRAReactionDelay(unittest.TestCase, NodeTest):

    def setUp(self):
        self.node_class = TCASRAReactionDelay
        self.operational_combinations = [('Acceleration Normal Offset Removed', 'TCAS Combined Control', 'Airborne')]
    
    @unittest.skip('Test Not Implemented')
    def test_derive(self):
        self.assertTrue(False, msg='Test not implemented.')


class TestTCASRAInitialReactionStrength(unittest.TestCase, NodeTest):

    def setUp(self):
        self.node_class = TCASRAInitialReactionStrength
        self.operational_combinations = [('Acceleration Normal Offset Removed', 'TCAS Combined Control', 'Airborne')]

    @unittest.skip('Test Not Implemented')
    def test_derive(self):
        self.assertTrue(False, msg='Test not implemented.')


class TestTCASRAToAPDisengagedDuration(unittest.TestCase, NodeTest):

    def setUp(self):
        self.node_class = TCASRAToAPDisengagedDuration
        self.operational_combinations = [('AP Disengaged Selection', 'TCAS Combined Control', 'Airborne')]

    def test_derive(self):
        values_mapping = {
            0: 'A',
            1: 'B',
            2: 'Drop Track',
            3: 'Altitude Lost',
            4: 'Up Advisory Corrective',
            5: 'Down Advisory Corrective',
            6: 'G',
        }
        kti_name = 'AP Disengaged Selection'
        ap_offs = KTI(kti_name, items=[KeyTimeInstance(1, kti_name),
                                       KeyTimeInstance(7, kti_name)])
        tcas = M(
            'TCAS Combined Control', array=np.ma.array([0,1,2,3,4,5,4,4,1,3,0]),
            values_mapping=values_mapping)
        airborne = buildsection('Airborne', 2, 9)
        node = self.node_class()
        node.derive(ap_offs, tcas, airborne)
        self.assertEqual([KeyPointValue(7.0, 5.0,
                                        'TCAS RA To AP Disengaged Duration')],
                         node)


class TestTCASFailureDuration(unittest.TestCase, CreateKPVsWhereTest):
    def setUp(self):
        self.param_name = 'TCAS Failure'
        self.phase_name = 'Airborne'
        self.node_class = TCASFailureDuration
        self.values_mapping = {0: '-', 1: 'Failed'}

        self.basic_setup()


##############################################################################
# Warnings: Takeoff Configuration


class TestTakeoffConfigurationWarningDuration(unittest.TestCase,
                                              CreateKPVsWhereTest):
    def setUp(self):
        self.param_name = 'Takeoff Configuration Warning'
        self.phase_name = 'Takeoff Roll'
        self.node_class = TakeoffConfigurationWarningDuration
        self.values_mapping = {0: '-', 1: 'Warning'}

        self.basic_setup()


class TestTakeoffConfigurationFlapWarningDuration(unittest.TestCase,
                                                  CreateKPVsWhereTest):
    def setUp(self):
        self.param_name = 'Takeoff Configuration Flap Warning'
        self.phase_name = 'Takeoff Roll'
        self.node_class = TakeoffConfigurationFlapWarningDuration
        self.values_mapping = {0: '-', 1: 'Warning'}

        self.basic_setup()


class TestTakeoffConfigurationParkingBrakeWarningDuration(unittest.TestCase,
                                                          CreateKPVsWhereTest):
    def setUp(self):
        self.param_name = 'Takeoff Configuration Parking Brake Warning'
        self.phase_name = 'Takeoff Roll'
        self.node_class = TakeoffConfigurationParkingBrakeWarningDuration
        self.values_mapping = {0: '-', 1: 'Warning'}

        self.basic_setup()


class TestTakeoffConfigurationSpoilerWarningDuration(unittest.TestCase,
                                                     CreateKPVsWhereTest):
    def setUp(self):
        self.param_name = 'Takeoff Configuration Spoiler Warning'
        self.phase_name = 'Takeoff Roll'
        self.node_class = TakeoffConfigurationSpoilerWarningDuration
        self.values_mapping = {0: '-', 1: 'Warning'}

        self.basic_setup()


class TestTakeoffConfigurationStabilizerWarningDuration(unittest.TestCase,
                                                        CreateKPVsWhereTest):
    def setUp(self):
        self.param_name = 'Takeoff Configuration Stabilizer Warning'
        self.phase_name = 'Takeoff Roll'
        self.node_class = TakeoffConfigurationStabilizerWarningDuration
        self.values_mapping = {0: '-', 1: 'Warning'}

        self.basic_setup()


##############################################################################
# Throttle


class TestThrottleCyclesDuringFinalApproach(unittest.TestCase, NodeTest):

    def setUp(self):
        self.node_class = ThrottleCyclesDuringFinalApproach
        self.operational_combinations = [('Throttle Levers', 'Final Approach')]

    @unittest.skip('Test Not Implemented')
    def test_derive(self):
        self.assertTrue(False, msg='Test not implemented.')


##############################################################################
# Thrust Asymmetry


class TestThrustAsymmetryDuringTakeoffMax(unittest.TestCase, CreateKPVsWithinSlicesTest):

    def setUp(self):
        self.node_class = ThrustAsymmetryDuringTakeoffMax
        self.operational_combinations = [('Thrust Asymmetry', 'Takeoff Roll')]
        self.function = max_value

    @unittest.skip('Test Not Implemented')
    def test_derive(self):
        self.assertTrue(False, msg='Test not implemented.')


class TestThrustAsymmetryDuringFlightMax(unittest.TestCase, CreateKPVsWithinSlicesTest):

    def setUp(self):
        self.node_class = ThrustAsymmetryDuringFlightMax
        self.operational_combinations = [('Thrust Asymmetry', 'Airborne')]
        self.function = max_value

    @unittest.skip('Test Not Implemented')
    def test_derive(self):
        self.assertTrue(False, msg='Test not implemented.')


class TestThrustAsymmetryDuringGoAroundMax(unittest.TestCase, CreateKPVsWithinSlicesTest):

    def setUp(self):
        self.node_class = ThrustAsymmetryDuringGoAroundMax
        self.operational_combinations = [('Thrust Asymmetry', 'Go Around And Climbout')]
        self.function = max_value

    @unittest.skip('Test Not Implemented')
    def test_derive(self):
        self.assertTrue(False, msg='Test not implemented.')


class TestThrustAsymmetryDuringApproachMax(unittest.TestCase, CreateKPVsWithinSlicesTest):

    def setUp(self):
        self.node_class = ThrustAsymmetryDuringApproachMax
        self.operational_combinations = [('Thrust Asymmetry', 'Approach')]
        self.function = max_value

    @unittest.skip('Test Not Implemented')
    def test_derive(self):
        self.assertTrue(False, msg='Test not implemented.')


class TestThrustAsymmetryWithThrustReversersDeployedMax(unittest.TestCase, NodeTest):

    def setUp(self):
        self.node_class = ThrustAsymmetryWithThrustReversersDeployedMax
        self.operational_combinations = [('Thrust Asymmetry', 'Thrust Reversers', 'Mobile')]

    @unittest.skip('Test Not Implemented')
    def test_derive(self):
        self.assertTrue(False, msg='Test not implemented.')


class TestThrustAsymmetryDuringApproachDuration(unittest.TestCase, NodeTest):

    def setUp(self):
        self.node_class = ThrustAsymmetryDuringApproachDuration
        self.operational_combinations = [('Thrust Asymmetry', 'Approach')]

    @unittest.skip('Test Not Implemented')
    def test_derive(self):
        self.assertTrue(False, msg='Test not implemented.')


class TestThrustAsymmetryWithThrustReversersDeployedDuration(unittest.TestCase, NodeTest):

    def setUp(self):
        self.node_class = ThrustAsymmetryWithThrustReversersDeployedDuration
        self.operational_combinations = [('Thrust Asymmetry', 'Thrust Reversers', 'Mobile')]

    @unittest.skip('Test Not Implemented')
    def test_derive(self):
        self.assertTrue(False, msg='Test not implemented.')


##############################################################################


class TestTouchdownToElevatorDownDuration(unittest.TestCase, NodeTest):
    def setUp(self):
        self.node_class = TouchdownToElevatorDownDuration
        self.operational_combinations = [('Airspeed', 'Elevator', 'Touchdown', 'Landing')]

    @unittest.skip('Test Not Implemented')
    def test_derive(self):
        self.assertTrue(False, msg='Test not implemented.')


class TestTouchdownTo60KtsDuration(unittest.TestCase, NodeTest):
    def setUp(self):
        self.node_class = TouchdownTo60KtsDuration
        self.operational_combinations = [
            ('Airspeed', 'Touchdown'),
            ('Airspeed', 'Groundspeed', 'Touchdown'),
        ]

    @unittest.skip('Test Not Implemented')
    def test_derive(self):
        self.assertTrue(False, msg='Test not implemented.')


##############################################################################
# Turbulence


class TestTurbulenceDuringApproachMax(unittest.TestCase, CreateKPVsWithinSlicesTest):

    def setUp(self):
        self.node_class = TurbulenceDuringApproachMax
        self.operational_combinations = [('Turbulence RMS g', 'Approach')]
        self.function = max_value

    @unittest.skip('Test Not Implemented')
    def test_derive(self):
        self.assertTrue(False, msg='Test not implemented.')


class TestTurbulenceDuringCruiseMax(unittest.TestCase, CreateKPVsWithinSlicesTest):

    def setUp(self):
        self.node_class = TurbulenceDuringCruiseMax
        self.operational_combinations = [('Turbulence RMS g', 'Cruise')]
        self.function = max_value

    @unittest.skip('Test Not Implemented')
    def test_derive(self):
        self.assertTrue(False, msg='Test not implemented.')


class TestTurbulenceDuringFlightMax(unittest.TestCase, CreateKPVsWithinSlicesTest):

    def setUp(self):
        self.node_class = TurbulenceDuringFlightMax
        self.operational_combinations = [('Turbulence RMS g', 'Airborne')]
        self.function = max_value

    @unittest.skip('Test Not Implemented')
    def test_derive(self):
        self.assertTrue(False, msg='Test not implemented.')


##############################################################################
# Wind


class TestWindSpeedAtAltitudeDuringDescent(unittest.TestCase, NodeTest):

    def setUp(self):
        self.node_class = WindSpeedAtAltitudeDuringDescent
        self.operational_combinations = [('Altitude AAL For Flight Phases', 'Wind Speed')]

    @unittest.skip('Test Not Implemented')
    def test_derive(self):
        self.assertTrue(False, msg='Test not implemented.')


class TestWindDirectionAtAltitudeDuringDescent(unittest.TestCase, NodeTest):

    def setUp(self):
        self.node_class = WindDirectionAtAltitudeDuringDescent
        self.operational_combinations = [('Altitude AAL For Flight Phases', 'Wind Direction Continuous')]

    @unittest.skip('Test Not Implemented')
    def test_derive(self):
        self.assertTrue(False, msg='Test not implemented.')


class TestWindAcrossLandingRunwayAt50Ft(unittest.TestCase, NodeTest):

    def setUp(self):
        self.node_class = WindAcrossLandingRunwayAt50Ft
        self.operational_combinations = [('Wind Across Landing Runway', 'Landing')]

    @unittest.skip('Test Not Implemented')
    def test_derive(self):
        self.assertTrue(False, msg='Test not implemented.')


##############################################################################
# Weight


class TestGrossWeightAtLiftoff(unittest.TestCase, NodeTest):

    def setUp(self):
        self.node_class = GrossWeightAtLiftoff
        self.operational_combinations = [('Gross Weight Smoothed', 'Liftoff')]

    @unittest.skip('Test Not Implemented')
    def test_derive(self):
        self.assertTrue(False, msg='Test Not Implemented')


class TestGrossWeightAtTouchdown(unittest.TestCase, NodeTest):

    def setUp(self):
        self.node_class = GrossWeightAtTouchdown
        self.operational_combinations = [('Gross Weight Smoothed', 'Touchdown')]

    @unittest.skip('Test Not Implemented')
    def test_derive(self):
        self.assertTrue(False, msg='Test Not Implemented')


class TestGrossWeightDelta60SecondsInFlightMax(unittest.TestCase):
    
    def test_can_operate(self):
        opts = GrossWeightDelta60SecondsInFlightMax.get_operational_combinations()
        self.assertEqual(opts, [('Gross Weight', 'Airborne')])
        
    def test_gross_weight_delta_superframe(self):
        # simulate a superframe recorded parameter
        weight = P('Gross Weight', [-10,2,3,4,6,7,8],
                   frequency=1/64.0)
        airborne = buildsection('Airborne', 100, None)
        gwd = GrossWeightDelta60SecondsInFlightMax()
        gwd.get_derived([weight, airborne])
        self.assertEqual(len(gwd), 1)
        self.assertEqual(gwd[0].index, 239)
        self.assertEqual(gwd[0].value, 1.6875)
    
    def test_gross_weight_delta_1hz(self):
        # simulate a superframe recorded parameter
        weight = P('Gross Weight', np.ma.repeat([-10,2,3,4,6,7,8,9,10,11,12,13,
                                                 14,15,16,17,18,19,20,21,22,23,
                                                 24,25,26,27,28,29,30], 11),
                   frequency=1)
        airborne = buildsection('Airborne', 100, None)
        gwd = GrossWeightDelta60SecondsInFlightMax()
        gwd.get_derived([weight, airborne])
        self.assertEqual(len(gwd), 1)
        self.assertEqual(gwd[0].index, 176)
        self.assertEqual(gwd[0].value, 6)


class TestZeroFuelWeight(unittest.TestCase, NodeTest):

    def setUp(self):
        self.node_class = ZeroFuelWeight
        self.operational_combinations = [('Fuel Qty', 'Gross Weight')]

    def test_derive(self):
        fuel_qty = P('Fuel Qty', np.ma.array([1, 2, 3, 4]))
        gross_wgt = P('Gross Weight', np.ma.array([11, 12, 13, 14]))
        zfw = ZeroFuelWeight()
        zfw.derive(fuel_qty, gross_wgt)
        self.assertEqual(zfw[0].index, 0)  # Note: Index should always be 0!
        self.assertEqual(zfw[0].value, 10.0)


##############################################################################


class TestHoldingDuration(unittest.TestCase):
    # TODO: CreateKPVsFromSliceDurations test superclass.
    @unittest.skip('Test Not Implemented')
    def test_can_operate(self):
        self.assertTrue(False, msg='Test not implemented.')

    @unittest.skip('Test Not Implemented')
    def test_derive(self):
        self.assertTrue(False, msg='Test not implemented.')


##############################################################################


class TestTwoDegPitchTo35FtDuration(unittest.TestCase, NodeTest):

    def setUp(self):
        self.node_class = TwoDegPitchTo35FtDuration
        self.operational_combinations = [('2 Deg Pitch To 35 Ft',)]

    @unittest.skip('Test Not Implemented')
    def test_derive(self):
        self.assertTrue(False, msg='Test not implemented.')


class TestLastFlapChangeToTakeoffRollEndDuration(unittest.TestCase, NodeTest):

    def setUp(self):
        self.node_class = LastFlapChangeToTakeoffRollEndDuration
        self.operational_combinations = [
            ('Flap Lever', 'Takeoff Roll'),
            ('Flap', 'Takeoff Roll'),
            ('Flap Lever', 'Flap', 'Takeoff Roll'),
        ]

    def test_derive(self):
        flap_array = np.ma.array([15, 15, 20, 20, 15, 15])
        flap_lever = M(
            name='Flap Lever', array=flap_array,
            values_mapping={f: str(f) for f in np.ma.unique(flap_array)},
        )
        takeoff_roll = S(items=[Section('Takeoff Roll', slice(0, 5), 0, 5)])
        node = self.node_class()
        node.derive(flap_lever, None, takeoff_roll)
        expected = [
            KeyPointValue(
                index=3.5, value=1.5,
                name='Last Flap Change To Takeoff Roll End Duration')
        ]
        self.assertEqual(list(node), expected)
        flap = M(
            name='Flap',
            array=np.ma.array([15, 15, 20, 15, 15, 15]),
            values_mapping={f: str(f) for f in np.ma.unique(flap_array)},
        )
        node = self.node_class()
        node.derive(None, flap, takeoff_roll)
        expected = [
            KeyPointValue(
                index=2.5, value=2.5,
                name='Last Flap Change To Takeoff Roll End Duration')
        ]
        self.assertEqual(list(node), expected)



class TestPitchAlternateLawDuration(unittest.TestCase, NodeTest):

    def setUp(self):
        self.node_class = PitchAlternateLawDuration
        self.operational_combinations = [('Pitch Alternate Law',)]

    def test_derive(self):
        alt_law = M(name='Pitch Alternate Law',
                    array=np.ma.array([0,0,0,0,1,1,1,0,0,0,1,1,1,1,1,1,0,0],dtype=int),
                    values_mapping={1:'Alternate'})
        node = self.node_class()
        node.derive(alt_law)

        expected = [
            KeyPointValue(
                index=4, value=3,
                name='Pitch Alternate Law Duration'),
            KeyPointValue(
                index=10, value=6,
                name='Pitch Alternate Law Duration')
        ]
        self.assertEqual(node, expected)
        


class TestPitchDirectLawDuration(unittest.TestCase, NodeTest):

    def setUp(self):
        self.node_class = PitchDirectLawDuration
        self.operational_combinations = [('Pitch Direct Law',)]

    def test_derive(self):
        dir_law = M(name='Pitch Direct Law',
                    array=np.ma.array([0,0,0,0,1,1,1,0,0,0,1,1,1,1,1,1,0,0],dtype=int),
                    values_mapping={1:'Direct'})
        node = self.node_class()
        node.derive(dir_law)

        expected = [
            KeyPointValue(
                index=4, value=3,
                name='Pitch Direct Law Duration'),
            KeyPointValue(
                index=10, value=6,
                name='Pitch Direct Law Duration')
        ]
        self.assertEqual(node, expected)


class TestAirspeedMinusVMOMax(unittest.TestCase, NodeTest):
    def setUp(self):
        self.node_class = AirspeedMinusVMOMax
        self.operational_combinations = [
            ('VMO', 'Airspeed', 'Airborne'),
            ('VMO Lookup', 'Airspeed', 'Airborne'),
        ]

    def test_derive(self):
        vmo_array = np.ma.array([330] * 20)
        airspeed_array = np.ma.array(
            [300 + 40 * math.sin(n / (2 * math.pi)) for n in range(20)]
        )
        vmo = P('VMO', array=vmo_array)
        airspeed = P('Airspeed', array=airspeed_array)
        airborne = buildsection('Airborne', 5, 15)
        node = self.node_class()
        node.derive(airspeed, vmo, None, airborne)
        expected = [
            KeyPointValue(index=10, value=9.991386482538246,
                          name='Airspeed Minus VMO Max')
        ]
        self.assertEqual(node,  expected)


class TestMachMinusMMOMax(unittest.TestCase, NodeTest):
    def setUp(self):
        self.node_class = MachMinusMMOMax
        self.operational_combinations = [
            ('MMO', 'Mach', 'Airborne'),
            ('MMO Lookup', 'Mach', 'Airborne'),
        ]

    def test_derive(self):
        mmo_array = np.ma.array([0.83] * 20)
        airspeed_array = np.ma.array(
            [0.8 + 0.04 * math.sin(n / (2 * math.pi)) for n in range(20)]
        )
        mmo = P('MMO', array=mmo_array)
        airspeed = P('Airspeed', array=airspeed_array)
        airborne = buildsection('Airborne', 5, 15)
        node = self.node_class()
        node.derive(airspeed, mmo, None, airborne)
        expected = [
            KeyPointValue(index=10, value=0.009991386482538389,
                          name='Mach Minus MMO Max')
        ]
        self.assertEqual(node,  expected)<|MERGE_RESOLUTION|>--- conflicted
+++ resolved
@@ -6525,14 +6525,9 @@
                                                          NodeTest):
     def setUp(self):
         self.node_class = GroundspeedStabilizerOutOfTrimDuringTakeoffMax
-<<<<<<< HEAD
-        self.operational_combinations = [
-            ('Groundspeed', 'Stabilizer', 'Takeoff Roll', 'Family', 'Series')]
-=======
         self.operational_combinations = []
         # FIXME: can_operate uses the Family and Series
         #    ('Groundspeed', 'Stabilizer', 'Takeoff Roll', 'Family', 'Series')]
->>>>>>> f5019a04
 
     def test_derive(self):
         array = np.arange(10) + 100
