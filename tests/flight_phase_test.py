import unittest
import numpy as np

from hdfaccess.parameter import P, Parameter
from analysis.node import Section, KeyTimeInstance

from analysis.key_time_instances import (BottomOfDescent,
                                         TopOfClimb, 
                                         TopOfDescent
                                         )

from analysis.flight_phase import (Airborne,
                                   ClimbCruiseDescent,
                                   ClimbFromBottomOfDescent,
                                   Climbing,
                                   Cruise,
                                   DescentLowClimb,
                                   DescentToBottomOfDescent,
                                   Fast,
                                   InGroundEffect,
                                   LevelFlight,
                                   OnGround,
                                   Turning
                                   )


class TestAirborne(unittest.TestCase):
    # Based closely on the level flight condition, but taking only the
    # outside edges of the envelope.
    def test_can_operate(self):
        expected = [('Rate Of Climb',)]
        opts = Airborne.get_operational_combinations()
        self.assertEqual(opts, expected)

    def test_airborne_phase_basic(self):
        rate_of_climb_data = np.ma.array(range(0,400,50)+
                                         range(400,-450,-50)+
                                         range(-450,50,50))
        rate_of_climb = Parameter('Rate Of Climb', np.ma.array(rate_of_climb_data))
        air = Airborne()
        air.derive(rate_of_climb)
        expected = [Section(name='Airborne', slice=slice(7, 27, None))]
        self.assertEqual(air, expected)


    def test_airborne_phase_not_airborne(self):
        rate_of_climb_data = np.ma.array(range(0,10))
        rate_of_climb = Parameter('Rate Of Climb', np.ma.array(rate_of_climb_data))
        air = Airborne()
        air.derive(rate_of_climb)
        expected = [Section(name='Airborne', slice=slice(7, 27, None))]
        self.assertEqual(air, [])


class TestClimbCruiseDescent(unittest.TestCase):
    def test_can_operate(self):
        expected = [('Altitude For Climb Cruise Descent',)]
        opts = ClimbCruiseDescent.get_operational_combinations()
        self.assertEqual(opts, expected)

    def test_climb_cruise_descent_basic(self):
        # This test will find out if we can separate the two humps on this camel
        camel = ClimbCruiseDescent()
        testwave = np.cos(np.arange(0,12.6,0.1))*(-2000)+10000
<<<<<<< HEAD
        camel.derive(Parameter('Altitude For Phases', np.ma.array(testwave)))
        self.assertEqual(len(camel), 2)
=======
        camel.derive(Parameter('Altitude For Climb Cruise Descent', np.ma.array(testwave)))
        self.assertEqual(len(camel._sections), 2)
>>>>>>> 36e0c0cc


class TestClimbFromBottomOfDescent(unittest.TestCase):
    def test_can_operate(self):
        expected = [('Top Of Climb', 'Climb Start', 'Bottom Of Descent')]
        opts = ClimbFromBottomOfDescent.get_operational_combinations()
        self.assertEqual(opts, expected)

    def test_descent_to_bottom_of_descent_basic(self):
        testwave = np.cos(np.arange(0,12.6,0.1))*(-2000)+10000
        alt_data = np.ma.array(testwave)

        #===========================================================
        # This block of code replicates normal opeartion and ensures
        # that the cruise/climb/descent, top of climb and top of 
        # descent data matches the cruise phase under test.
        #===========================================================
        # Use the same test data for flight phases and measured altitude.
        alt = Parameter('Altitude STD', alt_data)
        
        ccd = ClimbCruiseDescent()
        ccd.derive(Parameter('Altitude For Phases', alt_data))
        toc = TopOfClimb()
        toc.derive(alt, ccd)
        dlc = DescentLowClimb()
        dlc.derive(alt)
        bod = BottomOfDescent()
        bod.derive(dlc, alt)
                
        descent_phase = ClimbFromBottomOfDescent()
        descent_phase.derive(toc, [], bod) # TODO: include start of climb instance
        expected = [Section(name='Climb From Bottom Of Descent',slice=slice(63, 94, None))]
        self.assertEqual(descent_phase, expected)
                

class TestClimbing(unittest.TestCase):
    def test_can_operate(self):
        expected = [('Rate Of Climb',)]
        opts = Climbing.get_operational_combinations()
        self.assertEqual(opts, expected)

    def test_climbing_basic(self):
        rate_of_climb_data = np.ma.array(range(500,1200,100)+
                                         range(1200,-1200,-200)+
                                         range(-1200,500,100))
        rate_of_climb = Parameter('Rate Of Climb', np.ma.array(rate_of_climb_data))
        up = Climbing()
        up.derive(rate_of_climb)
        expected = [Section(name='Climbing', slice=slice(3, 10, None))]
        self.assertEqual(up, expected)


class TestCruise(unittest.TestCase):
    def test_can_operate(self):
        expected = [('Climb Cruise Descent',
                     'Top Of Climb', 'Top Of Descent')]
        opts = Cruise.get_operational_combinations()
        self.assertEqual(opts, expected)

    def test_cruise_phase_basic(self):
        testwave = np.cos(np.arange(0,12.6,0.1))*(-2000)+10000
        alt_data = np.ma.array(testwave)

        #===========================================================
        # This block of code replicates normal opeartion and ensures
        # that the cruise/climb/descent, top of climb and top of 
        # descent data matches the cruise phase under test.
        #===========================================================
        # Use the same test data for flight phases and measured altitude.
        alt = Parameter('Altitude STD', alt_data)
        
        ccd = ClimbCruiseDescent()
        ccd.derive(Parameter('Altitude For Phases', alt_data))
        toc = TopOfClimb()
        toc.derive(alt, ccd)
        tod = TopOfDescent()
        tod.derive(alt, ccd)

        test_phase = Cruise()
        test_phase.derive(ccd, toc, tod)
        #===========================================================
        
        # With this test waveform, the peak at 31:32 is just flat enough
        # for the climb and descent to be a second apart, whereas the peak
        # at 94 genuinely has no interval with a level cruise.
        expected = [Section(name='Cruise', slice=slice(31, 32, None)),
                    Section(name='Cruise', slice=slice(94, 94, None))]
        self.assertEqual(test_phase, expected)

    def test_cruise_truncated_start(self):
        alt_data = np.ma.array([15000]*5+range(15000,12000,-1000))
        #===========================================================
        alt = Parameter('Altitude STD', alt_data)
        ccd = ClimbCruiseDescent()
        ccd.derive(Parameter('Altitude For Phases', alt_data))
        toc = TopOfClimb()
        toc.derive(alt, ccd)
        tod = TopOfDescent()
        tod.derive(alt, ccd)
        test_phase = Cruise()
        test_phase.derive(ccd, toc, tod)
        #===========================================================
        expected = [Section(name='Cruise', slice=slice(0, 5, None))]
        self.assertEqual(test_phase, expected)
        self.assertEqual(len(toc), 0)
        self.assertEqual(len(tod), 1)

    def test_cruise_truncated_end(self):
        alt_data = np.ma.array(range(35000,36000,100)+[36000]*4)
        #===========================================================
        alt = Parameter('Altitude STD', alt_data)
        ccd = ClimbCruiseDescent()
        ccd.derive(Parameter('Altitude For Phases', alt_data))
        toc = TopOfClimb()
        toc.derive(alt, ccd)
        tod = TopOfDescent()
        tod.derive(alt, ccd)
        test_phase = Cruise()
        test_phase.derive(ccd, toc, tod)
        #===========================================================
        expected = [Section(name='Cruise', slice=slice(10, 14, None))]
        self.assertEqual(test_phase, expected)
        self.assertEqual(len(toc), 1)
        self.assertEqual(len(tod), 0)


class TestDescentLowClimb(unittest.TestCase):
    def test_can_operate(self):
        expected = [('Altitude For Phases',)]
        opts = DescentLowClimb.get_operational_combinations()
        self.assertEqual(opts, expected)

    def test_descent_low_climb_basic(self):
        # This test will find out if we can separate the two humps on this camel
        dlc = DescentLowClimb()
        testwave = np.cos(np.arange(0,12.6,0.1))*(-2000)+10000
        alt = Parameter('Altitude For Phases', np.ma.array(testwave))
        dlc.derive(alt)
        self.assertEqual(len(dlc), 1)


class TestDescentToBottomOfDescent(unittest.TestCase):
    def test_can_operate(self):
        expected = [('Top Of Descent', 'Bottom Of Descent')]
        opts = DescentToBottomOfDescent.get_operational_combinations()
        self.assertEqual(opts, expected)

    def test_descent_to_bottom_of_descent_basic(self):
        testwave = np.cos(np.arange(0,12.6,0.1))*(-2000)+10000
        alt_data = np.ma.array(testwave)

        #===========================================================
        # This block of code replicates normal opeartion and ensures
        # that the cruise/climb/descent, top of climb and top of 
        # descent data matches the cruise phase under test.
        #===========================================================
        # Use the same test data for flight phases and measured altitude.
        alt = Parameter('Altitude STD', alt_data)
        
        ccd = ClimbCruiseDescent()
        ccd.derive(Parameter('Altitude For Phases', alt_data))
        tod = TopOfDescent()
        tod.derive(alt, ccd)
        dlc = DescentLowClimb()
        dlc.derive(alt)
        bod = BottomOfDescent()
        bod.derive(dlc, alt)
                
        descent_phase = DescentToBottomOfDescent()
        descent_phase.derive(tod, bod)
        expected = [Section(name='Descent To Bottom Of Descent',slice=slice(32,63,None))]
        self.assertEqual(descent_phase, expected)
                

class TestFast(unittest.TestCase):
    def test_can_operate(self):
        expected = [('Airspeed',)]
        opts = Fast.get_operational_combinations()
        self.assertEqual(opts, expected)

    def test_fast_phase_basic(self):
        slow_and_fast_data = np.ma.array(range(60,120,10)+range(120,50,-10))
        ias = Parameter('Airspeed', slow_and_fast_data,1,0)
        phase_fast = Fast()
        phase_fast.derive(ias)
        expected = [Section(name='Fast',slice=slice(2,11,None))]
        self.assertEqual(phase_fast, expected)
        
    def test_fast_phase_with_mask(self):
        slow_and_fast_data = np.ma.concatenate([np.ma.arange(60,120,10),
                                                np.ma.arange(120,50,-10)])
        slow_and_fast_data[5:8] = np.ma.masked
        ias = Parameter('Airspeed', slow_and_fast_data,1,0)
        phase_fast = Fast()
        phase_fast.derive(ias)
        expected = [Section(name='Fast',slice=slice(2,5,None)),
                  Section(name='Fast',slice=slice(8,11,None))]
        self.assertEqual(phase_fast, expected)

class TestInGroundEffect(unittest.TestCase):
    def test_can_operate(self):
        expected = [('Altitude Radio',)]
        opts = InGroundEffect.get_operational_combinations()
        self.assertEqual(opts, expected)

    def test_onground_basic(self):
        alt_rad = Parameter('Altitude Radio', np.ma.array([range(0,200,10)+
                                                           range(200,0,-10)]))
        ige = InGroundEffect()
        ige.derive(alt_rad)
        expected = [Section(name='In Ground Effect',slice=slice(0,8,None)),
                    Section(name='In Ground Effect',slice=slice(33,40,None))]
        self.assertEqual(ige, expected)
 

class TestOnGround(unittest.TestCase):
    # Based simply on moving too slowly to be airborne.
    # Keeping to minimum number of validated sensors makes this robust logic.
    def test_can_operate(self):
        expected = [('Airspeed',)]
        opts = OnGround.get_operational_combinations()
        self.assertEqual(opts, expected)

    def test_onground_basic(self):
        slow_and_fast_data = np.ma.concatenate([np.ma.arange(60,120,10),
                                        np.ma.arange(120,50,-10)])
        ias = Parameter('Airspeed', slow_and_fast_data,1,0)
        phase_onground = OnGround()
        phase_onground.derive(ias)
        expected = [Section(name='On Ground',slice=slice(2,10,None))]
        self.assertEqual(phase_onground, expected)
 
        
class TestTurning(unittest.TestCase):
    def test_can_operate(self):
        expected = [('Rate Of Turn',)]
        opts = Turning.get_operational_combinations()
        self.assertEqual(opts, expected)

    def test_turning_phase_basic(self):
        rate_of_turn_data = np.arange(-2, 2.2, 0.2)
        rate_of_turn = Parameter('Rate Of Turn', np.ma.array(rate_of_turn_data))
        turning = Turning()
        turning.derive(rate_of_turn)
        expected = [Section(name='Turning', slice=slice(0, 3, None)),
                  Section(name='Turning', slice=slice(18, 21, None))]
        self.assertEqual(turning, expected)
        
    def test_turning_phase_basic_masked_not_turning(self):
        rate_of_turn_data = np.ma.arange(-2, 2.2, 0.2)
        rate_of_turn_data[10] = np.ma.masked
        rate_of_turn = Parameter('Rate Of Turn', rate_of_turn_data)
        turning = Turning()
        turning.derive(rate_of_turn)
        expected = [Section(name='Turning', slice=slice(0, 3, None)),
                  Section(name='Turning', slice=slice(18, 21, None))]
        self.assertEqual(turning, expected)
        
    def test_turning_phase_basic_masked_while_turning(self):
        rate_of_turn_data = np.ma.arange(-2, 2.2, 0.2)
        rate_of_turn_data[1] = np.ma.masked
        rate_of_turn = Parameter('Rate Of Turn', rate_of_turn_data)
        turning = Turning()
        turning.derive(rate_of_turn)
        expected = [Section(name='Turning', slice=slice(0, 1, None)),
                  Section(name='Turning', slice=slice(2, 3, None)),
                  Section(name='Turning', slice=slice(18, 21, None))]

        self.assertEqual(turning, expected)
        
class TestLevelFlight(unittest.TestCase):
    def test_can_operate(self):
        expected = [('Rate Of Climb',)]
        opts = LevelFlight.get_operational_combinations()
        self.assertEqual(opts, expected)

    def test_level_flight_phase_basic(self):
        rate_of_climb_data = np.ma.array(range(0,400,50)+range(400,-450,-50)+
                                         range(-450,50,50))
        rate_of_climb = Parameter('Rate Of Climb', np.ma.array(rate_of_climb_data))
        level = LevelFlight()
        level.derive(rate_of_climb)
        expected = [Section(name='Level Flight', slice=slice(0, 7, None)),
                  Section(name='Level Flight', slice=slice(10, 23, None)), 
                  Section(name='Level Flight', slice=slice(28, 35, None))]
        self.assertEqual(level, expected)
        
    def test_turning_phase_basic_masked_not_turning(self):
        rate_of_turn_data = np.ma.arange(-2, 2.2, 0.2)
        rate_of_turn_data[10] = np.ma.masked
        rate_of_turn = Parameter('Rate Of Turn', rate_of_turn_data)
        turning = Turning()
        turning.derive(rate_of_turn)
        expected = [Section(name='Turning', slice=slice(0, 3, None)),
                  Section(name='Turning', slice=slice(18, 21, None))]
        self.assertEqual(turning, expected)
        <|MERGE_RESOLUTION|>--- conflicted
+++ resolved
@@ -62,13 +62,8 @@
         # This test will find out if we can separate the two humps on this camel
         camel = ClimbCruiseDescent()
         testwave = np.cos(np.arange(0,12.6,0.1))*(-2000)+10000
-<<<<<<< HEAD
-        camel.derive(Parameter('Altitude For Phases', np.ma.array(testwave)))
+        camel.derive(Parameter('Altitude For Climb Cruise Descent', np.ma.array(testwave)))
         self.assertEqual(len(camel), 2)
-=======
-        camel.derive(Parameter('Altitude For Climb Cruise Descent', np.ma.array(testwave)))
-        self.assertEqual(len(camel._sections), 2)
->>>>>>> 36e0c0cc
 
 
 class TestClimbFromBottomOfDescent(unittest.TestCase):
