--- conflicted
+++ resolved
@@ -780,7 +780,6 @@
                          [KeyPointValue(index=22, value=27, name='Kpv'),
                           KeyPointValue(index=10, value=15, name='Kpv')])
 
-<<<<<<< HEAD
     def test_create_kpv_from_slices(self):
         # Test sketched out by DJ, but I have no idea how to run Mock, so this badly needs fixing !
         # Main point is to return a single answer from multiple slices.
@@ -795,10 +794,7 @@
         knode.create_kpv_from_slices(array, slices, function)
         self.assertEqual(list(knode),
                          [KeyPointValue(index=24, value=37, name='Kpv')])
-        
-
-=======
->>>>>>> d02240ba
+
     def test_create_kpv_outside_slices(self):
         knode = self.knode
         function = mock.Mock()
